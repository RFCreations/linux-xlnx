/*
 * Xilinx Axi Ethernet device driver
 *
 * Copyright (c) 2008 Nissin Systems Co., Ltd.,  Yoshio Kashiwagi
 * Copyright (c) 2005-2008 DLA Systems,  David H. Lynch Jr. <dhlii@dlasys.net>
 * Copyright (c) 2008-2009 Secret Lab Technologies Ltd.
 * Copyright (c) 2010 - 2011 Michal Simek <monstr@monstr.eu>
 * Copyright (c) 2010 - 2011 PetaLogix
 * Copyright (c) 2010 - 2012 Xilinx, Inc. All rights reserved.
 *
 * This is a driver for the Xilinx Axi Ethernet which is used in the Virtex6
 * and Spartan6.
 *
 * TODO:
 *  - Add Axi Fifo support.
 *  - Factor out Axi DMA code into separate driver.
 *  - Test and fix basic multicast filtering.
 *  - Add support for extended multicast filtering.
 *  - Test basic VLAN support.
 *  - Add support for extended VLAN support.
 */

#include <linux/delay.h>
#include <linux/etherdevice.h>
#include <linux/module.h>
#include <linux/netdevice.h>
#include <linux/of_mdio.h>
#include <linux/of_platform.h>
#include <linux/of_irq.h>
#include <linux/of_address.h>
#include <linux/of_net.h>
#include <linux/skbuff.h>
#include <linux/spinlock.h>
#include <linux/phy.h>
#include <linux/mii.h>
#include <linux/ethtool.h>
#include <linux/iopoll.h>
#include <linux/ptp_classify.h>
#include <linux/net_tstamp.h>
#include <linux/random.h>
#include <net/sock.h>
#include <linux/xilinx_phy.h>

#include "xilinx_axienet.h"

/* Descriptors defines for Tx and Rx DMA - 2^n for the best performance */
#define TX_BD_NUM		64
#define RX_BD_NUM		128

/* Must be shorter than length of ethtool_drvinfo.driver field to fit */
#define DRIVER_NAME		"xaxienet"
#define DRIVER_DESCRIPTION	"Xilinx Axi Ethernet driver"
#define DRIVER_VERSION		"1.00a"

#define AXIENET_REGS_N		32
#define AXIENET_TS_HEADER_LEN	8
#define XXVENET_TS_HEADER_LEN	4
#define NS_PER_SEC              1000000000ULL /* Nanoseconds per second */

/* Option table for setting up Axi Ethernet hardware options */
static struct axienet_option axienet_options[] = {
	/* Turn on jumbo packet support for both Rx and Tx */
	{
		.opt = XAE_OPTION_JUMBO,
		.reg = XAE_TC_OFFSET,
		.m_or = XAE_TC_JUM_MASK,
	}, {
		.opt = XAE_OPTION_JUMBO,
		.reg = XAE_RCW1_OFFSET,
		.m_or = XAE_RCW1_JUM_MASK,
	}, { /* Turn on VLAN packet support for both Rx and Tx */
		.opt = XAE_OPTION_VLAN,
		.reg = XAE_TC_OFFSET,
		.m_or = XAE_TC_VLAN_MASK,
	}, {
		.opt = XAE_OPTION_VLAN,
		.reg = XAE_RCW1_OFFSET,
		.m_or = XAE_RCW1_VLAN_MASK,
	}, { /* Turn on FCS stripping on receive packets */
		.opt = XAE_OPTION_FCS_STRIP,
		.reg = XAE_RCW1_OFFSET,
		.m_or = XAE_RCW1_FCS_MASK,
	}, { /* Turn on FCS insertion on transmit packets */
		.opt = XAE_OPTION_FCS_INSERT,
		.reg = XAE_TC_OFFSET,
		.m_or = XAE_TC_FCS_MASK,
	}, { /* Turn off length/type field checking on receive packets */
		.opt = XAE_OPTION_LENTYPE_ERR,
		.reg = XAE_RCW1_OFFSET,
		.m_or = XAE_RCW1_LT_DIS_MASK,
	}, { /* Turn on Rx flow control */
		.opt = XAE_OPTION_FLOW_CONTROL,
		.reg = XAE_FCC_OFFSET,
		.m_or = XAE_FCC_FCRX_MASK,
	}, { /* Turn on Tx flow control */
		.opt = XAE_OPTION_FLOW_CONTROL,
		.reg = XAE_FCC_OFFSET,
		.m_or = XAE_FCC_FCTX_MASK,
	}, { /* Turn on promiscuous frame filtering */
		.opt = XAE_OPTION_PROMISC,
		.reg = XAE_FMI_OFFSET,
		.m_or = XAE_FMI_PM_MASK,
	}, { /* Enable transmitter */
		.opt = XAE_OPTION_TXEN,
		.reg = XAE_TC_OFFSET,
		.m_or = XAE_TC_TX_MASK,
	}, { /* Enable receiver */
		.opt = XAE_OPTION_RXEN,
		.reg = XAE_RCW1_OFFSET,
		.m_or = XAE_RCW1_RX_MASK,
	},
	{}
};

/* Option table for setting up Axi Ethernet hardware options */
static struct xxvenet_option xxvenet_options[] = {
	{ /* Turn on FCS stripping on receive packets */
		.opt = XAE_OPTION_FCS_STRIP,
		.reg = XXV_RCW1_OFFSET,
		.m_or = XXV_RCW1_FCS_MASK,
	}, { /* Turn on FCS insertion on transmit packets */
		.opt = XAE_OPTION_FCS_INSERT,
		.reg = XXV_TC_OFFSET,
		.m_or = XXV_TC_FCS_MASK,
	}, { /* Enable transmitter */
		.opt = XAE_OPTION_TXEN,
		.reg = XXV_TC_OFFSET,
		.m_or = XXV_TC_TX_MASK,
	}, { /* Enable receiver */
		.opt = XAE_OPTION_RXEN,
		.reg = XXV_RCW1_OFFSET,
		.m_or = XXV_RCW1_RX_MASK,
	},
	{}
};

/**
 * axienet_dma_in32 - Memory mapped Axi DMA register read
 * @lp:		Pointer to axienet local structure
 * @reg:	Address offset from the base address of the Axi DMA core
 *
 * Return: The contents of the Axi DMA register
 *
 * This function returns the contents of the corresponding Axi DMA register.
 */
static inline u32 axienet_dma_in32(struct axienet_local *lp, off_t reg)
{
	return in_be32(lp->dma_regs + reg);
}

/**
 * axienet_dma_out32 - Memory mapped Axi DMA register write.
 * @lp:		Pointer to axienet local structure
 * @reg:	Address offset from the base address of the Axi DMA core
 * @value:	Value to be written into the Axi DMA register
 *
 * This function writes the desired value into the corresponding Axi DMA
 * register.
 */
static inline void axienet_dma_out32(struct axienet_local *lp,
				     off_t reg, u32 value)
{
	out_be32((lp->dma_regs + reg), value);
}

/**
 * axienet_dma_bdout - Memory mapped Axi DMA register Buffer Descriptor write.
 * @lp:		Pointer to axienet local structure
 * @reg:	Address offset from the base address of the Axi DMA core
 * @value:	Value to be written into the Axi DMA register
 *
 * This function writes the desired value into the corresponding Axi DMA
 * register.
 */
static inline void axienet_dma_bdout(struct axienet_local *lp,
				     off_t reg, dma_addr_t value)
{
#if defined(CONFIG_PHYS_ADDR_T_64BIT)
	writeq(value, (lp->dma_regs + reg));
#else
	writel(value, (lp->dma_regs + reg));
#endif
}

/**
 * axienet_dma_bd_release - Release buffer descriptor rings
 * @ndev:	Pointer to the net_device structure
 *
 * This function is used to release the descriptors allocated in
 * axienet_dma_bd_init. axienet_dma_bd_release is called when Axi Ethernet
 * driver stop api is called.
 */
static void axienet_dma_bd_release(struct net_device *ndev)
{
	int i;
	struct axienet_local *lp = netdev_priv(ndev);

	for (i = 0; i < RX_BD_NUM; i++) {
		dma_unmap_single(ndev->dev.parent, lp->rx_bd_v[i].phys,
				 lp->max_frm_size, DMA_FROM_DEVICE);
		dev_kfree_skb((struct sk_buff *)
			      (lp->rx_bd_v[i].sw_id_offset));
	}

	if (lp->rx_bd_v) {
		dma_free_coherent(ndev->dev.parent,
				  sizeof(*lp->rx_bd_v) * RX_BD_NUM,
				  lp->rx_bd_v,
				  lp->rx_bd_p);
	}
	if (lp->tx_bd_v) {
		dma_free_coherent(ndev->dev.parent,
				  sizeof(*lp->tx_bd_v) * TX_BD_NUM,
				  lp->tx_bd_v,
				  lp->tx_bd_p);
	}
}

/**
 * axienet_dma_bd_init - Setup buffer descriptor rings for Axi DMA
 * @ndev:	Pointer to the net_device structure
 *
 * Return: 0, on success -ENOMEM, on failure
 *
 * This function is called to initialize the Rx and Tx DMA descriptor
 * rings. This initializes the descriptors with required default values
 * and is called when Axi Ethernet driver reset is called.
 */
static int axienet_dma_bd_init(struct net_device *ndev)
{
	u32 cr;
	int i;
	struct sk_buff *skb;
	struct axienet_local *lp = netdev_priv(ndev);

	/* Reset the indexes which are used for accessing the BDs */
	lp->tx_bd_ci = 0;
	lp->tx_bd_tail = 0;
	lp->rx_bd_ci = 0;

	/* Allocate the Tx and Rx buffer descriptors. */
	lp->tx_bd_v = dma_zalloc_coherent(ndev->dev.parent,
					  sizeof(*lp->tx_bd_v) * TX_BD_NUM,
					  &lp->tx_bd_p, GFP_KERNEL);
	if (!lp->tx_bd_v)
		goto out;

	lp->rx_bd_v = dma_zalloc_coherent(ndev->dev.parent,
					  sizeof(*lp->rx_bd_v) * RX_BD_NUM,
					  &lp->rx_bd_p, GFP_KERNEL);
	if (!lp->rx_bd_v)
		goto out;

	for (i = 0; i < TX_BD_NUM; i++) {
		lp->tx_bd_v[i].next = lp->tx_bd_p +
				      sizeof(*lp->tx_bd_v) *
				      ((i + 1) % TX_BD_NUM);
	}

	for (i = 0; i < RX_BD_NUM; i++) {
		lp->rx_bd_v[i].next = lp->rx_bd_p +
				      sizeof(*lp->rx_bd_v) *
				      ((i + 1) % RX_BD_NUM);

		skb = netdev_alloc_skb(ndev, lp->max_frm_size);
		if (!skb)
			goto out;

		/* Ensure that the skb is completely updated
		 * prio to mapping the DMA
		 */
		wmb();

		lp->rx_bd_v[i].sw_id_offset = (phys_addr_t) skb;
		lp->rx_bd_v[i].phys = dma_map_single(ndev->dev.parent,
						     skb->data,
						     lp->max_frm_size,
						     DMA_FROM_DEVICE);
		lp->rx_bd_v[i].cntrl = lp->max_frm_size;
	}

	/* Start updating the Rx channel control register */
	cr = axienet_dma_in32(lp, XAXIDMA_RX_CR_OFFSET);
	/* Update the interrupt coalesce count */
	cr = ((cr & ~XAXIDMA_COALESCE_MASK) |
	      ((lp->coalesce_count_rx) << XAXIDMA_COALESCE_SHIFT));
	/* Update the delay timer count */
	cr = ((cr & ~XAXIDMA_DELAY_MASK) |
	      (XAXIDMA_DFT_RX_WAITBOUND << XAXIDMA_DELAY_SHIFT));
	/* Enable coalesce, delay timer and error interrupts */
	cr |= XAXIDMA_IRQ_ALL_MASK;
	/* Write to the Rx channel control register */
	axienet_dma_out32(lp, XAXIDMA_RX_CR_OFFSET, cr);

	/* Start updating the Tx channel control register */
	cr = axienet_dma_in32(lp, XAXIDMA_TX_CR_OFFSET);
	/* Update the interrupt coalesce count */
	cr = (((cr & ~XAXIDMA_COALESCE_MASK)) |
	      ((lp->coalesce_count_tx) << XAXIDMA_COALESCE_SHIFT));
	/* Update the delay timer count */
	cr = (((cr & ~XAXIDMA_DELAY_MASK)) |
	      (XAXIDMA_DFT_TX_WAITBOUND << XAXIDMA_DELAY_SHIFT));
	/* Enable coalesce, delay timer and error interrupts */
	cr |= XAXIDMA_IRQ_ALL_MASK;
	/* Write to the Tx channel control register */
	axienet_dma_out32(lp, XAXIDMA_TX_CR_OFFSET, cr);

	/* Populate the tail pointer and bring the Rx Axi DMA engine out of
	 * halted state. This will make the Rx side ready for reception.
	 */
	axienet_dma_bdout(lp, XAXIDMA_RX_CDESC_OFFSET, lp->rx_bd_p);
	cr = axienet_dma_in32(lp, XAXIDMA_RX_CR_OFFSET);
	axienet_dma_out32(lp, XAXIDMA_RX_CR_OFFSET,
			  cr | XAXIDMA_CR_RUNSTOP_MASK);
	axienet_dma_bdout(lp, XAXIDMA_RX_TDESC_OFFSET, lp->rx_bd_p +
			  (sizeof(*lp->rx_bd_v) * (RX_BD_NUM - 1)));

	/* Write to the RS (Run-stop) bit in the Tx channel control register.
	 * Tx channel is now ready to run. But only after we write to the
	 * tail pointer register that the Tx channel will start transmitting.
	 */
	axienet_dma_bdout(lp, XAXIDMA_TX_CDESC_OFFSET, lp->tx_bd_p);
	cr = axienet_dma_in32(lp, XAXIDMA_TX_CR_OFFSET);
	axienet_dma_out32(lp, XAXIDMA_TX_CR_OFFSET,
			  cr | XAXIDMA_CR_RUNSTOP_MASK);

	return 0;
out:
	axienet_dma_bd_release(ndev);
	return -ENOMEM;
}

/**
 * axienet_set_mac_address - Write the MAC address
 * @ndev:	Pointer to the net_device structure
 * @address:	6 byte Address to be written as MAC address
 *
 * This function is called to initialize the MAC address of the Axi Ethernet
 * core. It writes to the UAW0 and UAW1 registers of the core.
 */
static void axienet_set_mac_address(struct net_device *ndev, void *address)
{
	struct axienet_local *lp = netdev_priv(ndev);

	if (address)
		ether_addr_copy(ndev->dev_addr, address);
	if (!is_valid_ether_addr(ndev->dev_addr))
		eth_random_addr(ndev->dev_addr);

	if (lp->axienet_config->mactype != XAXIENET_1G &&
	    lp->axienet_config->mactype != XAXIENET_2_5G)
		return;

	/* Set up unicast MAC address filter set its mac address */
	axienet_iow(lp, XAE_UAW0_OFFSET,
		    (ndev->dev_addr[0]) |
		    (ndev->dev_addr[1] << 8) |
		    (ndev->dev_addr[2] << 16) |
		    (ndev->dev_addr[3] << 24));
	axienet_iow(lp, XAE_UAW1_OFFSET,
		    (((axienet_ior(lp, XAE_UAW1_OFFSET)) &
		      ~XAE_UAW1_UNICASTADDR_MASK) |
		     (ndev->dev_addr[4] |
		     (ndev->dev_addr[5] << 8))));
}

/**
 * netdev_set_mac_address - Write the MAC address (from outside the driver)
 * @ndev:	Pointer to the net_device structure
 * @p:		6 byte Address to be written as MAC address
 *
 * Return: 0 for all conditions. Presently, there is no failure case.
 *
 * This function is called to initialize the MAC address of the Axi Ethernet
 * core. It calls the core specific axienet_set_mac_address. This is the
 * function that goes into net_device_ops structure entry ndo_set_mac_address.
 */
static int netdev_set_mac_address(struct net_device *ndev, void *p)
{
	struct sockaddr *addr = p;

	axienet_set_mac_address(ndev, addr->sa_data);
	return 0;
}

/**
 * axienet_set_multicast_list - Prepare the multicast table
 * @ndev:	Pointer to the net_device structure
 *
 * This function is called to initialize the multicast table during
 * initialization. The Axi Ethernet basic multicast support has a four-entry
 * multicast table which is initialized here. Additionally this function
 * goes into the net_device_ops structure entry ndo_set_multicast_list. This
 * means whenever the multicast table entries need to be updated this
 * function gets called.
 */
static void axienet_set_multicast_list(struct net_device *ndev)
{
	int i;
	u32 reg, af0reg, af1reg;
	struct axienet_local *lp = netdev_priv(ndev);

	if ((lp->axienet_config->mactype != XAXIENET_1G) || lp->eth_hasnobuf)
		return;

	if (ndev->flags & (IFF_ALLMULTI | IFF_PROMISC) ||
	    netdev_mc_count(ndev) > XAE_MULTICAST_CAM_TABLE_NUM) {
		/* We must make the kernel realize we had to move into
		 * promiscuous mode. If it was a promiscuous mode request
		 * the flag is already set. If not we set it.
		 */
		ndev->flags |= IFF_PROMISC;
		reg = axienet_ior(lp, XAE_FMI_OFFSET);
		reg |= XAE_FMI_PM_MASK;
		axienet_iow(lp, XAE_FMI_OFFSET, reg);
		dev_info(&ndev->dev, "Promiscuous mode enabled.\n");
	} else if (!netdev_mc_empty(ndev)) {
		struct netdev_hw_addr *ha;

		i = 0;
		netdev_for_each_mc_addr(ha, ndev) {
			if (i >= XAE_MULTICAST_CAM_TABLE_NUM)
				break;

			af0reg = (ha->addr[0]);
			af0reg |= (ha->addr[1] << 8);
			af0reg |= (ha->addr[2] << 16);
			af0reg |= (ha->addr[3] << 24);

			af1reg = (ha->addr[4]);
			af1reg |= (ha->addr[5] << 8);

			reg = axienet_ior(lp, XAE_FMI_OFFSET) & 0xFFFFFF00;
			reg |= i;

			axienet_iow(lp, XAE_FMI_OFFSET, reg);
			axienet_iow(lp, XAE_AF0_OFFSET, af0reg);
			axienet_iow(lp, XAE_AF1_OFFSET, af1reg);
			i++;
		}
	} else {
		reg = axienet_ior(lp, XAE_FMI_OFFSET);
		reg &= ~XAE_FMI_PM_MASK;

		axienet_iow(lp, XAE_FMI_OFFSET, reg);

		for (i = 0; i < XAE_MULTICAST_CAM_TABLE_NUM; i++) {
			reg = axienet_ior(lp, XAE_FMI_OFFSET) & 0xFFFFFF00;
			reg |= i;

			axienet_iow(lp, XAE_FMI_OFFSET, reg);
			axienet_iow(lp, XAE_AF0_OFFSET, 0);
			axienet_iow(lp, XAE_AF1_OFFSET, 0);
		}

		dev_info(&ndev->dev, "Promiscuous mode disabled.\n");
	}
}

/**
 * axienet_setoptions - Set an Axi Ethernet option
 * @ndev:	Pointer to the net_device structure
 * @options:	Option to be enabled/disabled
 *
 * The Axi Ethernet core has multiple features which can be selectively turned
 * on or off. The typical options could be jumbo frame option, basic VLAN
 * option, promiscuous mode option etc. This function is used to set or clear
 * these options in the Axi Ethernet hardware. This is done through
 * axienet_option structure .
 */
static void axienet_setoptions(struct net_device *ndev, u32 options)
{
	int reg;
	struct axienet_local *lp = netdev_priv(ndev);
	struct axienet_option *tp = &axienet_options[0];

	while (tp->opt) {
		reg = ((axienet_ior(lp, tp->reg)) & ~(tp->m_or));
		if (options & tp->opt)
			reg |= tp->m_or;
		axienet_iow(lp, tp->reg, reg);
		tp++;
	}

	lp->options |= options;
}

static void xxvenet_setoptions(struct net_device *ndev, u32 options)
{
	int reg;
	struct axienet_local *lp = netdev_priv(ndev);
	struct xxvenet_option *tp = &xxvenet_options[0];

	while (tp->opt) {
		reg = ((axienet_ior(lp, tp->reg)) & ~(tp->m_or));
		if (options & tp->opt)
			reg |= tp->m_or;
		axienet_iow(lp, tp->reg, reg);
		tp++;
	}

	lp->options |= options;
}

static void __axienet_device_reset(struct axienet_local *lp, off_t offset)
{
	u32 timeout;
	/* Reset Axi DMA. This would reset Axi Ethernet core as well. The reset
	 * process of Axi DMA takes a while to complete as all pending
	 * commands/transfers will be flushed or completed during this
	 * reset process.
	 */
	axienet_dma_out32(lp, offset, XAXIDMA_CR_RESET_MASK);
	timeout = DELAY_OF_ONE_MILLISEC;
	while (axienet_dma_in32(lp, offset) & XAXIDMA_CR_RESET_MASK) {
		udelay(1);
		if (--timeout == 0) {
			netdev_err(lp->ndev, "%s: DMA reset timeout!\n",
				   __func__);
			break;
		}
	}
}

/**
 * axienet_device_reset - Reset and initialize the Axi Ethernet hardware.
 * @ndev:	Pointer to the net_device structure
 *
 * This function is called to reset and initialize the Axi Ethernet core. This
 * is typically called during initialization. It does a reset of the Axi DMA
 * Rx/Tx channels and initializes the Axi DMA BDs. Since Axi DMA reset lines
 * areconnected to Axi Ethernet reset lines, this in turn resets the Axi
 * Ethernet core. No separate hardware reset is done for the Axi Ethernet
 * core.
 */
static void axienet_device_reset(struct net_device *ndev)
{
	u32 axienet_status;
	struct axienet_local *lp = netdev_priv(ndev);
	u32 err, val;

	__axienet_device_reset(lp, XAXIDMA_TX_CR_OFFSET);
	__axienet_device_reset(lp, XAXIDMA_RX_CR_OFFSET);

	lp->max_frm_size = XAE_MAX_VLAN_FRAME_SIZE;
	if (lp->axienet_config->mactype != XAXIENET_10G_25G) {
		lp->options |= XAE_OPTION_VLAN;
		lp->options &= (~XAE_OPTION_JUMBO);
	}

	if ((ndev->mtu > XAE_MTU) &&
		(ndev->mtu <= XAE_JUMBO_MTU)) {
		lp->max_frm_size = ndev->mtu + VLAN_ETH_HLEN +
					XAE_TRL_SIZE;
		if (lp->max_frm_size <= lp->rxmem &&
		    (lp->axienet_config->mactype != XAXIENET_10G_25G))
			lp->options |= XAE_OPTION_JUMBO;
	}

	if (axienet_dma_bd_init(ndev)) {
		netdev_err(ndev, "%s: descriptor allocation failed\n",
			   __func__);
	}

	if (lp->axienet_config->mactype != XAXIENET_10G_25G) {
		axienet_status = axienet_ior(lp, XAE_RCW1_OFFSET);
		axienet_status &= ~XAE_RCW1_RX_MASK;
		axienet_iow(lp, XAE_RCW1_OFFSET, axienet_status);
	}

	if (lp->axienet_config->mactype == XAXIENET_10G_25G) {
		/* Check for block lock bit got set or not
		 * This ensures that 10G ethernet IP
		 * is functioning normally or not.
		 */
		err = readl_poll_timeout(lp->regs + XXV_STATRX_BLKLCK_OFFSET,
					 val, (val & XXV_RX_BLKLCK_MASK),
					 10, DELAY_OF_ONE_MILLISEC);
		if (err) {
			netdev_err(ndev, "%s: Block lock bit of XXV MAC didn't",
				   __func__);
			netdev_err(ndev, "Got Set cross check the ref clock");
			netdev_err(ndev, "Configuration for the mac");
		}
#ifdef CONFIG_XILINX_AXI_EMAC_HWTSTAMP
		axienet_rxts_iow(lp, XAXIFIFO_TXTS_RDFR,
				 XAXIFIFO_TXTS_RESET_MASK);
		axienet_rxts_iow(lp, XAXIFIFO_TXTS_SRR,
				 XAXIFIFO_TXTS_RESET_MASK);
#endif
	}

	if ((lp->axienet_config->mactype == XAXIENET_1G) &&
	    !lp->eth_hasnobuf) {
		axienet_status = axienet_ior(lp, XAE_IP_OFFSET);
		if (axienet_status & XAE_INT_RXRJECT_MASK)
			axienet_iow(lp, XAE_IS_OFFSET, XAE_INT_RXRJECT_MASK);

		/* Enable Receive errors */
		axienet_iow(lp, XAE_IE_OFFSET, XAE_INT_RECV_ERROR_MASK);
	}

	if (lp->axienet_config->mactype == XAXIENET_10G_25G) {
		lp->options |= XAE_OPTION_FCS_STRIP;
		lp->options |= XAE_OPTION_FCS_INSERT;
	} else {
		axienet_iow(lp, XAE_FCC_OFFSET, XAE_FCC_FCRX_MASK);
	}
	lp->axienet_config->setoptions(ndev, lp->options &
				       ~(XAE_OPTION_TXEN | XAE_OPTION_RXEN));

	axienet_set_mac_address(ndev, NULL);
	axienet_set_multicast_list(ndev);
	lp->axienet_config->setoptions(ndev, lp->options);

	netif_trans_update(ndev);
}

/**
 * axienet_adjust_link - Adjust the PHY link speed/duplex.
 * @ndev:	Pointer to the net_device structure
 *
 * This function is called to change the speed and duplex setting after
 * auto negotiation is done by the PHY. This is the function that gets
 * registered with the PHY interface through the "of_phy_connect" call.
 */
static void axienet_adjust_link(struct net_device *ndev)
{
	u32 emmc_reg;
	u32 link_state;
	u32 setspeed = 1;
	struct axienet_local *lp = netdev_priv(ndev);
	struct phy_device *phy = ndev->phydev;

	link_state = phy->speed | (phy->duplex << 1) | phy->link;
	if (lp->last_link != link_state) {
		if ((phy->speed == SPEED_10) || (phy->speed == SPEED_100)) {
			if (lp->phy_type == XAE_PHY_TYPE_1000BASE_X)
				setspeed = 0;
		} else {
			if ((phy->speed == SPEED_1000) &&
			    (lp->phy_type == XAE_PHY_TYPE_MII))
				setspeed = 0;
		}

		if (setspeed == 1) {
			emmc_reg = axienet_ior(lp, XAE_EMMC_OFFSET);
			emmc_reg &= ~XAE_EMMC_LINKSPEED_MASK;

			switch (phy->speed) {
			case SPEED_2500:
				emmc_reg |= XAE_EMMC_LINKSPD_2500;
			case SPEED_1000:
				emmc_reg |= XAE_EMMC_LINKSPD_1000;
				break;
			case SPEED_100:
				emmc_reg |= XAE_EMMC_LINKSPD_100;
				break;
			case SPEED_10:
				emmc_reg |= XAE_EMMC_LINKSPD_10;
				break;
			default:
				dev_err(&ndev->dev, "Speed other than 10, 100 "
					"or 1Gbps is not supported\n");
				break;
			}

			axienet_iow(lp, XAE_EMMC_OFFSET, emmc_reg);
			phy_print_status(phy);
		} else {
			netdev_err(ndev,
				   "Error setting Axi Ethernet mac speed\n");
		}

		lp->last_link = link_state;
	}
}

#ifdef CONFIG_XILINX_AXI_EMAC_HWTSTAMP
/**
 * axienet_tx_hwtstamp - Read tx timestamp from hw and update it to the skbuff
 * @lp:		Pointer to axienet local structure
 * @cur_p:	Pointer to the axi_dma current bd
 *
 * Return:	None.
 */
static void axienet_tx_hwtstamp(struct axienet_local *lp,
				struct axidma_bd *cur_p)
{
	u32 sec = 0, nsec = 0, val;
	u64 time64;
	int err = 0;
	u32 count, len = lp->axienet_config->tx_ptplen;
	struct skb_shared_hwtstamps *shhwtstamps =
		skb_hwtstamps((struct sk_buff *)cur_p->ptp_tx_skb);

	val = axienet_txts_ior(lp, XAXIFIFO_TXTS_ISR);
	if (unlikely(!(val & XAXIFIFO_TXTS_INT_RC_MASK)))
		dev_info(lp->dev, "Did't get FIFO rx interrupt %d\n", val);

	/* If FIFO is configured in cut through Mode we will get Rx complete
	 * interrupt even one byte is there in the fifo wait for the full packet
	 */
	err = readl_poll_timeout_atomic(lp->tx_ts_regs + XAXIFIFO_TXTS_RLR, val,
					((val & XAXIFIFO_TXTS_RXFD_MASK) >=
					len), 0, 1000000);
	if (err)
		netdev_err(lp->ndev, "%s: Didn't get the full timestamp packet",
			    __func__);

	nsec = axienet_txts_ior(lp, XAXIFIFO_TXTS_RXFD);
	sec  = axienet_txts_ior(lp, XAXIFIFO_TXTS_RXFD);
	val = axienet_txts_ior(lp, XAXIFIFO_TXTS_RXFD);
	val = ((val & XAXIFIFO_TXTS_TAG_MASK) >> XAXIFIFO_TXTS_TAG_SHIFT);
	if (val != cur_p->ptp_tx_ts_tag) {
		count = axienet_txts_ior(lp, XAXIFIFO_TXTS_RFO);
		while (count) {
			nsec = axienet_txts_ior(lp, XAXIFIFO_TXTS_RXFD);
			sec  = axienet_txts_ior(lp, XAXIFIFO_TXTS_RXFD);
			val = axienet_txts_ior(lp, XAXIFIFO_TXTS_RXFD);
			val = ((val & XAXIFIFO_TXTS_TAG_MASK) >>
				XAXIFIFO_TXTS_TAG_SHIFT);
			if (val == cur_p->ptp_tx_ts_tag)
				break;
			count = axienet_txts_ior(lp, XAXIFIFO_TXTS_RFO);
		}
		if (val != cur_p->ptp_tx_ts_tag) {
			dev_info(lp->dev, "Mismatching 2-step tag. Got %x",
				 val);
			dev_info(lp->dev, "Expected %x\n",
				 cur_p->ptp_tx_ts_tag);
		}
	}

	if (lp->axienet_config->mactype != XAXIENET_10G_25G)
		val = axienet_txts_ior(lp, XAXIFIFO_TXTS_RXFD);

	time64 = sec * NS_PER_SEC + nsec;
	memset(shhwtstamps, 0, sizeof(struct skb_shared_hwtstamps));
	shhwtstamps->hwtstamp = ns_to_ktime(time64);
	if (lp->axienet_config->mactype != XAXIENET_10G_25G)
		skb_pull((struct sk_buff *)cur_p->ptp_tx_skb,
			 AXIENET_TS_HEADER_LEN);

	skb_tstamp_tx((struct sk_buff *)cur_p->ptp_tx_skb, shhwtstamps);
	dev_kfree_skb_any((struct sk_buff *)cur_p->ptp_tx_skb);
	cur_p->ptp_tx_skb = 0;
}

/**
 * axienet_rx_hwtstamp - Read rx timestamp from hw and update it to the skbuff
 * @lp:		Pointer to axienet local structure
 * @skb:	Pointer to the sk_buff structure
 *
 * Return:	None.
 */
static void axienet_rx_hwtstamp(struct axienet_local *lp,
				struct sk_buff *skb)
{
	u32 sec = 0, nsec = 0, val;
	u64 time64;
	int err = 0;
	struct skb_shared_hwtstamps *shhwtstamps = skb_hwtstamps(skb);

	val = axienet_rxts_ior(lp, XAXIFIFO_TXTS_ISR);
	if (unlikely(!(val & XAXIFIFO_TXTS_INT_RC_MASK))) {
		dev_info(lp->dev, "Did't get FIFO rx interrupt %d\n", val);
		return;
	}

	val = axienet_rxts_ior(lp, XAXIFIFO_TXTS_RFO);
	if (!val)
		return;

	/* If FIFO is configured in cut through Mode we will get Rx complete
	 * interrupt even one byte is there in the fifo wait for the full packet
	 */
	err = readl_poll_timeout_atomic(lp->rx_ts_regs + XAXIFIFO_TXTS_RLR, val,
					((val & XAXIFIFO_TXTS_RXFD_MASK) >= 12),
					0, 1000000);
	if (err) {
		netdev_err(lp->ndev, "%s: Didn't get the full timestamp packet",
			   __func__);
		return;
	}

	nsec = axienet_rxts_ior(lp, XAXIFIFO_TXTS_RXFD);
	sec  = axienet_rxts_ior(lp, XAXIFIFO_TXTS_RXFD);
	val = axienet_rxts_ior(lp, XAXIFIFO_TXTS_RXFD);

	if (lp->tstamp_config.rx_filter == HWTSTAMP_FILTER_ALL) {
		time64 = sec * NS_PER_SEC + nsec;
		shhwtstamps->hwtstamp = ns_to_ktime(time64);
	}
}
#endif

/**
 * axienet_start_xmit_done - Invoked once a transmit is completed by the
 * Axi DMA Tx channel.
 * @ndev:	Pointer to the net_device structure
 *
 * This function is invoked from the Axi DMA Tx isr to notify the completion
 * of transmit operation. It clears fields in the corresponding Tx BDs and
 * unmaps the corresponding buffer so that CPU can regain ownership of the
 * buffer. It finally invokes "netif_wake_queue" to restart transmission if
 * required.
 */
static void axienet_start_xmit_done(struct net_device *ndev)
{
	u32 size = 0;
	u32 packets = 0;
	struct axienet_local *lp = netdev_priv(ndev);
	struct axidma_bd *cur_p;
	unsigned int status = 0;

	cur_p = &lp->tx_bd_v[lp->tx_bd_ci];
	status = cur_p->status;
	while (status & XAXIDMA_BD_STS_COMPLETE_MASK) {
#ifdef CONFIG_XILINX_AXI_EMAC_HWTSTAMP
		if (cur_p->ptp_tx_skb)
			axienet_tx_hwtstamp(lp, cur_p);
#endif
		if (cur_p->tx_desc_mapping == DESC_DMA_MAP_PAGE)
			dma_unmap_page(ndev->dev.parent, cur_p->phys,
				       cur_p->cntrl &
				       XAXIDMA_BD_CTRL_LENGTH_MASK,
				       DMA_TO_DEVICE);
		else
			dma_unmap_single(ndev->dev.parent, cur_p->phys,
					 cur_p->cntrl &
					 XAXIDMA_BD_CTRL_LENGTH_MASK,
					 DMA_TO_DEVICE);
		if (cur_p->tx_skb)
			dev_kfree_skb_irq((struct sk_buff *)cur_p->tx_skb);
		/*cur_p->phys = 0;*/
		cur_p->app0 = 0;
		cur_p->app1 = 0;
		cur_p->app2 = 0;
		cur_p->app4 = 0;
		cur_p->status = 0;
		cur_p->tx_skb = 0;

		size += status & XAXIDMA_BD_STS_ACTUAL_LEN_MASK;
		packets++;

		++lp->tx_bd_ci;
		lp->tx_bd_ci %= TX_BD_NUM;
		cur_p = &lp->tx_bd_v[lp->tx_bd_ci];
		status = cur_p->status;
	}

	ndev->stats.tx_packets += packets;
	ndev->stats.tx_bytes += size;
	netif_wake_queue(ndev);
}

/**
 * axienet_check_tx_bd_space - Checks if a BD/group of BDs are currently busy
 * @lp:		Pointer to the axienet_local structure
 * @num_frag:	The number of BDs to check for
 *
 * Return: 0, on success
 *	    NETDEV_TX_BUSY, if any of the descriptors are not free
 *
 * This function is invoked before BDs are allocated and transmission starts.
 * This function returns 0 if a BD or group of BDs can be allocated for
 * transmission. If the BD or any of the BDs are not free the function
 * returns a busy status. This is invoked from axienet_start_xmit.
 */
static inline int axienet_check_tx_bd_space(struct axienet_local *lp,
					    int num_frag)
{
	struct axidma_bd *cur_p;

	cur_p = &lp->tx_bd_v[(lp->tx_bd_tail + num_frag) % TX_BD_NUM];
	if (cur_p->status & XAXIDMA_BD_STS_ALL_MASK)
		return NETDEV_TX_BUSY;
	return 0;
}

#ifdef CONFIG_XILINX_AXI_EMAC_HWTSTAMP
/**
 * axienet_create_tsheader - Create timestamp header for tx
 * @lp:		Pointer to axienet local structure
 * @buf:	Pointer to the buf to copy timestamp header
 * @msg_type:	PTP message type
 *
 * Return:	None.
 */
static void axienet_create_tsheader(struct axienet_local *lp, u8 *buf,
				    u8 msg_type)
{
	struct axidma_bd *cur_p;
	u64 val;
	u32 tmp;

	cur_p = &lp->tx_bd_v[lp->tx_bd_tail];

	if (msg_type == TX_TS_OP_ONESTEP) {
		buf[0] = TX_TS_OP_ONESTEP;
		buf[1] = TX_TS_CSUM_UPDATE;
		buf[4] = TX_PTP_TS_OFFSET;
		buf[6] = TX_PTP_CSUM_OFFSET;
	} else {
		buf[0] = TX_TS_OP_TWOSTEP;
		buf[2] = cur_p->ptp_tx_ts_tag & 0xFF;
		buf[3] = (cur_p->ptp_tx_ts_tag >> 8) & 0xFF;
	}

	if (lp->axienet_config->mactype == XAXIENET_1G ||
	    lp->axienet_config->mactype == XAXIENET_2_5G) {
		memcpy(&val, buf, AXIENET_TS_HEADER_LEN);
		swab64s(&val);
		memcpy(buf, &val, AXIENET_TS_HEADER_LEN);
	} else if (lp->axienet_config->mactype == XAXIENET_10G_25G) {
		memcpy(&tmp, buf, XXVENET_TS_HEADER_LEN);
		axienet_txts_iow(lp, XAXIFIFO_TXTS_TXFD, tmp);
		axienet_txts_iow(lp, XAXIFIFO_TXTS_TLR, XXVENET_TS_HEADER_LEN);
	}
}
#endif

/**
 * axienet_start_xmit - Starts the transmission.
 * @skb:	sk_buff pointer that contains data to be Txed.
 * @ndev:	Pointer to net_device structure.
 *
 * Return: NETDEV_TX_OK, on success
 *	    NETDEV_TX_BUSY, if any of the descriptors are not free
 *
 * This function is invoked from upper layers to initiate transmission. The
 * function uses the next available free BDs and populates their fields to
 * start the transmission. Additionally if checksum offloading is supported,
 * it populates AXI Stream Control fields with appropriate values.
 */
static int axienet_start_xmit(struct sk_buff *skb, struct net_device *ndev)
{
	u32 ii;
	u32 num_frag;
	u32 csum_start_off;
	u32 csum_index_off;
	dma_addr_t tail_p;
	struct axienet_local *lp = netdev_priv(ndev);
	struct axidma_bd *cur_p;
	unsigned long flags;
	u32 pad = 0;

	num_frag = skb_shinfo(skb)->nr_frags;
	cur_p = &lp->tx_bd_v[lp->tx_bd_tail];

	spin_lock_irqsave(&lp->tx_lock, flags);
	if (axienet_check_tx_bd_space(lp, num_frag)) {
		if (!netif_queue_stopped(ndev))
			netif_stop_queue(ndev);
		spin_unlock_irqrestore(&lp->tx_lock, flags);
		return NETDEV_TX_BUSY;
	}

#ifdef CONFIG_XILINX_AXI_EMAC_HWTSTAMP
	if (((lp->tstamp_config.tx_type == HWTSTAMP_TX_ONESTEP_SYNC) ||
	     (lp->tstamp_config.tx_type == HWTSTAMP_TX_ON)) &&
	    (lp->axienet_config->mactype != XAXIENET_10G_25G)) {
		u8 *tmp;
		struct sk_buff *new_skb;

		if (skb_headroom(skb) < AXIENET_TS_HEADER_LEN) {
			new_skb = skb_realloc_headroom(skb,
						       AXIENET_TS_HEADER_LEN);
			if (!new_skb) {
				dev_err(&ndev->dev, "failed "
					"to allocate new socket buffer\n");
				dev_kfree_skb_any(skb);
				spin_unlock_irqrestore(&lp->tx_lock, flags);
				return NETDEV_TX_OK;
			}

			/*  Transfer the ownership to the
			 *  new socket buffer if required
			 */
			if (skb->sk)
				skb_set_owner_w(new_skb, skb->sk);
			dev_kfree_skb(skb);
			skb = new_skb;
		}

		tmp = skb_push(skb, AXIENET_TS_HEADER_LEN);
		memset(tmp, 0, AXIENET_TS_HEADER_LEN);
		cur_p->ptp_tx_ts_tag++;

		if (skb_shinfo(skb)->tx_flags & SKBTX_HW_TSTAMP) {
			if (lp->tstamp_config.tx_type ==
				HWTSTAMP_TX_ONESTEP_SYNC) {
				axienet_create_tsheader(lp, tmp,
							TX_TS_OP_ONESTEP);
			} else {
				axienet_create_tsheader(lp, tmp,
							TX_TS_OP_TWOSTEP);
				skb_shinfo(skb)->tx_flags |= SKBTX_IN_PROGRESS;
				cur_p->ptp_tx_skb = (unsigned long)skb_get(skb);
			}
		}
	} else if ((skb_shinfo(skb)->tx_flags & SKBTX_HW_TSTAMP) &&
		   (lp->axienet_config->mactype == XAXIENET_10G_25G)) {
		cur_p->ptp_tx_ts_tag = (prandom_u32() &
						~XAXIFIFO_TXTS_TAG_MASK) + 1;
		if (lp->tstamp_config.tx_type == HWTSTAMP_TX_ONESTEP_SYNC) {
			axienet_create_tsheader(lp, lp->tx_ptpheader,
						TX_TS_OP_ONESTEP);
		} else {
			axienet_create_tsheader(lp, lp->tx_ptpheader,
						TX_TS_OP_TWOSTEP);
			skb_shinfo(skb)->tx_flags |= SKBTX_IN_PROGRESS;
			cur_p->ptp_tx_skb = (phys_addr_t)skb_get(skb);
		}
	}
#endif
	/* Work around for XXV MAC as MAC will drop the packets
	 * of size less than 64 bytes we need to append data
	 * to make packet length greater than or equal to 64
	 */
	if (skb->len < XXV_MAC_MIN_PKT_LEN &&
	    (lp->axienet_config->mactype == XAXIENET_10G_25G))
		pad = XXV_MAC_MIN_PKT_LEN - skb->len;

	if (skb->ip_summed == CHECKSUM_PARTIAL && !lp->eth_hasnobuf &&
	    (lp->axienet_config->mactype == XAXIENET_1G)) {
		if (lp->features & XAE_FEATURE_FULL_TX_CSUM) {
			/* Tx Full Checksum Offload Enabled */
			cur_p->app0 |= 2;
		} else if (lp->features & XAE_FEATURE_PARTIAL_RX_CSUM) {
			csum_start_off = skb_transport_offset(skb);
			csum_index_off = csum_start_off + skb->csum_offset;
			/* Tx Partial Checksum Offload Enabled */
			cur_p->app0 |= 1;
			cur_p->app1 = (csum_start_off << 16) | csum_index_off;
		}
	} else if (skb->ip_summed == CHECKSUM_UNNECESSARY &&
		   !lp->eth_hasnobuf &&
		   (lp->axienet_config->mactype == XAXIENET_1G)) {
		cur_p->app0 |= 2; /* Tx Full Checksum Offload Enabled */
	}

	cur_p->cntrl = (skb_headlen(skb) | XAXIDMA_BD_CTRL_TXSOF_MASK) + pad;
	cur_p->phys = dma_map_single(ndev->dev.parent, skb->data,
				     skb_headlen(skb), DMA_TO_DEVICE);
	cur_p->tx_desc_mapping = DESC_DMA_MAP_SINGLE;

	for (ii = 0; ii < num_frag; ii++) {
		u32 len;
		skb_frag_t *frag;

		++lp->tx_bd_tail;
		lp->tx_bd_tail %= TX_BD_NUM;
		cur_p = &lp->tx_bd_v[lp->tx_bd_tail];
		frag = &skb_shinfo(skb)->frags[ii];
		len = skb_frag_size(frag);
		cur_p->phys = skb_frag_dma_map(ndev->dev.parent, frag, 0, len,
					       DMA_TO_DEVICE);
		cur_p->cntrl = len + pad;
		cur_p->tx_desc_mapping = DESC_DMA_MAP_PAGE;
	}

	cur_p->cntrl |= XAXIDMA_BD_CTRL_TXEOF_MASK;
	cur_p->tx_skb = (phys_addr_t)skb;

	tail_p = lp->tx_bd_p + sizeof(*lp->tx_bd_v) * lp->tx_bd_tail;
	/* Ensure BD write before starting transfer */
	wmb();

	/* Start the transfer */
	axienet_dma_bdout(lp, XAXIDMA_TX_TDESC_OFFSET, tail_p);
	++lp->tx_bd_tail;
	lp->tx_bd_tail %= TX_BD_NUM;

	spin_unlock_irqrestore(&lp->tx_lock, flags);

	return NETDEV_TX_OK;
}

/**
 * axienet_recv - Is called from Axi DMA Rx Isr to complete the received
 *		  BD processing.
 * @ndev:	Pointer to net_device structure.
 * @budget:	NAPI budget
 *
 * This function is invoked from the Axi DMA Rx isr(poll) to process the Rx BDs
 * It does minimal processing and invokes "netif_receive_skb" to complete
 * further processing.
 * Return: Number of BD's processed.
 */
static int axienet_recv(struct net_device *ndev, int budget)
{
	u32 length;
	u32 csumstatus;
	u32 size = 0;
	u32 packets = 0;
	dma_addr_t tail_p = 0;
	struct axienet_local *lp = netdev_priv(ndev);
	struct sk_buff *skb, *new_skb;
	struct axidma_bd *cur_p;
	unsigned int numbdfree = 0;

	/* Get relevat BD status value */
	rmb();
	cur_p = &lp->rx_bd_v[lp->rx_bd_ci];

	while ((numbdfree < budget) &&
	       (cur_p->status & XAXIDMA_BD_STS_COMPLETE_MASK)) {
		tail_p = lp->rx_bd_p + sizeof(*lp->rx_bd_v) * lp->rx_bd_ci;
		skb = (struct sk_buff *) (cur_p->sw_id_offset);

		if (lp->eth_hasnobuf ||
		    (lp->axienet_config->mactype != XAXIENET_1G))
			length = cur_p->status & XAXIDMA_BD_STS_ACTUAL_LEN_MASK;
		else
			length = cur_p->app4 & 0x0000FFFF;

		dma_unmap_single(ndev->dev.parent, cur_p->phys,
				 lp->max_frm_size,
				 DMA_FROM_DEVICE);

		skb_put(skb, length);
#ifdef CONFIG_XILINX_AXI_EMAC_HWTSTAMP
		if (lp->tstamp_config.rx_filter == HWTSTAMP_FILTER_ALL &&
		    (lp->axienet_config->mactype != XAXIENET_10G_25G)) {
			u32 sec, nsec;
			u64 time64;
			struct skb_shared_hwtstamps *shhwtstamps;

			if (lp->axienet_config->mactype == XAXIENET_1G ||
			    lp->axienet_config->mactype == XAXIENET_2_5G) {
				/* The first 8 bytes will be the timestamp */
				memcpy(&sec, &skb->data[0], 4);
				memcpy(&nsec, &skb->data[4], 4);

				sec = cpu_to_be32(sec);
				nsec = cpu_to_be32(nsec);
			} else {
				/* The first 8 bytes will be the timestamp */
				memcpy(&nsec, &skb->data[0], 4);
				memcpy(&sec, &skb->data[4], 4);
			}

			/* Remove these 8 bytes from the buffer */
			skb_pull(skb, 8);
			time64 = sec * NS_PER_SEC + nsec;
			shhwtstamps = skb_hwtstamps(skb);
			shhwtstamps->hwtstamp = ns_to_ktime(time64);
		} else if (lp->axienet_config->mactype == XAXIENET_10G_25G) {
			axienet_rx_hwtstamp(lp, skb);
		}
#endif
		skb->protocol = eth_type_trans(skb, ndev);
		/*skb_checksum_none_assert(skb);*/
		skb->ip_summed = CHECKSUM_NONE;

		/* if we're doing Rx csum offload, set it up */
		if (lp->features & XAE_FEATURE_FULL_RX_CSUM &&
		    (lp->axienet_config->mactype == XAXIENET_1G) &&
		    !lp->eth_hasnobuf) {
			csumstatus = (cur_p->app2 &
				      XAE_FULL_CSUM_STATUS_MASK) >> 3;
			if ((csumstatus == XAE_IP_TCP_CSUM_VALIDATED) ||
			    (csumstatus == XAE_IP_UDP_CSUM_VALIDATED)) {
				skb->ip_summed = CHECKSUM_UNNECESSARY;
			}
		} else if ((lp->features & XAE_FEATURE_PARTIAL_RX_CSUM) != 0 &&
			   skb->protocol == htons(ETH_P_IP) &&
			   skb->len > 64 && !lp->eth_hasnobuf &&
			   (lp->axienet_config->mactype == XAXIENET_1G)) {
			skb->csum = be32_to_cpu(cur_p->app3 & 0xFFFF);
			skb->ip_summed = CHECKSUM_COMPLETE;
		}

		netif_receive_skb(skb);

		size += length;
		packets++;

		new_skb = netdev_alloc_skb(ndev, lp->max_frm_size);
		if (new_skb == NULL) {
			dev_err(lp->dev, "No memory for new_skb\n\r");
			break;
		}

		/* Ensure that the skb is completely updated
		 * prio to mapping the DMA
		 */
		wmb();

		cur_p->phys = dma_map_single(ndev->dev.parent, new_skb->data,
					     lp->max_frm_size,
					     DMA_FROM_DEVICE);
		cur_p->cntrl = lp->max_frm_size;
		cur_p->status = 0;
		cur_p->sw_id_offset = (phys_addr_t) new_skb;

		++lp->rx_bd_ci;
		lp->rx_bd_ci %= RX_BD_NUM;

		/* Get relevat BD status value */
		rmb();
		cur_p = &lp->rx_bd_v[lp->rx_bd_ci];
		numbdfree++;
	}

	ndev->stats.rx_packets += packets;
	ndev->stats.rx_bytes += size;

	if (tail_p)
		axienet_dma_bdout(lp, XAXIDMA_RX_TDESC_OFFSET, tail_p);

	return numbdfree;
}

/**
 * xaxienet_rx_poll - Poll routine for rx packets (NAPI)
 * @napi:	napi structure pointer
 * @quota:	Max number of rx packets to be processed.
 *
 * This is the poll routine for rx part.
 * It will process the packets maximux quota value.
 *
 * Return: number of packets received
 */
static int xaxienet_rx_poll(struct napi_struct *napi, int quota)
{
	struct axienet_local *lp = container_of(napi,
					struct axienet_local, napi);
	int work_done = 0;
	unsigned int status, cr;

	spin_lock(&lp->rx_lock);
	status = axienet_dma_in32(lp, XAXIDMA_RX_SR_OFFSET);
	while ((status & (XAXIDMA_IRQ_IOC_MASK | XAXIDMA_IRQ_DELAY_MASK)) &&
	       (work_done < quota)) {
		axienet_dma_out32(lp, XAXIDMA_RX_SR_OFFSET, status);
		if (status & XAXIDMA_IRQ_ERROR_MASK) {
			dev_err(lp->dev, "Rx error 0x%x\n\r", status);
			break;
		}
		work_done += axienet_recv(lp->ndev, quota - work_done);
		status = axienet_dma_in32(lp, XAXIDMA_RX_SR_OFFSET);
	}
	spin_unlock(&lp->rx_lock);

	if (work_done < quota) {
		napi_complete(napi);
		/* Enable the interrupts again */
		cr = axienet_dma_in32(lp, XAXIDMA_RX_CR_OFFSET);
		cr |= (XAXIDMA_IRQ_IOC_MASK | XAXIDMA_IRQ_DELAY_MASK);
		axienet_dma_out32(lp, XAXIDMA_RX_CR_OFFSET, cr);
	}

	return work_done;
}

/**
 * axienet_err_irq - Axi Ethernet error irq.
 * @irq:	irq number
 * @_ndev:	net_device pointer
 *
 * Return: IRQ_HANDLED for all cases.
 *
 * This is the Axi DMA error ISR. It updates the rx memory over run condition.
 */
static irqreturn_t axienet_err_irq(int irq, void *_ndev)
{
	unsigned int status;
	struct net_device *ndev = _ndev;
	struct axienet_local *lp = netdev_priv(ndev);

	status = axienet_ior(lp, XAE_IS_OFFSET);
	if (status & XAE_INT_RXFIFOOVR_MASK) {
		ndev->stats.rx_fifo_errors++;
		axienet_iow(lp, XAE_IS_OFFSET, XAE_INT_RXFIFOOVR_MASK);
	}

	if (status & XAE_INT_RXRJECT_MASK) {
		axienet_iow(lp, XAE_IS_OFFSET, XAE_INT_RXRJECT_MASK);
		axienet_device_reset(ndev);
	}

	return IRQ_HANDLED;
}

/**
 * axienet_tx_irq - Tx Done Isr.
 * @irq:	irq number
 * @_ndev:	net_device pointer
 *
 * Return: IRQ_HANDLED for all cases.
 *
 * This is the Axi DMA Tx done Isr. It invokes "axienet_start_xmit_done"
 * to complete the BD processing.
 */
static irqreturn_t axienet_tx_irq(int irq, void *_ndev)
{
	u32 cr;
	unsigned int status;
	struct net_device *ndev = _ndev;
	struct axienet_local *lp = netdev_priv(ndev);

	status = axienet_dma_in32(lp, XAXIDMA_TX_SR_OFFSET);
	if (status & (XAXIDMA_IRQ_IOC_MASK | XAXIDMA_IRQ_DELAY_MASK)) {
		axienet_dma_out32(lp, XAXIDMA_TX_SR_OFFSET, status);
		axienet_start_xmit_done(lp->ndev);
		goto out;
	}
	if (!(status & XAXIDMA_IRQ_ALL_MASK))
		dev_err(&ndev->dev, "No interrupts asserted in Tx path");
	if (status & XAXIDMA_IRQ_ERROR_MASK) {
		dev_err(&ndev->dev, "DMA Tx error 0x%x\n", status);
		dev_err(&ndev->dev, "Current BD is at: 0x%x\n",
			(lp->tx_bd_v[lp->tx_bd_ci]).phys);

		cr = axienet_dma_in32(lp, XAXIDMA_TX_CR_OFFSET);
		/* Disable coalesce, delay timer and error interrupts */
		cr &= (~XAXIDMA_IRQ_ALL_MASK);
		/* Write to the Tx channel control register */
		axienet_dma_out32(lp, XAXIDMA_TX_CR_OFFSET, cr);

		cr = axienet_dma_in32(lp, XAXIDMA_RX_CR_OFFSET);
		/* Disable coalesce, delay timer and error interrupts */
		cr &= (~XAXIDMA_IRQ_ALL_MASK);
		/* Write to the Rx channel control register */
		axienet_dma_out32(lp, XAXIDMA_RX_CR_OFFSET, cr);

		tasklet_schedule(&lp->dma_err_tasklet);
		axienet_dma_out32(lp, XAXIDMA_TX_SR_OFFSET, status);
	}
out:
	return IRQ_HANDLED;
}

/**
 * axienet_rx_irq - Rx Isr.
 * @irq:	irq number
 * @_ndev:	net_device pointer
 *
 * Return: IRQ_HANDLED for all cases.
 *
 * This is the Axi DMA Rx Isr. It invokes "axienet_recv" to complete the BD
 * processing.
 */
static irqreturn_t axienet_rx_irq(int irq, void *_ndev)
{
	u32 cr;
	unsigned int status;
	struct net_device *ndev = _ndev;
	struct axienet_local *lp = netdev_priv(ndev);

	status = axienet_dma_in32(lp, XAXIDMA_RX_SR_OFFSET);
	if (status & (XAXIDMA_IRQ_IOC_MASK | XAXIDMA_IRQ_DELAY_MASK)) {
		cr = axienet_dma_in32(lp, XAXIDMA_RX_CR_OFFSET);
		cr &= ~(XAXIDMA_IRQ_IOC_MASK | XAXIDMA_IRQ_DELAY_MASK);
		axienet_dma_out32(lp, XAXIDMA_RX_CR_OFFSET, cr);
		napi_schedule(&lp->napi);
	}
	if (!(status & XAXIDMA_IRQ_ALL_MASK))
		dev_err(&ndev->dev, "No interrupts asserted in Rx path");
	if (status & XAXIDMA_IRQ_ERROR_MASK) {
		dev_err(&ndev->dev, "DMA Rx error 0x%x\n", status);
		dev_err(&ndev->dev, "Current BD is at: 0x%x\n",
			(lp->rx_bd_v[lp->rx_bd_ci]).phys);

		cr = axienet_dma_in32(lp, XAXIDMA_TX_CR_OFFSET);
		/* Disable coalesce, delay timer and error interrupts */
		cr &= (~XAXIDMA_IRQ_ALL_MASK);
		/* Finally write to the Tx channel control register */
		axienet_dma_out32(lp, XAXIDMA_TX_CR_OFFSET, cr);

		cr = axienet_dma_in32(lp, XAXIDMA_RX_CR_OFFSET);
		/* Disable coalesce, delay timer and error interrupts */
		cr &= (~XAXIDMA_IRQ_ALL_MASK);
		/* write to the Rx channel control register */
		axienet_dma_out32(lp, XAXIDMA_RX_CR_OFFSET, cr);

		tasklet_schedule(&lp->dma_err_tasklet);
		axienet_dma_out32(lp, XAXIDMA_RX_SR_OFFSET, status);
	}

	return IRQ_HANDLED;
}

static void axienet_dma_err_handler(unsigned long data);

static int axienet_mii_init(struct net_device *ndev)
{
	struct axienet_local *lp = netdev_priv(ndev);
	int ret, mdio_mcreg;

	mdio_mcreg = axienet_ior(lp, XAE_MDIO_MC_OFFSET);
	ret = axienet_mdio_wait_until_ready(lp);
	if (ret < 0)
		return ret;

	/* Disable the MDIO interface till Axi Ethernet Reset is completed.
	 * When we do an Axi Ethernet reset, it resets the complete core
	 * Including the MDIO. If MDIO is not disabled when the reset process is
	 * Started, MDIO will be broken afterwards.
	 */
	axienet_iow(lp, XAE_MDIO_MC_OFFSET,
		    (mdio_mcreg & (~XAE_MDIO_MC_MDIOEN_MASK)));
	axienet_device_reset(ndev);
	/* Enable the MDIO */
	axienet_iow(lp, XAE_MDIO_MC_OFFSET, mdio_mcreg);
	ret = axienet_mdio_wait_until_ready(lp);
	if (ret < 0)
		return ret;

	return 0;
}

/**
 * axienet_open - Driver open routine.
 * @ndev:	Pointer to net_device structure
 *
 * Return: 0, on success.
 *	    -ENODEV, if PHY cannot be connected to
 *	    non-zero error value on failure
 *
 * This is the driver open routine. It calls phy_start to start the PHY device.
 * It also allocates interrupt service routines, enables the interrupt lines
 * and ISR handling. Axi Ethernet core is reset through Axi DMA core. Buffer
 * descriptors are initialized.
 */
static int axienet_open(struct net_device *ndev)
{
	int ret = 0;
	struct axienet_local *lp = netdev_priv(ndev);
	struct phy_device *phydev = NULL;

	dev_dbg(&ndev->dev, "axienet_open()\n");

	if (lp->axienet_config->mactype == XAXIENET_10G_25G)
		axienet_device_reset(ndev);
	else
		ret = axienet_mii_init(ndev);
	if (ret < 0)
		return ret;

<<<<<<< HEAD
	if (lp->phy_node && ((lp->axienet_config->mactype == XAXIENET_1G) ||
			     (lp->axienet_config->mactype == XAXIENET_2_5G))) {
		lp->phy_dev = of_phy_connect(lp->ndev, lp->phy_node,
					     axienet_adjust_link, lp->phy_flags,
					     lp->phy_interface);
=======
	if (lp->phy_node) {
		if (lp->phy_type == XAE_PHY_TYPE_GMII) {
			phydev = of_phy_connect(lp->ndev, lp->phy_node,
						axienet_adjust_link, 0,
						PHY_INTERFACE_MODE_GMII);
		} else if (lp->phy_type == XAE_PHY_TYPE_RGMII_2_0) {
			phydev = of_phy_connect(lp->ndev, lp->phy_node,
						axienet_adjust_link, 0,
						PHY_INTERFACE_MODE_RGMII_ID);
		}
>>>>>>> c8d2bc9b

		if (!phydev)
			dev_err(lp->dev, "of_phy_connect() failed\n");
		else
			phy_start(phydev);
	}

	/* Enable tasklets for Axi DMA error handling */
	tasklet_init(&lp->dma_err_tasklet, axienet_dma_err_handler,
		     (unsigned long) lp);

	/* Enable NAPI scheduling before enabling Axi DMA Rx IRQ, or you
	 * might run into a race condition; the RX ISR disables IRQ processing
	 * before scheduling the NAPI function to complete the processing.
	 * If NAPI scheduling is (still) disabled at that time, no more RX IRQs
	 * will be processed as only the NAPI function re-enables them!
	 */
	napi_enable(&lp->napi);

	/* Enable interrupts for Axi DMA Tx */
	ret = request_irq(lp->tx_irq, axienet_tx_irq, 0, ndev->name, ndev);
	if (ret)
		goto err_tx_irq;
	/* Enable interrupts for Axi DMA Rx */
	ret = request_irq(lp->rx_irq, axienet_rx_irq, 0, ndev->name, ndev);
	if (ret)
		goto err_rx_irq;

	if (!lp->eth_hasnobuf && (lp->axienet_config->mactype == XAXIENET_1G)) {
		/* Enable interrupts for Axi Ethernet */
		ret = request_irq(lp->eth_irq, axienet_err_irq, 0, ndev->name,
				  ndev);
		if (ret)
			goto err_eth_irq;
	}

	return 0;

err_eth_irq:
	free_irq(lp->rx_irq, ndev);
err_rx_irq:
	free_irq(lp->tx_irq, ndev);
err_tx_irq:
<<<<<<< HEAD
	napi_disable(&lp->napi);
	if (lp->phy_dev)
		phy_disconnect(lp->phy_dev);
	lp->phy_dev = NULL;
=======
	if (phydev)
		phy_disconnect(phydev);
>>>>>>> c8d2bc9b
	tasklet_kill(&lp->dma_err_tasklet);
	dev_err(lp->dev, "request_irq() failed\n");
	return ret;
}

/**
 * axienet_stop - Driver stop routine.
 * @ndev:	Pointer to net_device structure
 *
 * Return: 0, on success.
 *
 * This is the driver stop routine. It calls phy_disconnect to stop the PHY
 * device. It also removes the interrupt handlers and disables the interrupts.
 * The Axi DMA Tx/Rx BDs are released.
 */
static int axienet_stop(struct net_device *ndev)
{
	u32 cr;
	struct axienet_local *lp = netdev_priv(ndev);

	dev_dbg(&ndev->dev, "axienet_close()\n");

	cr = axienet_dma_in32(lp, XAXIDMA_RX_CR_OFFSET);
	axienet_dma_out32(lp, XAXIDMA_RX_CR_OFFSET,
			  cr & (~XAXIDMA_CR_RUNSTOP_MASK));
	cr = axienet_dma_in32(lp, XAXIDMA_TX_CR_OFFSET);
	axienet_dma_out32(lp, XAXIDMA_TX_CR_OFFSET,
			  cr & (~XAXIDMA_CR_RUNSTOP_MASK));
	lp->axienet_config->setoptions(ndev, lp->options &
				       ~(XAE_OPTION_TXEN | XAE_OPTION_RXEN));

	napi_disable(&lp->napi);
	tasklet_kill(&lp->dma_err_tasklet);

	free_irq(lp->tx_irq, ndev);
	free_irq(lp->rx_irq, ndev);

<<<<<<< HEAD
	if ((lp->axienet_config->mactype == XAXIENET_1G) && !lp->eth_hasnobuf)
		free_irq(lp->eth_irq, ndev);

	if (lp->phy_dev)
		phy_disconnect(lp->phy_dev);
	lp->phy_dev = NULL;
=======
	if (ndev->phydev)
		phy_disconnect(ndev->phydev);
>>>>>>> c8d2bc9b

	axienet_dma_bd_release(ndev);
	return 0;
}

/**
 * axienet_change_mtu - Driver change mtu routine.
 * @ndev:	Pointer to net_device structure
 * @new_mtu:	New mtu value to be applied
 *
 * Return: Always returns 0 (success).
 *
 * This is the change mtu driver routine. It checks if the Axi Ethernet
 * hardware supports jumbo frames before changing the mtu. This can be
 * called only when the device is not up.
 */
static int axienet_change_mtu(struct net_device *ndev, int new_mtu)
{
	struct axienet_local *lp = netdev_priv(ndev);

	if (netif_running(ndev))
		return -EBUSY;

	if ((new_mtu + VLAN_ETH_HLEN +
		XAE_TRL_SIZE) > lp->rxmem)
		return -EINVAL;

	if ((new_mtu > XAE_JUMBO_MTU) || (new_mtu < 64))
		return -EINVAL;

	ndev->mtu = new_mtu;

	return 0;
}

#ifdef CONFIG_NET_POLL_CONTROLLER
/**
 * axienet_poll_controller - Axi Ethernet poll mechanism.
 * @ndev:	Pointer to net_device structure
 *
 * This implements Rx/Tx ISR poll mechanisms. The interrupts are disabled prior
 * to polling the ISRs and are enabled back after the polling is done.
 */
static void axienet_poll_controller(struct net_device *ndev)
{
	struct axienet_local *lp = netdev_priv(ndev);

	disable_irq(lp->tx_irq);
	disable_irq(lp->rx_irq);
	axienet_rx_irq(lp->tx_irq, ndev);
	axienet_tx_irq(lp->rx_irq, ndev);
	enable_irq(lp->tx_irq);
	enable_irq(lp->rx_irq);
}
#endif

#ifdef CONFIG_XILINX_AXI_EMAC_HWTSTAMP
/**
 *  axienet_set_timestamp_mode - sets up the hardware for the requested mode
 *  @lp: Pointer to axienet local structure
 *  @config: the hwtstamp configuration requested
 *
 * Return: 0 on success, Negative value on errors
 */
static int axienet_set_timestamp_mode(struct axienet_local *lp,
				      struct hwtstamp_config *config)
{
	u32 regval;

	/* reserved for future extensions */
	if (config->flags)
		return -EINVAL;

	/* Read the current value in the MAC TX CTRL register */
	regval = axienet_ior(lp, XAE_TC_OFFSET);

	switch (config->tx_type) {
	case HWTSTAMP_TX_OFF:
		regval &= ~XAE_TC_INBAND1588_MASK;
		break;
	case HWTSTAMP_TX_ON:
		config->tx_type = HWTSTAMP_TX_ON;
		regval |= XAE_TC_INBAND1588_MASK;
		break;
	case HWTSTAMP_TX_ONESTEP_SYNC:
		config->tx_type = HWTSTAMP_TX_ONESTEP_SYNC;
		regval |= XAE_TC_INBAND1588_MASK;
		break;
	default:
		return -ERANGE;
	}

	if (lp->axienet_config->mactype != XAXIENET_10G_25G)
		axienet_iow(lp, XAE_TC_OFFSET, regval);

	/* Read the current value in the MAC RX RCW1 register */
	regval = axienet_ior(lp, XAE_RCW1_OFFSET);

	/* On RX always timestamp everything */
	switch (config->rx_filter) {
	case HWTSTAMP_FILTER_NONE:
		regval &= ~XAE_RCW1_INBAND1588_MASK;
		break;
	default:
		config->rx_filter = HWTSTAMP_FILTER_ALL;
		regval |= XAE_RCW1_INBAND1588_MASK;
	}

	if (lp->axienet_config->mactype != XAXIENET_10G_25G)
		axienet_iow(lp, XAE_RCW1_OFFSET, regval);

	return 0;
}

/**
 * axienet_set_ts_config - user entry point for timestamp mode
 * @lp: Pointer to axienet local structure
 * @ifr: ioctl data
 *
 * Set hardware to the requested more. If unsupported return an error
 * with no changes. Otherwise, store the mode for future reference
 *
 * Return: 0 on success, Negative value on errors
 */
static int axienet_set_ts_config(struct axienet_local *lp, struct ifreq *ifr)
{
	struct hwtstamp_config config;
	int err;

	if (copy_from_user(&config, ifr->ifr_data, sizeof(config)))
		return -EFAULT;

	err = axienet_set_timestamp_mode(lp, &config);
	if (err)
		return err;

	/* save these settings for future reference */
	memcpy(&lp->tstamp_config, &config, sizeof(lp->tstamp_config));

	return copy_to_user(ifr->ifr_data, &config,
			    sizeof(config)) ? -EFAULT : 0;
}

/**
 * axienet_get_ts_config - return the current timestamp configuration
 * to the user
 * @lp: pointer to axienet local structure
 * @ifr: ioctl data
 *
 * Return: 0 on success, Negative value on errors
 */
static int axienet_get_ts_config(struct axienet_local *lp, struct ifreq *ifr)
{
	struct hwtstamp_config *config = &lp->tstamp_config;

	return copy_to_user(ifr->ifr_data, config,
			    sizeof(*config)) ? -EFAULT : 0;
}
#endif

/* Ioctl MII Interface */
static int axienet_ioctl(struct net_device *dev, struct ifreq *rq, int cmd)
{
	struct axienet_local *lp = netdev_priv(dev);

	if (!netif_running(dev))
		return -EINVAL;

	switch (cmd) {
	case SIOCGMIIPHY:
	case SIOCGMIIREG:
	case SIOCSMIIREG:
		return phy_mii_ioctl(lp->phy_dev, rq, cmd);
#ifdef CONFIG_XILINX_AXI_EMAC_HWTSTAMP
	case SIOCSHWTSTAMP:
		return axienet_set_ts_config(lp, rq);
	case SIOCGHWTSTAMP:
		return axienet_get_ts_config(lp, rq);
#endif
	default:
		return -EOPNOTSUPP;
	}
}

static const struct net_device_ops axienet_netdev_ops = {
	.ndo_open = axienet_open,
	.ndo_stop = axienet_stop,
	.ndo_start_xmit = axienet_start_xmit,
	.ndo_change_mtu	= axienet_change_mtu,
	.ndo_set_mac_address = netdev_set_mac_address,
	.ndo_validate_addr = eth_validate_addr,
	.ndo_set_rx_mode = axienet_set_multicast_list,
	.ndo_do_ioctl = axienet_ioctl,
#ifdef CONFIG_NET_POLL_CONTROLLER
	.ndo_poll_controller = axienet_poll_controller,
#endif
};

/**
<<<<<<< HEAD
 * axienet_ethtools_get_settings - Get Axi Ethernet settings related to PHY.
 * @ndev:	Pointer to net_device structure
 * @ecmd:	Pointer to ethtool_cmd structure
 *
 * This implements ethtool command for getting PHY settings. If PHY could
 * not be found, the function returns -ENODEV. This function calls the
 * relevant PHY ethtool API to get the PHY settings.
 * Issue "ethtool ethX" under linux prompt to execute this function.
 *
 * Return: 0 on success, -ENODEV if PHY doesn't exist
 */
static int axienet_ethtools_get_settings(struct net_device *ndev,
					 struct ethtool_cmd *ecmd)
{
	struct axienet_local *lp = netdev_priv(ndev);
	struct phy_device *phydev = lp->phy_dev;

	if (!phydev)
		return -ENODEV;
	return phy_ethtool_gset(phydev, ecmd);
}

/**
 * axienet_ethtools_set_settings - Set PHY settings as passed in the argument.
 * @ndev:	Pointer to net_device structure
 * @ecmd:	Pointer to ethtool_cmd structure
 *
 * This implements ethtool command for setting various PHY settings. If PHY
 * could not be found, the function returns -ENODEV. This function calls the
 * relevant PHY ethtool API to set the PHY.
 * Issue e.g. "ethtool -s ethX speed 1000" under linux prompt to execute this
 * function.
 *
 * Return: 0 on success, -ENODEV if PHY doesn't exist
 */
static int axienet_ethtools_set_settings(struct net_device *ndev,
					 struct ethtool_cmd *ecmd)
{
	struct axienet_local *lp = netdev_priv(ndev);
	struct phy_device *phydev = lp->phy_dev;

	if (!phydev)
		return -ENODEV;
	return phy_ethtool_sset(phydev, ecmd);
}

/**
=======
>>>>>>> c8d2bc9b
 * axienet_ethtools_get_drvinfo - Get various Axi Ethernet driver information.
 * @ndev:	Pointer to net_device structure
 * @ed:		Pointer to ethtool_drvinfo structure
 *
 * This implements ethtool command for getting the driver information.
 * Issue "ethtool -i ethX" under linux prompt to execute this function.
 */
static void axienet_ethtools_get_drvinfo(struct net_device *ndev,
					 struct ethtool_drvinfo *ed)
{
	strlcpy(ed->driver, DRIVER_NAME, sizeof(ed->driver));
	strlcpy(ed->version, DRIVER_VERSION, sizeof(ed->version));
}

/**
 * axienet_ethtools_get_regs_len - Get the total regs length present in the
 *				   AxiEthernet core.
 * @ndev:	Pointer to net_device structure
 *
 * This implements ethtool command for getting the total register length
 * information.
 *
 * Return: the total regs length
 */
static int axienet_ethtools_get_regs_len(struct net_device *ndev)
{
	return sizeof(u32) * AXIENET_REGS_N;
}

/**
 * axienet_ethtools_get_regs - Dump the contents of all registers present
 *			       in AxiEthernet core.
 * @ndev:	Pointer to net_device structure
 * @regs:	Pointer to ethtool_regs structure
 * @ret:	Void pointer used to return the contents of the registers.
 *
 * This implements ethtool command for getting the Axi Ethernet register dump.
 * Issue "ethtool -d ethX" to execute this function.
 */
static void axienet_ethtools_get_regs(struct net_device *ndev,
				      struct ethtool_regs *regs, void *ret)
{
	u32 *data = (u32 *) ret;
	size_t len = sizeof(u32) * AXIENET_REGS_N;
	struct axienet_local *lp = netdev_priv(ndev);

	regs->version = 0;
	regs->len = len;

	memset(data, 0, len);
	data[0] = axienet_ior(lp, XAE_RAF_OFFSET);
	data[1] = axienet_ior(lp, XAE_TPF_OFFSET);
	data[2] = axienet_ior(lp, XAE_IFGP_OFFSET);
	data[3] = axienet_ior(lp, XAE_IS_OFFSET);
	data[4] = axienet_ior(lp, XAE_IP_OFFSET);
	data[5] = axienet_ior(lp, XAE_IE_OFFSET);
	data[6] = axienet_ior(lp, XAE_TTAG_OFFSET);
	data[7] = axienet_ior(lp, XAE_RTAG_OFFSET);
	data[8] = axienet_ior(lp, XAE_UAWL_OFFSET);
	data[9] = axienet_ior(lp, XAE_UAWU_OFFSET);
	data[10] = axienet_ior(lp, XAE_TPID0_OFFSET);
	data[11] = axienet_ior(lp, XAE_TPID1_OFFSET);
	data[12] = axienet_ior(lp, XAE_PPST_OFFSET);
	data[13] = axienet_ior(lp, XAE_RCW0_OFFSET);
	data[14] = axienet_ior(lp, XAE_RCW1_OFFSET);
	data[15] = axienet_ior(lp, XAE_TC_OFFSET);
	data[16] = axienet_ior(lp, XAE_FCC_OFFSET);
	data[17] = axienet_ior(lp, XAE_EMMC_OFFSET);
	data[18] = axienet_ior(lp, XAE_PHYC_OFFSET);
	data[19] = axienet_ior(lp, XAE_MDIO_MC_OFFSET);
	data[20] = axienet_ior(lp, XAE_MDIO_MCR_OFFSET);
	data[21] = axienet_ior(lp, XAE_MDIO_MWD_OFFSET);
	data[22] = axienet_ior(lp, XAE_MDIO_MRD_OFFSET);
	data[23] = axienet_ior(lp, XAE_MDIO_MIS_OFFSET);
	data[24] = axienet_ior(lp, XAE_MDIO_MIP_OFFSET);
	data[25] = axienet_ior(lp, XAE_MDIO_MIE_OFFSET);
	data[26] = axienet_ior(lp, XAE_MDIO_MIC_OFFSET);
	data[27] = axienet_ior(lp, XAE_UAW0_OFFSET);
	data[28] = axienet_ior(lp, XAE_UAW1_OFFSET);
	data[29] = axienet_ior(lp, XAE_FMI_OFFSET);
	data[30] = axienet_ior(lp, XAE_AF0_OFFSET);
	data[31] = axienet_ior(lp, XAE_AF1_OFFSET);
}

/**
 * axienet_ethtools_get_pauseparam - Get the pause parameter setting for
 *				     Tx and Rx paths.
 * @ndev:	Pointer to net_device structure
 * @epauseparm:	Pointer to ethtool_pauseparam structure.
 *
 * This implements ethtool command for getting axi ethernet pause frame
 * setting. Issue "ethtool -a ethX" to execute this function.
 */
static void
axienet_ethtools_get_pauseparam(struct net_device *ndev,
				struct ethtool_pauseparam *epauseparm)
{
	u32 regval;
	struct axienet_local *lp = netdev_priv(ndev);

	epauseparm->autoneg  = 0;
	regval = axienet_ior(lp, XAE_FCC_OFFSET);
	epauseparm->tx_pause = regval & XAE_FCC_FCTX_MASK;
	epauseparm->rx_pause = regval & XAE_FCC_FCRX_MASK;
}

/**
 * axienet_ethtools_set_pauseparam - Set device pause parameter(flow control)
 *				     settings.
 * @ndev:	Pointer to net_device structure
 * @epauseparm:	Pointer to ethtool_pauseparam structure
 *
 * This implements ethtool command for enabling flow control on Rx and Tx
 * paths. Issue "ethtool -A ethX tx on|off" under linux prompt to execute this
 * function.
 *
 * Return: 0 on success, -EFAULT if device is running
 */
static int
axienet_ethtools_set_pauseparam(struct net_device *ndev,
				struct ethtool_pauseparam *epauseparm)
{
	u32 regval = 0;
	struct axienet_local *lp = netdev_priv(ndev);

	if (netif_running(ndev)) {
		netdev_err(ndev,
			   "Please stop netif before applying configuration\n");
		return -EFAULT;
	}

	regval = axienet_ior(lp, XAE_FCC_OFFSET);
	if (epauseparm->tx_pause)
		regval |= XAE_FCC_FCTX_MASK;
	else
		regval &= ~XAE_FCC_FCTX_MASK;
	if (epauseparm->rx_pause)
		regval |= XAE_FCC_FCRX_MASK;
	else
		regval &= ~XAE_FCC_FCRX_MASK;
	axienet_iow(lp, XAE_FCC_OFFSET, regval);

	return 0;
}

/**
 * axienet_ethtools_get_coalesce - Get DMA interrupt coalescing count.
 * @ndev:	Pointer to net_device structure
 * @ecoalesce:	Pointer to ethtool_coalesce structure
 *
 * This implements ethtool command for getting the DMA interrupt coalescing
 * count on Tx and Rx paths. Issue "ethtool -c ethX" under linux prompt to
 * execute this function.
 *
 * Return: 0 always
 */
static int axienet_ethtools_get_coalesce(struct net_device *ndev,
					 struct ethtool_coalesce *ecoalesce)
{
	u32 regval = 0;
	struct axienet_local *lp = netdev_priv(ndev);

	regval = axienet_dma_in32(lp, XAXIDMA_RX_CR_OFFSET);
	ecoalesce->rx_max_coalesced_frames = (regval & XAXIDMA_COALESCE_MASK)
					     >> XAXIDMA_COALESCE_SHIFT;
	regval = axienet_dma_in32(lp, XAXIDMA_TX_CR_OFFSET);
	ecoalesce->tx_max_coalesced_frames = (regval & XAXIDMA_COALESCE_MASK)
					     >> XAXIDMA_COALESCE_SHIFT;
	return 0;
}

/**
 * axienet_ethtools_set_coalesce - Set DMA interrupt coalescing count.
 * @ndev:	Pointer to net_device structure
 * @ecoalesce:	Pointer to ethtool_coalesce structure
 *
 * This implements ethtool command for setting the DMA interrupt coalescing
 * count on Tx and Rx paths. Issue "ethtool -C ethX rx-frames 5" under linux
 * prompt to execute this function.
 *
 * Return: 0, on success, Non-zero error value on failure.
 */
static int axienet_ethtools_set_coalesce(struct net_device *ndev,
					 struct ethtool_coalesce *ecoalesce)
{
	struct axienet_local *lp = netdev_priv(ndev);

	if (netif_running(ndev)) {
		netdev_err(ndev,
			   "Please stop netif before applying configuration\n");
		return -EFAULT;
	}

	if ((ecoalesce->rx_coalesce_usecs) ||
	    (ecoalesce->rx_coalesce_usecs_irq) ||
	    (ecoalesce->rx_max_coalesced_frames_irq) ||
	    (ecoalesce->tx_coalesce_usecs) ||
	    (ecoalesce->tx_coalesce_usecs_irq) ||
	    (ecoalesce->tx_max_coalesced_frames_irq) ||
	    (ecoalesce->stats_block_coalesce_usecs) ||
	    (ecoalesce->use_adaptive_rx_coalesce) ||
	    (ecoalesce->use_adaptive_tx_coalesce) ||
	    (ecoalesce->pkt_rate_low) ||
	    (ecoalesce->rx_coalesce_usecs_low) ||
	    (ecoalesce->rx_max_coalesced_frames_low) ||
	    (ecoalesce->tx_coalesce_usecs_low) ||
	    (ecoalesce->tx_max_coalesced_frames_low) ||
	    (ecoalesce->pkt_rate_high) ||
	    (ecoalesce->rx_coalesce_usecs_high) ||
	    (ecoalesce->rx_max_coalesced_frames_high) ||
	    (ecoalesce->tx_coalesce_usecs_high) ||
	    (ecoalesce->tx_max_coalesced_frames_high) ||
	    (ecoalesce->rate_sample_interval))
		return -EOPNOTSUPP;
	if (ecoalesce->rx_max_coalesced_frames)
		lp->coalesce_count_rx = ecoalesce->rx_max_coalesced_frames;
	if (ecoalesce->tx_max_coalesced_frames)
		lp->coalesce_count_tx = ecoalesce->tx_max_coalesced_frames;

	return 0;
}

#ifdef CONFIG_XILINX_AXI_EMAC_HWTSTAMP
/**
 * axienet_ethtools_get_ts_info - Get h/w timestamping capabilities.
 * @ndev:	Pointer to net_device structure
 * @info:	Pointer to ethtool_ts_info structure
 *
 * Return: 0, on success, Non-zero error value on failure.
 */
static int axienet_ethtools_get_ts_info(struct net_device *ndev,
					struct ethtool_ts_info *info)
{
	info->so_timestamping = SOF_TIMESTAMPING_TX_HARDWARE |
				SOF_TIMESTAMPING_RX_HARDWARE |
				SOF_TIMESTAMPING_RAW_HARDWARE;
	info->tx_types = (1 << HWTSTAMP_TX_OFF) | (1 << HWTSTAMP_TX_ON);
	info->rx_filters = (1 << HWTSTAMP_FILTER_NONE) |
			   (1 << HWTSTAMP_FILTER_ALL);
	info->phc_index = 0;

	return 0;
}
#endif

static struct ethtool_ops axienet_ethtool_ops = {
	.get_drvinfo    = axienet_ethtools_get_drvinfo,
	.get_regs_len   = axienet_ethtools_get_regs_len,
	.get_regs       = axienet_ethtools_get_regs,
	.get_link       = ethtool_op_get_link,
	.get_pauseparam = axienet_ethtools_get_pauseparam,
	.set_pauseparam = axienet_ethtools_set_pauseparam,
	.get_coalesce   = axienet_ethtools_get_coalesce,
	.set_coalesce   = axienet_ethtools_set_coalesce,
<<<<<<< HEAD
#ifdef CONFIG_XILINX_AXI_EMAC_HWTSTAMP
	.get_ts_info    = axienet_ethtools_get_ts_info,
#endif
=======
	.get_link_ksettings = phy_ethtool_get_link_ksettings,
	.set_link_ksettings = phy_ethtool_set_link_ksettings,
>>>>>>> c8d2bc9b
};

/**
 * axienet_dma_err_handler - Tasklet handler for Axi DMA Error
 * @data:	Data passed
 *
 * Resets the Axi DMA and Axi Ethernet devices, and reconfigures the
 * Tx/Rx BDs.
 */
static void axienet_dma_err_handler(unsigned long data)
{
	u32 axienet_status;
	u32 cr, i;
	int mdio_mcreg;
	struct axienet_local *lp = (struct axienet_local *) data;
	struct net_device *ndev = lp->ndev;
	struct axidma_bd *cur_p;

	lp->axienet_config->setoptions(ndev, lp->options &
				       ~(XAE_OPTION_TXEN | XAE_OPTION_RXEN));

	if (lp->axienet_config->mactype != XAXIENET_10G_25G) {
		mdio_mcreg = axienet_ior(lp, XAE_MDIO_MC_OFFSET);
		axienet_mdio_wait_until_ready(lp);
		/* Disable the MDIO interface till Axi Ethernet Reset is
		 * Completed. When we do an Axi Ethernet reset, it resets the
		 * Complete core including the MDIO. So if MDIO is not disabled
		 * When the reset process is started,
		 * MDIO will be broken afterwards.
		 */
		axienet_iow(lp, XAE_MDIO_MC_OFFSET, (mdio_mcreg &
			    ~XAE_MDIO_MC_MDIOEN_MASK));
	}

	__axienet_device_reset(lp, XAXIDMA_TX_CR_OFFSET);
	__axienet_device_reset(lp, XAXIDMA_RX_CR_OFFSET);

	if (lp->axienet_config->mactype != XAXIENET_10G_25G) {
		axienet_iow(lp, XAE_MDIO_MC_OFFSET, mdio_mcreg);
		axienet_mdio_wait_until_ready(lp);
	}

	for (i = 0; i < TX_BD_NUM; i++) {
		cur_p = &lp->tx_bd_v[i];
		if (cur_p->phys)
			dma_unmap_single(ndev->dev.parent, cur_p->phys,
					 (cur_p->cntrl &
					  XAXIDMA_BD_CTRL_LENGTH_MASK),
					 DMA_TO_DEVICE);
		if (cur_p->tx_skb)
			dev_kfree_skb_irq((struct sk_buff *) cur_p->tx_skb);
		cur_p->phys = 0;
		cur_p->cntrl = 0;
		cur_p->status = 0;
		cur_p->app0 = 0;
		cur_p->app1 = 0;
		cur_p->app2 = 0;
		cur_p->app3 = 0;
		cur_p->app4 = 0;
		cur_p->sw_id_offset = 0;
		cur_p->tx_skb = 0;
	}

	for (i = 0; i < RX_BD_NUM; i++) {
		cur_p = &lp->rx_bd_v[i];
		cur_p->status = 0;
		cur_p->app0 = 0;
		cur_p->app1 = 0;
		cur_p->app2 = 0;
		cur_p->app3 = 0;
		cur_p->app4 = 0;
	}

	lp->tx_bd_ci = 0;
	lp->tx_bd_tail = 0;
	lp->rx_bd_ci = 0;

	/* Start updating the Rx channel control register */
	cr = axienet_dma_in32(lp, XAXIDMA_RX_CR_OFFSET);
	/* Update the interrupt coalesce count */
	cr = ((cr & ~XAXIDMA_COALESCE_MASK) |
	      (XAXIDMA_DFT_RX_THRESHOLD << XAXIDMA_COALESCE_SHIFT));
	/* Update the delay timer count */
	cr = ((cr & ~XAXIDMA_DELAY_MASK) |
	      (XAXIDMA_DFT_RX_WAITBOUND << XAXIDMA_DELAY_SHIFT));
	/* Enable coalesce, delay timer and error interrupts */
	cr |= XAXIDMA_IRQ_ALL_MASK;
	/* Finally write to the Rx channel control register */
	axienet_dma_out32(lp, XAXIDMA_RX_CR_OFFSET, cr);

	/* Start updating the Tx channel control register */
	cr = axienet_dma_in32(lp, XAXIDMA_TX_CR_OFFSET);
	/* Update the interrupt coalesce count */
	cr = (((cr & ~XAXIDMA_COALESCE_MASK)) |
	      (XAXIDMA_DFT_TX_THRESHOLD << XAXIDMA_COALESCE_SHIFT));
	/* Update the delay timer count */
	cr = (((cr & ~XAXIDMA_DELAY_MASK)) |
	      (XAXIDMA_DFT_TX_WAITBOUND << XAXIDMA_DELAY_SHIFT));
	/* Enable coalesce, delay timer and error interrupts */
	cr |= XAXIDMA_IRQ_ALL_MASK;
	/* Finally write to the Tx channel control register */
	axienet_dma_out32(lp, XAXIDMA_TX_CR_OFFSET, cr);

	/* Populate the tail pointer and bring the Rx Axi DMA engine out of
	 * halted state. This will make the Rx side ready for reception.
	 */
	axienet_dma_bdout(lp, XAXIDMA_RX_CDESC_OFFSET, lp->rx_bd_p);
	cr = axienet_dma_in32(lp, XAXIDMA_RX_CR_OFFSET);
	axienet_dma_out32(lp, XAXIDMA_RX_CR_OFFSET,
			  cr | XAXIDMA_CR_RUNSTOP_MASK);
	axienet_dma_bdout(lp, XAXIDMA_RX_TDESC_OFFSET, lp->rx_bd_p +
			  (sizeof(*lp->rx_bd_v) * (RX_BD_NUM - 1)));

	/* Write to the RS (Run-stop) bit in the Tx channel control register.
	 * Tx channel is now ready to run. But only after we write to the
	 * tail pointer register that the Tx channel will start transmitting
	 */
	axienet_dma_bdout(lp, XAXIDMA_TX_CDESC_OFFSET, lp->tx_bd_p);
	cr = axienet_dma_in32(lp, XAXIDMA_TX_CR_OFFSET);
	axienet_dma_out32(lp, XAXIDMA_TX_CR_OFFSET,
			  cr | XAXIDMA_CR_RUNSTOP_MASK);

	if (lp->axienet_config->mactype != XAXIENET_10G_25G) {
		axienet_status = axienet_ior(lp, XAE_RCW1_OFFSET);
		axienet_status &= ~XAE_RCW1_RX_MASK;
		axienet_iow(lp, XAE_RCW1_OFFSET, axienet_status);
	}

	if ((lp->axienet_config->mactype == XAXIENET_1G) && !lp->eth_hasnobuf) {
		axienet_status = axienet_ior(lp, XAE_IP_OFFSET);
		if (axienet_status & XAE_INT_RXRJECT_MASK)
			axienet_iow(lp, XAE_IS_OFFSET, XAE_INT_RXRJECT_MASK);
	}

	if (lp->axienet_config->mactype != XAXIENET_10G_25G)
		axienet_iow(lp, XAE_FCC_OFFSET, XAE_FCC_FCRX_MASK);

	lp->axienet_config->setoptions(ndev, lp->options &
				       ~(XAE_OPTION_TXEN | XAE_OPTION_RXEN));
	axienet_set_mac_address(ndev, NULL);
	axienet_set_multicast_list(ndev);
	lp->axienet_config->setoptions(ndev, lp->options);
}

static const struct axienet_config axienet_1g_config = {
	.mactype = XAXIENET_1G,
	.setoptions = axienet_setoptions,
	.tx_ptplen = XAE_TX_PTP_LEN,
};

static const struct axienet_config axienet_2_5g_config = {
	.mactype = XAXIENET_2_5G,
	.setoptions = axienet_setoptions,
	.tx_ptplen = XAE_TX_PTP_LEN,
};

static const struct axienet_config axienet_10g_config = {
	.mactype = XAXIENET_LEGACY_10G,
	.setoptions = axienet_setoptions,
	.tx_ptplen = XAE_TX_PTP_LEN,
};

static const struct axienet_config axienet_10g25g_config = {
	.mactype = XAXIENET_10G_25G,
	.setoptions = xxvenet_setoptions,
	.tx_ptplen = XXV_TX_PTP_LEN,
};

/* Match table for of_platform binding */
static const struct of_device_id axienet_of_match[] = {
	{ .compatible = "xlnx,axi-ethernet-1.00.a", .data = &axienet_1g_config},
	{ .compatible = "xlnx,axi-ethernet-1.01.a", .data = &axienet_1g_config},
	{ .compatible = "xlnx,axi-ethernet-2.01.a", .data = &axienet_1g_config},
	{ .compatible = "xlnx,axi-2_5-gig-ethernet-1.0",
						.data = &axienet_2_5g_config},
	{ .compatible = "xlnx,ten-gig-eth-mac", .data = &axienet_10g_config},
	{ .compatible = "xlnx,xxv-ethernet-1.0",
						.data = &axienet_10g25g_config},
	{},
};

MODULE_DEVICE_TABLE(of, axienet_of_match);

/**
 * axienet_probe - Axi Ethernet probe function.
 * @pdev:	Pointer to platform device structure.
 *
 * Return: 0, on success
 *	    Non-zero error value on failure.
 *
 * This is the probe routine for Axi Ethernet driver. This is called before
 * any other driver routines are invoked. It allocates and sets up the Ethernet
 * device. Parses through device tree and populates fields of
 * axienet_local. It registers the Ethernet device.
 */
static int axienet_probe(struct platform_device *pdev)
{
	int ret;
	struct device_node *np;
	struct axienet_local *lp;
	struct net_device *ndev;
	u8 mac_addr[6];
	struct resource *ethres, dmares;
	u32 value;

	ndev = alloc_etherdev(sizeof(*lp));
	if (!ndev)
		return -ENOMEM;

	platform_set_drvdata(pdev, ndev);

	SET_NETDEV_DEV(ndev, &pdev->dev);
	ndev->flags &= ~IFF_MULTICAST;  /* clear multicast */
	ndev->features = NETIF_F_SG;
	ndev->netdev_ops = &axienet_netdev_ops;
	ndev->ethtool_ops = &axienet_ethtool_ops;

	lp = netdev_priv(ndev);
	lp->ndev = ndev;
	lp->dev = &pdev->dev;
	lp->options = XAE_OPTION_DEFAULTS;
	/* Map device registers */
	ethres = platform_get_resource(pdev, IORESOURCE_MEM, 0);
	lp->regs = devm_ioremap_resource(&pdev->dev, ethres);
	if (IS_ERR(lp->regs)) {
		ret = PTR_ERR(lp->regs);
		goto free_netdev;
	}

	/* Setup checksum offload, but default to off if not specified */
	lp->features = 0;

	if (pdev->dev.of_node) {
		const struct of_device_id *match;

		match = of_match_node(axienet_of_match, pdev->dev.of_node);
		if (match && match->data)
			lp->axienet_config = match->data;
	}

	ret = of_property_read_u32(pdev->dev.of_node, "xlnx,txcsum", &value);
	if (!ret) {
		dev_info(&pdev->dev, "TX_CSUM %d\n", value);

		switch (value) {
		case 1:
			lp->csum_offload_on_tx_path =
				XAE_FEATURE_PARTIAL_TX_CSUM;
			lp->features |= XAE_FEATURE_PARTIAL_TX_CSUM;
			/* Can checksum TCP/UDP over IPv4. */
			ndev->features |= NETIF_F_IP_CSUM | NETIF_F_SG;
			break;
		case 2:
			lp->csum_offload_on_tx_path =
				XAE_FEATURE_FULL_TX_CSUM;
			lp->features |= XAE_FEATURE_FULL_TX_CSUM;
			/* Can checksum TCP/UDP over IPv4. */
			ndev->features |= NETIF_F_IP_CSUM | NETIF_F_SG;
			break;
		default:
			lp->csum_offload_on_tx_path = XAE_NO_CSUM_OFFLOAD;
		}
	}
	ret = of_property_read_u32(pdev->dev.of_node, "xlnx,rxcsum", &value);
	if (!ret) {
		dev_info(&pdev->dev, "RX_CSUM %d\n", value);

		switch (value) {
		case 1:
			lp->csum_offload_on_rx_path =
				XAE_FEATURE_PARTIAL_RX_CSUM;
			lp->features |= XAE_FEATURE_PARTIAL_RX_CSUM;
			break;
		case 2:
			lp->csum_offload_on_rx_path =
				XAE_FEATURE_FULL_RX_CSUM;
			lp->features |= XAE_FEATURE_FULL_RX_CSUM;
			break;
		default:
			lp->csum_offload_on_rx_path = XAE_NO_CSUM_OFFLOAD;
		}
	}
	/* For supporting jumbo frames, the Axi Ethernet hardware must have
	 * a larger Rx/Tx Memory. Typically, the size must be large so that
	 * we can enable jumbo option and start supporting jumbo frames.
	 * Here we check for memory allocated for Rx/Tx in the hardware from
	 * the device-tree and accordingly set flags.
	 */
	of_property_read_u32(pdev->dev.of_node, "xlnx,rxmem", &lp->rxmem);

	/* The phy_type is optional but when it is not specified it should not
	 *  be a value that alters the driver behavior so set it to an invalid
	 *  value as the default.
	 */
	lp->phy_type = ~0;
	of_property_read_u32(pdev->dev.of_node, "xlnx,phy-type", &lp->phy_type);

	lp->eth_hasnobuf = of_property_read_bool(pdev->dev.of_node,
						 "xlnx,eth-hasnobuf");

	if ((lp->axienet_config->mactype == XAXIENET_1G) && !lp->eth_hasnobuf)
		lp->eth_irq = platform_get_irq(pdev, 0);

#ifdef CONFIG_XILINX_AXI_EMAC_HWTSTAMP
	struct resource txtsres, rxtsres;

	/* Find AXI Stream FIFO */
	np = of_parse_phandle(pdev->dev.of_node, "axififo-connected", 0);
	if (IS_ERR(np)) {
		dev_err(&pdev->dev, "could not find TX Timestamp FIFO\n");
		ret = PTR_ERR(np);
		goto free_netdev;
	}

	ret = of_address_to_resource(np, 0, &txtsres);
	if (ret) {
		dev_err(&pdev->dev, "unable to get Tx Timestamp resource\n");
		goto free_netdev;
	}

	lp->tx_ts_regs = devm_ioremap_resource(&pdev->dev, &txtsres);
	if (IS_ERR(lp->tx_ts_regs)) {
		dev_err(&pdev->dev, "could not map Tx Timestamp regs\n");
		ret = PTR_ERR(lp->tx_ts_regs);
		goto free_netdev;
	}

	if (lp->axienet_config->mactype == XAXIENET_10G_25G) {
		np = of_parse_phandle(pdev->dev.of_node, "xlnx,rxtsfifo",
				      0);
		if (IS_ERR(np)) {
			dev_err(&pdev->dev,
				"couldn't find rx-timestamp FIFO\n");
			ret = PTR_ERR(np);
			goto free_netdev;
		}

		ret = of_address_to_resource(np, 0, &rxtsres);
		if (ret) {
			dev_err(&pdev->dev,
				"unable to get rx-timestamp resource\n");
			goto free_netdev;
		}

		lp->rx_ts_regs = devm_ioremap_resource(&pdev->dev, &rxtsres);
		if (IS_ERR(lp->rx_ts_regs)) {
			dev_err(&pdev->dev, "couldn't map rx-timestamp regs\n");
			ret = PTR_ERR(lp->rx_ts_regs);
			goto free_netdev;
		}
		lp->tx_ptpheader = devm_kzalloc(&pdev->dev,
						XXVENET_TS_HEADER_LEN,
						GFP_KERNEL);
	}

	of_node_put(np);
#endif

	/* Find the DMA node, map the DMA registers, and decode the DMA IRQs */
	np = of_parse_phandle(pdev->dev.of_node, "axistream-connected", 0);
	if (!np) {
		dev_err(&pdev->dev, "could not find DMA node\n");
		ret = -ENODEV;
		goto free_netdev;
	}
	ret = of_address_to_resource(np, 0, &dmares);
	if (ret) {
		dev_err(&pdev->dev, "unable to get DMA resource\n");
		goto free_netdev;
	}
	lp->dma_regs = devm_ioremap_resource(&pdev->dev, &dmares);
	if (IS_ERR(lp->dma_regs)) {
		ret = PTR_ERR(lp->dma_regs);
		goto free_netdev;
	}
	lp->rx_irq = irq_of_parse_and_map(np, 1);
	lp->tx_irq = irq_of_parse_and_map(np, 0);
	of_node_put(np);
	if ((lp->rx_irq <= 0) || (lp->tx_irq <= 0)) {
		dev_err(&pdev->dev, "could not determine irqs\n");
		ret = -ENOMEM;
		goto free_netdev;
	}

	spin_lock_init(&lp->tx_lock);
	spin_lock_init(&lp->rx_lock);

	/* Retrieve the MAC address */
	ret = of_property_read_u8_array(pdev->dev.of_node,
					"local-mac-address", mac_addr, 6);
	if (ret) {
		dev_err(&pdev->dev, "could not find MAC address\n");
		goto free_netdev;
	}
	axienet_set_mac_address(ndev, (void *)mac_addr);

	lp->coalesce_count_rx = XAXIDMA_DFT_RX_THRESHOLD;
	lp->coalesce_count_tx = XAXIDMA_DFT_TX_THRESHOLD;

	ret = of_get_phy_mode(pdev->dev.of_node);
	if (ret < 0)
		dev_warn(&pdev->dev, "couldn't find phy i/f\n");
	lp->phy_interface = ret;
	if (lp->phy_type == XAE_PHY_TYPE_1000BASE_X)
		lp->phy_flags = XAE_PHY_TYPE_1000BASE_X;

	lp->phy_node = of_parse_phandle(pdev->dev.of_node, "phy-handle", 0);
	if (lp->phy_node) {
		ret = axienet_mdio_setup(lp, pdev->dev.of_node);
		if (ret)
			dev_warn(&pdev->dev, "error registering MDIO bus\n");
	}

	netif_napi_add(ndev, &lp->napi, xaxienet_rx_poll, XAXIENET_NAPI_WEIGHT);

	ret = register_netdev(lp->ndev);
	if (ret) {
		dev_err(lp->dev, "register_netdev() error (%i)\n", ret);
		axienet_mdio_teardown(lp);
		goto free_netdev;
	}

	return 0;

free_netdev:
	free_netdev(ndev);

	return ret;
}

static int axienet_remove(struct platform_device *pdev)
{
	struct net_device *ndev = platform_get_drvdata(pdev);
	struct axienet_local *lp = netdev_priv(ndev);

	axienet_mdio_teardown(lp);
	netif_napi_del(&lp->napi);
	unregister_netdev(ndev);

	of_node_put(lp->phy_node);
	lp->phy_node = NULL;

	free_netdev(ndev);

	return 0;
}

static struct platform_driver axienet_driver = {
	.probe = axienet_probe,
	.remove = axienet_remove,
	.driver = {
		 .name = "xilinx_axienet",
		 .of_match_table = axienet_of_match,
	},
};

module_platform_driver(axienet_driver);

MODULE_DESCRIPTION("Xilinx Axi Ethernet driver");
MODULE_AUTHOR("Xilinx");
MODULE_LICENSE("GPL");<|MERGE_RESOLUTION|>--- conflicted
+++ resolved
@@ -1441,13 +1441,6 @@
 	if (ret < 0)
 		return ret;
 
-<<<<<<< HEAD
-	if (lp->phy_node && ((lp->axienet_config->mactype == XAXIENET_1G) ||
-			     (lp->axienet_config->mactype == XAXIENET_2_5G))) {
-		lp->phy_dev = of_phy_connect(lp->ndev, lp->phy_node,
-					     axienet_adjust_link, lp->phy_flags,
-					     lp->phy_interface);
-=======
 	if (lp->phy_node) {
 		if (lp->phy_type == XAE_PHY_TYPE_GMII) {
 			phydev = of_phy_connect(lp->ndev, lp->phy_node,
@@ -1457,8 +1450,12 @@
 			phydev = of_phy_connect(lp->ndev, lp->phy_node,
 						axienet_adjust_link, 0,
 						PHY_INTERFACE_MODE_RGMII_ID);
+		} else if ((lp->axienet_config->mactype == XAXIENET_1G) ||
+			     (lp->axienet_config->mactype == XAXIENET_2_5G)) {
+			phydev = of_phy_connect(lp->ndev, lp->phy_node,
+						axienet_adjust_link, lp->phy_flags,
+						lp->phy_interface);
 		}
->>>>>>> c8d2bc9b
 
 		if (!phydev)
 			dev_err(lp->dev, "of_phy_connect() failed\n");
@@ -1502,15 +1499,10 @@
 err_rx_irq:
 	free_irq(lp->tx_irq, ndev);
 err_tx_irq:
-<<<<<<< HEAD
 	napi_disable(&lp->napi);
-	if (lp->phy_dev)
-		phy_disconnect(lp->phy_dev);
-	lp->phy_dev = NULL;
-=======
 	if (phydev)
 		phy_disconnect(phydev);
->>>>>>> c8d2bc9b
+	phydev = NULL;
 	tasklet_kill(&lp->dma_err_tasklet);
 	dev_err(lp->dev, "request_irq() failed\n");
 	return ret;
@@ -1548,17 +1540,11 @@
 	free_irq(lp->tx_irq, ndev);
 	free_irq(lp->rx_irq, ndev);
 
-<<<<<<< HEAD
 	if ((lp->axienet_config->mactype == XAXIENET_1G) && !lp->eth_hasnobuf)
 		free_irq(lp->eth_irq, ndev);
 
-	if (lp->phy_dev)
-		phy_disconnect(lp->phy_dev);
-	lp->phy_dev = NULL;
-=======
 	if (ndev->phydev)
 		phy_disconnect(ndev->phydev);
->>>>>>> c8d2bc9b
 
 	axienet_dma_bd_release(ndev);
 	return 0;
@@ -1722,8 +1708,6 @@
 /* Ioctl MII Interface */
 static int axienet_ioctl(struct net_device *dev, struct ifreq *rq, int cmd)
 {
-	struct axienet_local *lp = netdev_priv(dev);
-
 	if (!netif_running(dev))
 		return -EINVAL;
 
@@ -1731,7 +1715,7 @@
 	case SIOCGMIIPHY:
 	case SIOCGMIIREG:
 	case SIOCSMIIREG:
-		return phy_mii_ioctl(lp->phy_dev, rq, cmd);
+		return phy_mii_ioctl(dev->phydev, rq, cmd);
 #ifdef CONFIG_XILINX_AXI_EMAC_HWTSTAMP
 	case SIOCSHWTSTAMP:
 		return axienet_set_ts_config(lp, rq);
@@ -1758,7 +1742,6 @@
 };
 
 /**
-<<<<<<< HEAD
  * axienet_ethtools_get_settings - Get Axi Ethernet settings related to PHY.
  * @ndev:	Pointer to net_device structure
  * @ecmd:	Pointer to ethtool_cmd structure
@@ -1773,8 +1756,7 @@
 static int axienet_ethtools_get_settings(struct net_device *ndev,
 					 struct ethtool_cmd *ecmd)
 {
-	struct axienet_local *lp = netdev_priv(ndev);
-	struct phy_device *phydev = lp->phy_dev;
+	struct phy_device *phydev = ndev->phydev;
 
 	if (!phydev)
 		return -ENODEV;
@@ -1797,8 +1779,7 @@
 static int axienet_ethtools_set_settings(struct net_device *ndev,
 					 struct ethtool_cmd *ecmd)
 {
-	struct axienet_local *lp = netdev_priv(ndev);
-	struct phy_device *phydev = lp->phy_dev;
+	struct phy_device *phydev = ndev->phydev;
 
 	if (!phydev)
 		return -ENODEV;
@@ -1806,8 +1787,6 @@
 }
 
 /**
-=======
->>>>>>> c8d2bc9b
  * axienet_ethtools_get_drvinfo - Get various Axi Ethernet driver information.
  * @ndev:	Pointer to net_device structure
  * @ed:		Pointer to ethtool_drvinfo structure
@@ -2054,6 +2033,8 @@
 #endif
 
 static struct ethtool_ops axienet_ethtool_ops = {
+	.get_settings   = axienet_ethtools_get_settings,
+	.set_settings   = axienet_ethtools_set_settings,
 	.get_drvinfo    = axienet_ethtools_get_drvinfo,
 	.get_regs_len   = axienet_ethtools_get_regs_len,
 	.get_regs       = axienet_ethtools_get_regs,
@@ -2062,14 +2043,11 @@
 	.set_pauseparam = axienet_ethtools_set_pauseparam,
 	.get_coalesce   = axienet_ethtools_get_coalesce,
 	.set_coalesce   = axienet_ethtools_set_coalesce,
-<<<<<<< HEAD
 #ifdef CONFIG_XILINX_AXI_EMAC_HWTSTAMP
 	.get_ts_info    = axienet_ethtools_get_ts_info,
 #endif
-=======
 	.get_link_ksettings = phy_ethtool_get_link_ksettings,
 	.set_link_ksettings = phy_ethtool_set_link_ksettings,
->>>>>>> c8d2bc9b
 };
 
 /**
