/*
 * Driver for Marvell Discovery (MV643XX) and Marvell Orion ethernet ports
 * Copyright (C) 2002 Matthew Dharm <mdharm@momenco.com>
 *
 * Based on the 64360 driver from:
 * Copyright (C) 2002 Rabeeh Khoury <rabeeh@galileo.co.il>
 *		      Rabeeh Khoury <rabeeh@marvell.com>
 *
 * Copyright (C) 2003 PMC-Sierra, Inc.,
 *	written by Manish Lachwani
 *
 * Copyright (C) 2003 Ralf Baechle <ralf@linux-mips.org>
 *
 * Copyright (C) 2004-2006 MontaVista Software, Inc.
 *			   Dale Farnsworth <dale@farnsworth.org>
 *
 * Copyright (C) 2004 Steven J. Hill <sjhill1@rockwellcollins.com>
 *				     <sjhill@realitydiluted.com>
 *
 * Copyright (C) 2007-2008 Marvell Semiconductor
 *			   Lennert Buytenhek <buytenh@marvell.com>
 *
 * This program is free software; you can redistribute it and/or
 * modify it under the terms of the GNU General Public License
 * as published by the Free Software Foundation; either version 2
 * of the License, or (at your option) any later version.
 *
 * This program is distributed in the hope that it will be useful,
 * but WITHOUT ANY WARRANTY; without even the implied warranty of
 * MERCHANTABILITY or FITNESS FOR A PARTICULAR PURPOSE.  See the
 * GNU General Public License for more details.
 *
 * You should have received a copy of the GNU General Public License
 * along with this program; if not, write to the Free Software
 * Foundation, Inc., 59 Temple Place - Suite 330, Boston, MA  02111-1307, USA.
 */

#include <linux/init.h>
#include <linux/dma-mapping.h>
#include <linux/in.h>
#include <linux/ip.h>
#include <linux/tcp.h>
#include <linux/udp.h>
#include <linux/etherdevice.h>
#include <linux/delay.h>
#include <linux/ethtool.h>
#include <linux/platform_device.h>
#include <linux/module.h>
#include <linux/kernel.h>
#include <linux/spinlock.h>
#include <linux/workqueue.h>
#include <linux/phy.h>
#include <linux/mv643xx_eth.h>
#include <linux/io.h>
#include <linux/types.h>
#include <linux/inet_lro.h>
#include <asm/system.h>

static char mv643xx_eth_driver_name[] = "mv643xx_eth";
static char mv643xx_eth_driver_version[] = "1.4";


/*
 * Registers shared between all ports.
 */
#define PHY_ADDR			0x0000
#define SMI_REG				0x0004
#define  SMI_BUSY			0x10000000
#define  SMI_READ_VALID			0x08000000
#define  SMI_OPCODE_READ		0x04000000
#define  SMI_OPCODE_WRITE		0x00000000
#define ERR_INT_CAUSE			0x0080
#define  ERR_INT_SMI_DONE		0x00000010
#define ERR_INT_MASK			0x0084
#define WINDOW_BASE(w)			(0x0200 + ((w) << 3))
#define WINDOW_SIZE(w)			(0x0204 + ((w) << 3))
#define WINDOW_REMAP_HIGH(w)		(0x0280 + ((w) << 2))
#define WINDOW_BAR_ENABLE		0x0290
#define WINDOW_PROTECT(w)		(0x0294 + ((w) << 4))

/*
 * Main per-port registers.  These live at offset 0x0400 for
 * port #0, 0x0800 for port #1, and 0x0c00 for port #2.
 */
#define PORT_CONFIG			0x0000
#define  UNICAST_PROMISCUOUS_MODE	0x00000001
#define PORT_CONFIG_EXT			0x0004
#define MAC_ADDR_LOW			0x0014
#define MAC_ADDR_HIGH			0x0018
#define SDMA_CONFIG			0x001c
#define PORT_SERIAL_CONTROL		0x003c
#define PORT_STATUS			0x0044
#define  TX_FIFO_EMPTY			0x00000400
#define  TX_IN_PROGRESS			0x00000080
#define  PORT_SPEED_MASK		0x00000030
#define  PORT_SPEED_1000		0x00000010
#define  PORT_SPEED_100			0x00000020
#define  PORT_SPEED_10			0x00000000
#define  FLOW_CONTROL_ENABLED		0x00000008
#define  FULL_DUPLEX			0x00000004
#define  LINK_UP			0x00000002
#define TXQ_COMMAND			0x0048
#define TXQ_FIX_PRIO_CONF		0x004c
#define TX_BW_RATE			0x0050
#define TX_BW_MTU			0x0058
#define TX_BW_BURST			0x005c
#define INT_CAUSE			0x0060
#define  INT_TX_END			0x07f80000
#define  INT_RX				0x000003fc
#define  INT_EXT			0x00000002
#define INT_CAUSE_EXT			0x0064
#define  INT_EXT_LINK_PHY		0x00110000
#define  INT_EXT_TX			0x000000ff
#define INT_MASK			0x0068
#define INT_MASK_EXT			0x006c
#define TX_FIFO_URGENT_THRESHOLD	0x0074
#define TXQ_FIX_PRIO_CONF_MOVED		0x00dc
#define TX_BW_RATE_MOVED		0x00e0
#define TX_BW_MTU_MOVED			0x00e8
#define TX_BW_BURST_MOVED		0x00ec
#define RXQ_CURRENT_DESC_PTR(q)		(0x020c + ((q) << 4))
#define RXQ_COMMAND			0x0280
#define TXQ_CURRENT_DESC_PTR(q)		(0x02c0 + ((q) << 2))
#define TXQ_BW_TOKENS(q)		(0x0300 + ((q) << 4))
#define TXQ_BW_CONF(q)			(0x0304 + ((q) << 4))
#define TXQ_BW_WRR_CONF(q)		(0x0308 + ((q) << 4))

/*
 * Misc per-port registers.
 */
#define MIB_COUNTERS(p)			(0x1000 + ((p) << 7))
#define SPECIAL_MCAST_TABLE(p)		(0x1400 + ((p) << 10))
#define OTHER_MCAST_TABLE(p)		(0x1500 + ((p) << 10))
#define UNICAST_TABLE(p)		(0x1600 + ((p) << 10))


/*
 * SDMA configuration register.
 */
#define RX_BURST_SIZE_4_64BIT		(2 << 1)
#define RX_BURST_SIZE_16_64BIT		(4 << 1)
#define BLM_RX_NO_SWAP			(1 << 4)
#define BLM_TX_NO_SWAP			(1 << 5)
#define TX_BURST_SIZE_4_64BIT		(2 << 22)
#define TX_BURST_SIZE_16_64BIT		(4 << 22)

#if defined(__BIG_ENDIAN)
#define PORT_SDMA_CONFIG_DEFAULT_VALUE		\
		(RX_BURST_SIZE_4_64BIT	|	\
		 TX_BURST_SIZE_4_64BIT)
#elif defined(__LITTLE_ENDIAN)
#define PORT_SDMA_CONFIG_DEFAULT_VALUE		\
		(RX_BURST_SIZE_4_64BIT	|	\
		 BLM_RX_NO_SWAP		|	\
		 BLM_TX_NO_SWAP		|	\
		 TX_BURST_SIZE_4_64BIT)
#else
#error One of __BIG_ENDIAN or __LITTLE_ENDIAN must be defined
#endif


/*
 * Port serial control register.
 */
#define SET_MII_SPEED_TO_100			(1 << 24)
#define SET_GMII_SPEED_TO_1000			(1 << 23)
#define SET_FULL_DUPLEX_MODE			(1 << 21)
#define MAX_RX_PACKET_9700BYTE			(5 << 17)
#define DISABLE_AUTO_NEG_SPEED_GMII		(1 << 13)
#define DO_NOT_FORCE_LINK_FAIL			(1 << 10)
#define SERIAL_PORT_CONTROL_RESERVED		(1 << 9)
#define DISABLE_AUTO_NEG_FOR_FLOW_CTRL		(1 << 3)
#define DISABLE_AUTO_NEG_FOR_DUPLEX		(1 << 2)
#define FORCE_LINK_PASS				(1 << 1)
#define SERIAL_PORT_ENABLE			(1 << 0)

#define DEFAULT_RX_QUEUE_SIZE		128
#define DEFAULT_TX_QUEUE_SIZE		256


/*
 * RX/TX descriptors.
 */
#if defined(__BIG_ENDIAN)
struct rx_desc {
	u16 byte_cnt;		/* Descriptor buffer byte count		*/
	u16 buf_size;		/* Buffer size				*/
	u32 cmd_sts;		/* Descriptor command status		*/
	u32 next_desc_ptr;	/* Next descriptor pointer		*/
	u32 buf_ptr;		/* Descriptor buffer pointer		*/
};

struct tx_desc {
	u16 byte_cnt;		/* buffer byte count			*/
	u16 l4i_chk;		/* CPU provided TCP checksum		*/
	u32 cmd_sts;		/* Command/status field			*/
	u32 next_desc_ptr;	/* Pointer to next descriptor		*/
	u32 buf_ptr;		/* pointer to buffer for this descriptor*/
};
#elif defined(__LITTLE_ENDIAN)
struct rx_desc {
	u32 cmd_sts;		/* Descriptor command status		*/
	u16 buf_size;		/* Buffer size				*/
	u16 byte_cnt;		/* Descriptor buffer byte count		*/
	u32 buf_ptr;		/* Descriptor buffer pointer		*/
	u32 next_desc_ptr;	/* Next descriptor pointer		*/
};

struct tx_desc {
	u32 cmd_sts;		/* Command/status field			*/
	u16 l4i_chk;		/* CPU provided TCP checksum		*/
	u16 byte_cnt;		/* buffer byte count			*/
	u32 buf_ptr;		/* pointer to buffer for this descriptor*/
	u32 next_desc_ptr;	/* Pointer to next descriptor		*/
};
#else
#error One of __BIG_ENDIAN or __LITTLE_ENDIAN must be defined
#endif

/* RX & TX descriptor command */
#define BUFFER_OWNED_BY_DMA		0x80000000

/* RX & TX descriptor status */
#define ERROR_SUMMARY			0x00000001

/* RX descriptor status */
#define LAYER_4_CHECKSUM_OK		0x40000000
#define RX_ENABLE_INTERRUPT		0x20000000
#define RX_FIRST_DESC			0x08000000
#define RX_LAST_DESC			0x04000000
#define RX_IP_HDR_OK			0x02000000
#define RX_PKT_IS_IPV4			0x01000000
#define RX_PKT_IS_ETHERNETV2		0x00800000
#define RX_PKT_LAYER4_TYPE_MASK		0x00600000
#define RX_PKT_LAYER4_TYPE_TCP_IPV4	0x00000000
#define RX_PKT_IS_VLAN_TAGGED		0x00080000

/* TX descriptor command */
#define TX_ENABLE_INTERRUPT		0x00800000
#define GEN_CRC				0x00400000
#define TX_FIRST_DESC			0x00200000
#define TX_LAST_DESC			0x00100000
#define ZERO_PADDING			0x00080000
#define GEN_IP_V4_CHECKSUM		0x00040000
#define GEN_TCP_UDP_CHECKSUM		0x00020000
#define UDP_FRAME			0x00010000
#define MAC_HDR_EXTRA_4_BYTES		0x00008000
#define MAC_HDR_EXTRA_8_BYTES		0x00000200

#define TX_IHL_SHIFT			11


/* global *******************************************************************/
struct mv643xx_eth_shared_private {
	/*
	 * Ethernet controller base address.
	 */
	void __iomem *base;

	/*
	 * Points at the right SMI instance to use.
	 */
	struct mv643xx_eth_shared_private *smi;

	/*
	 * Provides access to local SMI interface.
	 */
	struct mii_bus *smi_bus;

	/*
	 * If we have access to the error interrupt pin (which is
	 * somewhat misnamed as it not only reflects internal errors
	 * but also reflects SMI completion), use that to wait for
	 * SMI access completion instead of polling the SMI busy bit.
	 */
	int err_interrupt;
	wait_queue_head_t smi_busy_wait;

	/*
	 * Per-port MBUS window access register value.
	 */
	u32 win_protect;

	/*
	 * Hardware-specific parameters.
	 */
	unsigned int t_clk;
	int extended_rx_coal_limit;
	int tx_bw_control;
};

#define TX_BW_CONTROL_ABSENT		0
#define TX_BW_CONTROL_OLD_LAYOUT	1
#define TX_BW_CONTROL_NEW_LAYOUT	2

static int mv643xx_eth_open(struct net_device *dev);
static int mv643xx_eth_stop(struct net_device *dev);


/* per-port *****************************************************************/
struct mib_counters {
	u64 good_octets_received;
	u32 bad_octets_received;
	u32 internal_mac_transmit_err;
	u32 good_frames_received;
	u32 bad_frames_received;
	u32 broadcast_frames_received;
	u32 multicast_frames_received;
	u32 frames_64_octets;
	u32 frames_65_to_127_octets;
	u32 frames_128_to_255_octets;
	u32 frames_256_to_511_octets;
	u32 frames_512_to_1023_octets;
	u32 frames_1024_to_max_octets;
	u64 good_octets_sent;
	u32 good_frames_sent;
	u32 excessive_collision;
	u32 multicast_frames_sent;
	u32 broadcast_frames_sent;
	u32 unrec_mac_control_received;
	u32 fc_sent;
	u32 good_fc_received;
	u32 bad_fc_received;
	u32 undersize_received;
	u32 fragments_received;
	u32 oversize_received;
	u32 jabber_received;
	u32 mac_receive_error;
	u32 bad_crc_event;
	u32 collision;
	u32 late_collision;
};

struct lro_counters {
	u32 lro_aggregated;
	u32 lro_flushed;
	u32 lro_no_desc;
};

struct rx_queue {
	int index;

	int rx_ring_size;

	int rx_desc_count;
	int rx_curr_desc;
	int rx_used_desc;

	struct rx_desc *rx_desc_area;
	dma_addr_t rx_desc_dma;
	int rx_desc_area_size;
	struct sk_buff **rx_skb;

	struct net_lro_mgr lro_mgr;
	struct net_lro_desc lro_arr[8];
};

struct tx_queue {
	int index;

	int tx_ring_size;

	int tx_desc_count;
	int tx_curr_desc;
	int tx_used_desc;

	struct tx_desc *tx_desc_area;
	dma_addr_t tx_desc_dma;
	int tx_desc_area_size;

	struct sk_buff_head tx_skb;

	unsigned long tx_packets;
	unsigned long tx_bytes;
	unsigned long tx_dropped;
};

struct mv643xx_eth_private {
	struct mv643xx_eth_shared_private *shared;
	void __iomem *base;
	int port_num;

	struct net_device *dev;

	struct phy_device *phy;

	struct timer_list mib_counters_timer;
	spinlock_t mib_counters_lock;
	struct mib_counters mib_counters;

	struct lro_counters lro_counters;

	struct work_struct tx_timeout_task;

	struct napi_struct napi;
	u8 work_link;
	u8 work_tx;
	u8 work_tx_end;
	u8 work_rx;
	u8 work_rx_refill;
	u8 work_rx_oom;

	int skb_size;
	struct sk_buff_head rx_recycle;

	/*
	 * RX state.
	 */
	int rx_ring_size;
	unsigned long rx_desc_sram_addr;
	int rx_desc_sram_size;
	int rxq_count;
	struct timer_list rx_oom;
	struct rx_queue rxq[8];

	/*
	 * TX state.
	 */
	int tx_ring_size;
	unsigned long tx_desc_sram_addr;
	int tx_desc_sram_size;
	int txq_count;
	struct tx_queue txq[8];
};


/* port register accessors **************************************************/
static inline u32 rdl(struct mv643xx_eth_private *mp, int offset)
{
	return readl(mp->shared->base + offset);
}

static inline u32 rdlp(struct mv643xx_eth_private *mp, int offset)
{
	return readl(mp->base + offset);
}

static inline void wrl(struct mv643xx_eth_private *mp, int offset, u32 data)
{
	writel(data, mp->shared->base + offset);
}

static inline void wrlp(struct mv643xx_eth_private *mp, int offset, u32 data)
{
	writel(data, mp->base + offset);
}


/* rxq/txq helper functions *************************************************/
static struct mv643xx_eth_private *rxq_to_mp(struct rx_queue *rxq)
{
	return container_of(rxq, struct mv643xx_eth_private, rxq[rxq->index]);
}

static struct mv643xx_eth_private *txq_to_mp(struct tx_queue *txq)
{
	return container_of(txq, struct mv643xx_eth_private, txq[txq->index]);
}

static void rxq_enable(struct rx_queue *rxq)
{
	struct mv643xx_eth_private *mp = rxq_to_mp(rxq);
	wrlp(mp, RXQ_COMMAND, 1 << rxq->index);
}

static void rxq_disable(struct rx_queue *rxq)
{
	struct mv643xx_eth_private *mp = rxq_to_mp(rxq);
	u8 mask = 1 << rxq->index;

	wrlp(mp, RXQ_COMMAND, mask << 8);
	while (rdlp(mp, RXQ_COMMAND) & mask)
		udelay(10);
}

static void txq_reset_hw_ptr(struct tx_queue *txq)
{
	struct mv643xx_eth_private *mp = txq_to_mp(txq);
	u32 addr;

	addr = (u32)txq->tx_desc_dma;
	addr += txq->tx_curr_desc * sizeof(struct tx_desc);
	wrlp(mp, TXQ_CURRENT_DESC_PTR(txq->index), addr);
}

static void txq_enable(struct tx_queue *txq)
{
	struct mv643xx_eth_private *mp = txq_to_mp(txq);
	wrlp(mp, TXQ_COMMAND, 1 << txq->index);
}

static void txq_disable(struct tx_queue *txq)
{
	struct mv643xx_eth_private *mp = txq_to_mp(txq);
	u8 mask = 1 << txq->index;

	wrlp(mp, TXQ_COMMAND, mask << 8);
	while (rdlp(mp, TXQ_COMMAND) & mask)
		udelay(10);
}

static void txq_maybe_wake(struct tx_queue *txq)
{
	struct mv643xx_eth_private *mp = txq_to_mp(txq);
	struct netdev_queue *nq = netdev_get_tx_queue(mp->dev, txq->index);

	if (netif_tx_queue_stopped(nq)) {
		__netif_tx_lock(nq, smp_processor_id());
		if (txq->tx_ring_size - txq->tx_desc_count >= MAX_SKB_FRAGS + 1)
			netif_tx_wake_queue(nq);
		__netif_tx_unlock(nq);
	}
}


/* rx napi ******************************************************************/
static int
mv643xx_get_skb_header(struct sk_buff *skb, void **iphdr, void **tcph,
		       u64 *hdr_flags, void *priv)
{
	unsigned long cmd_sts = (unsigned long)priv;

	/*
	 * Make sure that this packet is Ethernet II, is not VLAN
	 * tagged, is IPv4, has a valid IP header, and is TCP.
	 */
	if ((cmd_sts & (RX_IP_HDR_OK | RX_PKT_IS_IPV4 |
		       RX_PKT_IS_ETHERNETV2 | RX_PKT_LAYER4_TYPE_MASK |
		       RX_PKT_IS_VLAN_TAGGED)) !=
	    (RX_IP_HDR_OK | RX_PKT_IS_IPV4 |
	     RX_PKT_IS_ETHERNETV2 | RX_PKT_LAYER4_TYPE_TCP_IPV4))
		return -1;

	skb_reset_network_header(skb);
	skb_set_transport_header(skb, ip_hdrlen(skb));
	*iphdr = ip_hdr(skb);
	*tcph = tcp_hdr(skb);
	*hdr_flags = LRO_IPV4 | LRO_TCP;

	return 0;
}

static int rxq_process(struct rx_queue *rxq, int budget)
{
	struct mv643xx_eth_private *mp = rxq_to_mp(rxq);
	struct net_device_stats *stats = &mp->dev->stats;
	int lro_flush_needed;
	int rx;

	lro_flush_needed = 0;
	rx = 0;
	while (rx < budget && rxq->rx_desc_count) {
		struct rx_desc *rx_desc;
		unsigned int cmd_sts;
		struct sk_buff *skb;
		u16 byte_cnt;

		rx_desc = &rxq->rx_desc_area[rxq->rx_curr_desc];

		cmd_sts = rx_desc->cmd_sts;
		if (cmd_sts & BUFFER_OWNED_BY_DMA)
			break;
		rmb();

		skb = rxq->rx_skb[rxq->rx_curr_desc];
		rxq->rx_skb[rxq->rx_curr_desc] = NULL;

		rxq->rx_curr_desc++;
		if (rxq->rx_curr_desc == rxq->rx_ring_size)
			rxq->rx_curr_desc = 0;

		dma_unmap_single(NULL, rx_desc->buf_ptr,
				 rx_desc->buf_size, DMA_FROM_DEVICE);
		rxq->rx_desc_count--;
		rx++;

		mp->work_rx_refill |= 1 << rxq->index;

		byte_cnt = rx_desc->byte_cnt;

		/*
		 * Update statistics.
		 *
		 * Note that the descriptor byte count includes 2 dummy
		 * bytes automatically inserted by the hardware at the
		 * start of the packet (which we don't count), and a 4
		 * byte CRC at the end of the packet (which we do count).
		 */
		stats->rx_packets++;
		stats->rx_bytes += byte_cnt - 2;

		/*
		 * In case we received a packet without first / last bits
		 * on, or the error summary bit is set, the packet needs
		 * to be dropped.
		 */
		if ((cmd_sts & (RX_FIRST_DESC | RX_LAST_DESC | ERROR_SUMMARY))
			!= (RX_FIRST_DESC | RX_LAST_DESC))
			goto err;

		/*
		 * The -4 is for the CRC in the trailer of the
		 * received packet
		 */
		skb_put(skb, byte_cnt - 2 - 4);

		if (cmd_sts & LAYER_4_CHECKSUM_OK)
			skb->ip_summed = CHECKSUM_UNNECESSARY;
		skb->protocol = eth_type_trans(skb, mp->dev);

		if (skb->dev->features & NETIF_F_LRO &&
		    skb->ip_summed == CHECKSUM_UNNECESSARY) {
			lro_receive_skb(&rxq->lro_mgr, skb, (void *)cmd_sts);
			lro_flush_needed = 1;
		} else
			netif_receive_skb(skb);

		continue;

err:
		stats->rx_dropped++;

		if ((cmd_sts & (RX_FIRST_DESC | RX_LAST_DESC)) !=
			(RX_FIRST_DESC | RX_LAST_DESC)) {
			if (net_ratelimit())
				dev_printk(KERN_ERR, &mp->dev->dev,
					   "received packet spanning "
					   "multiple descriptors\n");
		}

		if (cmd_sts & ERROR_SUMMARY)
			stats->rx_errors++;

		dev_kfree_skb(skb);
	}

	if (lro_flush_needed)
		lro_flush_all(&rxq->lro_mgr);

	if (rx < budget)
		mp->work_rx &= ~(1 << rxq->index);

	return rx;
}

static int rxq_refill(struct rx_queue *rxq, int budget)
{
	struct mv643xx_eth_private *mp = rxq_to_mp(rxq);
	int refilled;

	refilled = 0;
	while (refilled < budget && rxq->rx_desc_count < rxq->rx_ring_size) {
		struct sk_buff *skb;
		int unaligned;
		int rx;
		struct rx_desc *rx_desc;

		skb = __skb_dequeue(&mp->rx_recycle);
		if (skb == NULL)
			skb = dev_alloc_skb(mp->skb_size +
					    dma_get_cache_alignment() - 1);

		if (skb == NULL) {
			mp->work_rx_oom |= 1 << rxq->index;
			goto oom;
		}

		unaligned = (u32)skb->data & (dma_get_cache_alignment() - 1);
		if (unaligned)
			skb_reserve(skb, dma_get_cache_alignment() - unaligned);

		refilled++;
		rxq->rx_desc_count++;

		rx = rxq->rx_used_desc++;
		if (rxq->rx_used_desc == rxq->rx_ring_size)
			rxq->rx_used_desc = 0;

		rx_desc = rxq->rx_desc_area + rx;

		rx_desc->buf_ptr = dma_map_single(NULL, skb->data,
					mp->skb_size, DMA_FROM_DEVICE);
		rx_desc->buf_size = mp->skb_size;
		rxq->rx_skb[rx] = skb;
		wmb();
		rx_desc->cmd_sts = BUFFER_OWNED_BY_DMA | RX_ENABLE_INTERRUPT;
		wmb();

		/*
		 * The hardware automatically prepends 2 bytes of
		 * dummy data to each received packet, so that the
		 * IP header ends up 16-byte aligned.
		 */
		skb_reserve(skb, 2);
	}

	if (refilled < budget)
		mp->work_rx_refill &= ~(1 << rxq->index);

oom:
	return refilled;
}


/* tx ***********************************************************************/
static inline unsigned int has_tiny_unaligned_frags(struct sk_buff *skb)
{
	int frag;

	for (frag = 0; frag < skb_shinfo(skb)->nr_frags; frag++) {
		skb_frag_t *fragp = &skb_shinfo(skb)->frags[frag];
		if (fragp->size <= 8 && fragp->page_offset & 7)
			return 1;
	}

	return 0;
}

static void txq_submit_frag_skb(struct tx_queue *txq, struct sk_buff *skb)
{
	int nr_frags = skb_shinfo(skb)->nr_frags;
	int frag;

	for (frag = 0; frag < nr_frags; frag++) {
		skb_frag_t *this_frag;
		int tx_index;
		struct tx_desc *desc;

		this_frag = &skb_shinfo(skb)->frags[frag];
		tx_index = txq->tx_curr_desc++;
		if (txq->tx_curr_desc == txq->tx_ring_size)
			txq->tx_curr_desc = 0;
		desc = &txq->tx_desc_area[tx_index];

		/*
		 * The last fragment will generate an interrupt
		 * which will free the skb on TX completion.
		 */
		if (frag == nr_frags - 1) {
			desc->cmd_sts = BUFFER_OWNED_BY_DMA |
					ZERO_PADDING | TX_LAST_DESC |
					TX_ENABLE_INTERRUPT;
		} else {
			desc->cmd_sts = BUFFER_OWNED_BY_DMA;
		}

		desc->l4i_chk = 0;
		desc->byte_cnt = this_frag->size;
		desc->buf_ptr = dma_map_page(NULL, this_frag->page,
						this_frag->page_offset,
						this_frag->size,
						DMA_TO_DEVICE);
	}
}

static inline __be16 sum16_as_be(__sum16 sum)
{
	return (__force __be16)sum;
}

static int txq_submit_skb(struct tx_queue *txq, struct sk_buff *skb)
{
	struct mv643xx_eth_private *mp = txq_to_mp(txq);
	int nr_frags = skb_shinfo(skb)->nr_frags;
	int tx_index;
	struct tx_desc *desc;
	u32 cmd_sts;
	u16 l4i_chk;
	int length;

	cmd_sts = TX_FIRST_DESC | GEN_CRC | BUFFER_OWNED_BY_DMA;
	l4i_chk = 0;

	if (skb->ip_summed == CHECKSUM_PARTIAL) {
		int tag_bytes;

		BUG_ON(skb->protocol != htons(ETH_P_IP) &&
		       skb->protocol != htons(ETH_P_8021Q));

		tag_bytes = (void *)ip_hdr(skb) - (void *)skb->data - ETH_HLEN;
		if (unlikely(tag_bytes & ~12)) {
			if (skb_checksum_help(skb) == 0)
				goto no_csum;
			kfree_skb(skb);
			return 1;
		}

		if (tag_bytes & 4)
			cmd_sts |= MAC_HDR_EXTRA_4_BYTES;
		if (tag_bytes & 8)
			cmd_sts |= MAC_HDR_EXTRA_8_BYTES;

		cmd_sts |= GEN_TCP_UDP_CHECKSUM |
			   GEN_IP_V4_CHECKSUM   |
			   ip_hdr(skb)->ihl << TX_IHL_SHIFT;

		switch (ip_hdr(skb)->protocol) {
		case IPPROTO_UDP:
			cmd_sts |= UDP_FRAME;
			l4i_chk = ntohs(sum16_as_be(udp_hdr(skb)->check));
			break;
		case IPPROTO_TCP:
			l4i_chk = ntohs(sum16_as_be(tcp_hdr(skb)->check));
			break;
		default:
			BUG();
		}
	} else {
no_csum:
		/* Errata BTS #50, IHL must be 5 if no HW checksum */
		cmd_sts |= 5 << TX_IHL_SHIFT;
	}

	tx_index = txq->tx_curr_desc++;
	if (txq->tx_curr_desc == txq->tx_ring_size)
		txq->tx_curr_desc = 0;
	desc = &txq->tx_desc_area[tx_index];

	if (nr_frags) {
		txq_submit_frag_skb(txq, skb);
		length = skb_headlen(skb);
	} else {
		cmd_sts |= ZERO_PADDING | TX_LAST_DESC | TX_ENABLE_INTERRUPT;
		length = skb->len;
	}

	desc->l4i_chk = l4i_chk;
	desc->byte_cnt = length;
	desc->buf_ptr = dma_map_single(NULL, skb->data, length, DMA_TO_DEVICE);

	__skb_queue_tail(&txq->tx_skb, skb);

	/* ensure all other descriptors are written before first cmd_sts */
	wmb();
	desc->cmd_sts = cmd_sts;

	/* clear TX_END status */
	mp->work_tx_end &= ~(1 << txq->index);

	/* ensure all descriptors are written before poking hardware */
	wmb();
	txq_enable(txq);

	txq->tx_desc_count += nr_frags + 1;

	return 0;
}

static int mv643xx_eth_xmit(struct sk_buff *skb, struct net_device *dev)
{
	struct mv643xx_eth_private *mp = netdev_priv(dev);
	int queue;
	struct tx_queue *txq;
	struct netdev_queue *nq;

	queue = skb_get_queue_mapping(skb);
	txq = mp->txq + queue;
	nq = netdev_get_tx_queue(dev, queue);

	if (has_tiny_unaligned_frags(skb) && __skb_linearize(skb)) {
		txq->tx_dropped++;
		dev_printk(KERN_DEBUG, &dev->dev,
			   "failed to linearize skb with tiny "
			   "unaligned fragment\n");
		return NETDEV_TX_BUSY;
	}

	if (txq->tx_ring_size - txq->tx_desc_count < MAX_SKB_FRAGS + 1) {
		if (net_ratelimit())
			dev_printk(KERN_ERR, &dev->dev, "tx queue full?!\n");
		kfree_skb(skb);
		return NETDEV_TX_OK;
	}

	if (!txq_submit_skb(txq, skb)) {
		int entries_left;

		txq->tx_bytes += skb->len;
		txq->tx_packets++;
		dev->trans_start = jiffies;

		entries_left = txq->tx_ring_size - txq->tx_desc_count;
		if (entries_left < MAX_SKB_FRAGS + 1)
			netif_tx_stop_queue(nq);
	}

	return NETDEV_TX_OK;
}


/* tx napi ******************************************************************/
static void txq_kick(struct tx_queue *txq)
{
	struct mv643xx_eth_private *mp = txq_to_mp(txq);
	struct netdev_queue *nq = netdev_get_tx_queue(mp->dev, txq->index);
	u32 hw_desc_ptr;
	u32 expected_ptr;

	__netif_tx_lock(nq, smp_processor_id());

	if (rdlp(mp, TXQ_COMMAND) & (1 << txq->index))
		goto out;

	hw_desc_ptr = rdlp(mp, TXQ_CURRENT_DESC_PTR(txq->index));
	expected_ptr = (u32)txq->tx_desc_dma +
				txq->tx_curr_desc * sizeof(struct tx_desc);

	if (hw_desc_ptr != expected_ptr)
		txq_enable(txq);

out:
	__netif_tx_unlock(nq);

	mp->work_tx_end &= ~(1 << txq->index);
}

static int txq_reclaim(struct tx_queue *txq, int budget, int force)
{
	struct mv643xx_eth_private *mp = txq_to_mp(txq);
	struct netdev_queue *nq = netdev_get_tx_queue(mp->dev, txq->index);
	int reclaimed;

	__netif_tx_lock(nq, smp_processor_id());

	reclaimed = 0;
	while (reclaimed < budget && txq->tx_desc_count > 0) {
		int tx_index;
		struct tx_desc *desc;
		u32 cmd_sts;
		struct sk_buff *skb;

		tx_index = txq->tx_used_desc;
		desc = &txq->tx_desc_area[tx_index];
		cmd_sts = desc->cmd_sts;

		if (cmd_sts & BUFFER_OWNED_BY_DMA) {
			if (!force)
				break;
			desc->cmd_sts = cmd_sts & ~BUFFER_OWNED_BY_DMA;
		}

		txq->tx_used_desc = tx_index + 1;
		if (txq->tx_used_desc == txq->tx_ring_size)
			txq->tx_used_desc = 0;

		reclaimed++;
		txq->tx_desc_count--;

		skb = NULL;
		if (cmd_sts & TX_LAST_DESC)
			skb = __skb_dequeue(&txq->tx_skb);

		if (cmd_sts & ERROR_SUMMARY) {
			dev_printk(KERN_INFO, &mp->dev->dev, "tx error\n");
			mp->dev->stats.tx_errors++;
		}

		if (cmd_sts & TX_FIRST_DESC) {
			dma_unmap_single(NULL, desc->buf_ptr,
					 desc->byte_cnt, DMA_TO_DEVICE);
		} else {
			dma_unmap_page(NULL, desc->buf_ptr,
				       desc->byte_cnt, DMA_TO_DEVICE);
		}

		if (skb != NULL) {
			if (skb_queue_len(&mp->rx_recycle) <
					mp->rx_ring_size &&
			    skb_recycle_check(skb, mp->skb_size +
					dma_get_cache_alignment() - 1))
				__skb_queue_head(&mp->rx_recycle, skb);
			else
				dev_kfree_skb(skb);
		}
	}

	__netif_tx_unlock(nq);

	if (reclaimed < budget)
		mp->work_tx &= ~(1 << txq->index);

	return reclaimed;
}


/* tx rate control **********************************************************/
/*
 * Set total maximum TX rate (shared by all TX queues for this port)
 * to 'rate' bits per second, with a maximum burst of 'burst' bytes.
 */
static void tx_set_rate(struct mv643xx_eth_private *mp, int rate, int burst)
{
	int token_rate;
	int mtu;
	int bucket_size;

	token_rate = ((rate / 1000) * 64) / (mp->shared->t_clk / 1000);
	if (token_rate > 1023)
		token_rate = 1023;

	mtu = (mp->dev->mtu + 255) >> 8;
	if (mtu > 63)
		mtu = 63;

	bucket_size = (burst + 255) >> 8;
	if (bucket_size > 65535)
		bucket_size = 65535;

	switch (mp->shared->tx_bw_control) {
	case TX_BW_CONTROL_OLD_LAYOUT:
		wrlp(mp, TX_BW_RATE, token_rate);
		wrlp(mp, TX_BW_MTU, mtu);
		wrlp(mp, TX_BW_BURST, bucket_size);
		break;
	case TX_BW_CONTROL_NEW_LAYOUT:
		wrlp(mp, TX_BW_RATE_MOVED, token_rate);
		wrlp(mp, TX_BW_MTU_MOVED, mtu);
		wrlp(mp, TX_BW_BURST_MOVED, bucket_size);
		break;
	}
}

static void txq_set_rate(struct tx_queue *txq, int rate, int burst)
{
	struct mv643xx_eth_private *mp = txq_to_mp(txq);
	int token_rate;
	int bucket_size;

	token_rate = ((rate / 1000) * 64) / (mp->shared->t_clk / 1000);
	if (token_rate > 1023)
		token_rate = 1023;

	bucket_size = (burst + 255) >> 8;
	if (bucket_size > 65535)
		bucket_size = 65535;

	wrlp(mp, TXQ_BW_TOKENS(txq->index), token_rate << 14);
	wrlp(mp, TXQ_BW_CONF(txq->index), (bucket_size << 10) | token_rate);
}

static void txq_set_fixed_prio_mode(struct tx_queue *txq)
{
	struct mv643xx_eth_private *mp = txq_to_mp(txq);
	int off;
	u32 val;

	/*
	 * Turn on fixed priority mode.
	 */
	off = 0;
	switch (mp->shared->tx_bw_control) {
	case TX_BW_CONTROL_OLD_LAYOUT:
		off = TXQ_FIX_PRIO_CONF;
		break;
	case TX_BW_CONTROL_NEW_LAYOUT:
		off = TXQ_FIX_PRIO_CONF_MOVED;
		break;
	}

	if (off) {
		val = rdlp(mp, off);
		val |= 1 << txq->index;
		wrlp(mp, off, val);
	}
}

static void txq_set_wrr(struct tx_queue *txq, int weight)
{
	struct mv643xx_eth_private *mp = txq_to_mp(txq);
	int off;
	u32 val;

	/*
	 * Turn off fixed priority mode.
	 */
	off = 0;
	switch (mp->shared->tx_bw_control) {
	case TX_BW_CONTROL_OLD_LAYOUT:
		off = TXQ_FIX_PRIO_CONF;
		break;
	case TX_BW_CONTROL_NEW_LAYOUT:
		off = TXQ_FIX_PRIO_CONF_MOVED;
		break;
	}

	if (off) {
		val = rdlp(mp, off);
		val &= ~(1 << txq->index);
		wrlp(mp, off, val);

		/*
		 * Configure WRR weight for this queue.
		 */

		val = rdlp(mp, off);
		val = (val & ~0xff) | (weight & 0xff);
		wrlp(mp, TXQ_BW_WRR_CONF(txq->index), val);
	}
}


/* mii management interface *************************************************/
static irqreturn_t mv643xx_eth_err_irq(int irq, void *dev_id)
{
	struct mv643xx_eth_shared_private *msp = dev_id;

	if (readl(msp->base + ERR_INT_CAUSE) & ERR_INT_SMI_DONE) {
		writel(~ERR_INT_SMI_DONE, msp->base + ERR_INT_CAUSE);
		wake_up(&msp->smi_busy_wait);
		return IRQ_HANDLED;
	}

	return IRQ_NONE;
}

static int smi_is_done(struct mv643xx_eth_shared_private *msp)
{
	return !(readl(msp->base + SMI_REG) & SMI_BUSY);
}

static int smi_wait_ready(struct mv643xx_eth_shared_private *msp)
{
	if (msp->err_interrupt == NO_IRQ) {
		int i;

		for (i = 0; !smi_is_done(msp); i++) {
			if (i == 10)
				return -ETIMEDOUT;
			msleep(10);
		}

		return 0;
	}

	if (!smi_is_done(msp)) {
		wait_event_timeout(msp->smi_busy_wait, smi_is_done(msp),
				   msecs_to_jiffies(100));
		if (!smi_is_done(msp))
			return -ETIMEDOUT;
	}

	return 0;
}

static int smi_bus_read(struct mii_bus *bus, int addr, int reg)
{
	struct mv643xx_eth_shared_private *msp = bus->priv;
	void __iomem *smi_reg = msp->base + SMI_REG;
	int ret;

	if (smi_wait_ready(msp)) {
		printk(KERN_WARNING "mv643xx_eth: SMI bus busy timeout\n");
		return -ETIMEDOUT;
	}

	writel(SMI_OPCODE_READ | (reg << 21) | (addr << 16), smi_reg);

	if (smi_wait_ready(msp)) {
		printk(KERN_WARNING "mv643xx_eth: SMI bus busy timeout\n");
		return -ETIMEDOUT;
	}

	ret = readl(smi_reg);
	if (!(ret & SMI_READ_VALID)) {
		printk(KERN_WARNING "mv643xx_eth: SMI bus read not valid\n");
		return -ENODEV;
	}

	return ret & 0xffff;
}

static int smi_bus_write(struct mii_bus *bus, int addr, int reg, u16 val)
{
	struct mv643xx_eth_shared_private *msp = bus->priv;
	void __iomem *smi_reg = msp->base + SMI_REG;

	if (smi_wait_ready(msp)) {
		printk(KERN_WARNING "mv643xx_eth: SMI bus busy timeout\n");
		return -ETIMEDOUT;
	}

	writel(SMI_OPCODE_WRITE | (reg << 21) |
		(addr << 16) | (val & 0xffff), smi_reg);

	if (smi_wait_ready(msp)) {
		printk(KERN_WARNING "mv643xx_eth: SMI bus busy timeout\n");
		return -ETIMEDOUT;
	}

	return 0;
}


/* statistics ***************************************************************/
static struct net_device_stats *mv643xx_eth_get_stats(struct net_device *dev)
{
	struct mv643xx_eth_private *mp = netdev_priv(dev);
	struct net_device_stats *stats = &dev->stats;
	unsigned long tx_packets = 0;
	unsigned long tx_bytes = 0;
	unsigned long tx_dropped = 0;
	int i;

	for (i = 0; i < mp->txq_count; i++) {
		struct tx_queue *txq = mp->txq + i;

		tx_packets += txq->tx_packets;
		tx_bytes += txq->tx_bytes;
		tx_dropped += txq->tx_dropped;
	}

	stats->tx_packets = tx_packets;
	stats->tx_bytes = tx_bytes;
	stats->tx_dropped = tx_dropped;

	return stats;
}

static void mv643xx_eth_grab_lro_stats(struct mv643xx_eth_private *mp)
{
	u32 lro_aggregated = 0;
	u32 lro_flushed = 0;
	u32 lro_no_desc = 0;
	int i;

	for (i = 0; i < mp->rxq_count; i++) {
		struct rx_queue *rxq = mp->rxq + i;

		lro_aggregated += rxq->lro_mgr.stats.aggregated;
		lro_flushed += rxq->lro_mgr.stats.flushed;
		lro_no_desc += rxq->lro_mgr.stats.no_desc;
	}

	mp->lro_counters.lro_aggregated = lro_aggregated;
	mp->lro_counters.lro_flushed = lro_flushed;
	mp->lro_counters.lro_no_desc = lro_no_desc;
}

static inline u32 mib_read(struct mv643xx_eth_private *mp, int offset)
{
	return rdl(mp, MIB_COUNTERS(mp->port_num) + offset);
}

static void mib_counters_clear(struct mv643xx_eth_private *mp)
{
	int i;

	for (i = 0; i < 0x80; i += 4)
		mib_read(mp, i);
}

static void mib_counters_update(struct mv643xx_eth_private *mp)
{
	struct mib_counters *p = &mp->mib_counters;

	spin_lock_bh(&mp->mib_counters_lock);
	p->good_octets_received += mib_read(mp, 0x00);
	p->good_octets_received += (u64)mib_read(mp, 0x04) << 32;
	p->bad_octets_received += mib_read(mp, 0x08);
	p->internal_mac_transmit_err += mib_read(mp, 0x0c);
	p->good_frames_received += mib_read(mp, 0x10);
	p->bad_frames_received += mib_read(mp, 0x14);
	p->broadcast_frames_received += mib_read(mp, 0x18);
	p->multicast_frames_received += mib_read(mp, 0x1c);
	p->frames_64_octets += mib_read(mp, 0x20);
	p->frames_65_to_127_octets += mib_read(mp, 0x24);
	p->frames_128_to_255_octets += mib_read(mp, 0x28);
	p->frames_256_to_511_octets += mib_read(mp, 0x2c);
	p->frames_512_to_1023_octets += mib_read(mp, 0x30);
	p->frames_1024_to_max_octets += mib_read(mp, 0x34);
	p->good_octets_sent += mib_read(mp, 0x38);
	p->good_octets_sent += (u64)mib_read(mp, 0x3c) << 32;
	p->good_frames_sent += mib_read(mp, 0x40);
	p->excessive_collision += mib_read(mp, 0x44);
	p->multicast_frames_sent += mib_read(mp, 0x48);
	p->broadcast_frames_sent += mib_read(mp, 0x4c);
	p->unrec_mac_control_received += mib_read(mp, 0x50);
	p->fc_sent += mib_read(mp, 0x54);
	p->good_fc_received += mib_read(mp, 0x58);
	p->bad_fc_received += mib_read(mp, 0x5c);
	p->undersize_received += mib_read(mp, 0x60);
	p->fragments_received += mib_read(mp, 0x64);
	p->oversize_received += mib_read(mp, 0x68);
	p->jabber_received += mib_read(mp, 0x6c);
	p->mac_receive_error += mib_read(mp, 0x70);
	p->bad_crc_event += mib_read(mp, 0x74);
	p->collision += mib_read(mp, 0x78);
	p->late_collision += mib_read(mp, 0x7c);
	spin_unlock_bh(&mp->mib_counters_lock);

	mod_timer(&mp->mib_counters_timer, jiffies + 30 * HZ);
}

static void mib_counters_timer_wrapper(unsigned long _mp)
{
	struct mv643xx_eth_private *mp = (void *)_mp;

	mib_counters_update(mp);
}


/* interrupt coalescing *****************************************************/
/*
 * Hardware coalescing parameters are set in units of 64 t_clk
 * cycles.  I.e.:
 *
 *	coal_delay_in_usec = 64000000 * register_value / t_clk_rate
 *
 *	register_value = coal_delay_in_usec * t_clk_rate / 64000000
 *
 * In the ->set*() methods, we round the computed register value
 * to the nearest integer.
 */
static unsigned int get_rx_coal(struct mv643xx_eth_private *mp)
{
	u32 val = rdlp(mp, SDMA_CONFIG);
	u64 temp;

	if (mp->shared->extended_rx_coal_limit)
		temp = ((val & 0x02000000) >> 10) | ((val & 0x003fff80) >> 7);
	else
		temp = (val & 0x003fff00) >> 8;

	temp *= 64000000;
	do_div(temp, mp->shared->t_clk);

	return (unsigned int)temp;
}

static void set_rx_coal(struct mv643xx_eth_private *mp, unsigned int usec)
{
	u64 temp;
	u32 val;

	temp = (u64)usec * mp->shared->t_clk;
	temp += 31999999;
	do_div(temp, 64000000);

	val = rdlp(mp, SDMA_CONFIG);
	if (mp->shared->extended_rx_coal_limit) {
		if (temp > 0xffff)
			temp = 0xffff;
		val &= ~0x023fff80;
		val |= (temp & 0x8000) << 10;
		val |= (temp & 0x7fff) << 7;
	} else {
		if (temp > 0x3fff)
			temp = 0x3fff;
		val &= ~0x003fff00;
		val |= (temp & 0x3fff) << 8;
	}
	wrlp(mp, SDMA_CONFIG, val);
}

static unsigned int get_tx_coal(struct mv643xx_eth_private *mp)
{
	u64 temp;

	temp = (rdlp(mp, TX_FIFO_URGENT_THRESHOLD) & 0x3fff0) >> 4;
	temp *= 64000000;
	do_div(temp, mp->shared->t_clk);

	return (unsigned int)temp;
}

static void set_tx_coal(struct mv643xx_eth_private *mp, unsigned int usec)
{
	u64 temp;

	temp = (u64)usec * mp->shared->t_clk;
	temp += 31999999;
	do_div(temp, 64000000);

	if (temp > 0x3fff)
		temp = 0x3fff;

	wrlp(mp, TX_FIFO_URGENT_THRESHOLD, temp << 4);
}


/* ethtool ******************************************************************/
struct mv643xx_eth_stats {
	char stat_string[ETH_GSTRING_LEN];
	int sizeof_stat;
	int netdev_off;
	int mp_off;
};

#define SSTAT(m)						\
	{ #m, FIELD_SIZEOF(struct net_device_stats, m),		\
	  offsetof(struct net_device, stats.m), -1 }

#define MIBSTAT(m)						\
	{ #m, FIELD_SIZEOF(struct mib_counters, m),		\
	  -1, offsetof(struct mv643xx_eth_private, mib_counters.m) }

#define LROSTAT(m)						\
	{ #m, FIELD_SIZEOF(struct lro_counters, m),		\
	  -1, offsetof(struct mv643xx_eth_private, lro_counters.m) }

static const struct mv643xx_eth_stats mv643xx_eth_stats[] = {
	SSTAT(rx_packets),
	SSTAT(tx_packets),
	SSTAT(rx_bytes),
	SSTAT(tx_bytes),
	SSTAT(rx_errors),
	SSTAT(tx_errors),
	SSTAT(rx_dropped),
	SSTAT(tx_dropped),
	MIBSTAT(good_octets_received),
	MIBSTAT(bad_octets_received),
	MIBSTAT(internal_mac_transmit_err),
	MIBSTAT(good_frames_received),
	MIBSTAT(bad_frames_received),
	MIBSTAT(broadcast_frames_received),
	MIBSTAT(multicast_frames_received),
	MIBSTAT(frames_64_octets),
	MIBSTAT(frames_65_to_127_octets),
	MIBSTAT(frames_128_to_255_octets),
	MIBSTAT(frames_256_to_511_octets),
	MIBSTAT(frames_512_to_1023_octets),
	MIBSTAT(frames_1024_to_max_octets),
	MIBSTAT(good_octets_sent),
	MIBSTAT(good_frames_sent),
	MIBSTAT(excessive_collision),
	MIBSTAT(multicast_frames_sent),
	MIBSTAT(broadcast_frames_sent),
	MIBSTAT(unrec_mac_control_received),
	MIBSTAT(fc_sent),
	MIBSTAT(good_fc_received),
	MIBSTAT(bad_fc_received),
	MIBSTAT(undersize_received),
	MIBSTAT(fragments_received),
	MIBSTAT(oversize_received),
	MIBSTAT(jabber_received),
	MIBSTAT(mac_receive_error),
	MIBSTAT(bad_crc_event),
	MIBSTAT(collision),
	MIBSTAT(late_collision),
	LROSTAT(lro_aggregated),
	LROSTAT(lro_flushed),
	LROSTAT(lro_no_desc),
};

static int
mv643xx_eth_get_settings_phy(struct mv643xx_eth_private *mp,
			     struct ethtool_cmd *cmd)
{
	int err;

	err = phy_read_status(mp->phy);
	if (err == 0)
		err = phy_ethtool_gset(mp->phy, cmd);

	/*
	 * The MAC does not support 1000baseT_Half.
	 */
	cmd->supported &= ~SUPPORTED_1000baseT_Half;
	cmd->advertising &= ~ADVERTISED_1000baseT_Half;

	return err;
}

static int
mv643xx_eth_get_settings_phyless(struct mv643xx_eth_private *mp,
				 struct ethtool_cmd *cmd)
{
	u32 port_status;

	port_status = rdlp(mp, PORT_STATUS);

	cmd->supported = SUPPORTED_MII;
	cmd->advertising = ADVERTISED_MII;
	switch (port_status & PORT_SPEED_MASK) {
	case PORT_SPEED_10:
		cmd->speed = SPEED_10;
		break;
	case PORT_SPEED_100:
		cmd->speed = SPEED_100;
		break;
	case PORT_SPEED_1000:
		cmd->speed = SPEED_1000;
		break;
	default:
		cmd->speed = -1;
		break;
	}
	cmd->duplex = (port_status & FULL_DUPLEX) ? DUPLEX_FULL : DUPLEX_HALF;
	cmd->port = PORT_MII;
	cmd->phy_address = 0;
	cmd->transceiver = XCVR_INTERNAL;
	cmd->autoneg = AUTONEG_DISABLE;
	cmd->maxtxpkt = 1;
	cmd->maxrxpkt = 1;

	return 0;
}

static int
mv643xx_eth_get_settings(struct net_device *dev, struct ethtool_cmd *cmd)
{
	struct mv643xx_eth_private *mp = netdev_priv(dev);

	if (mp->phy != NULL)
		return mv643xx_eth_get_settings_phy(mp, cmd);
	else
		return mv643xx_eth_get_settings_phyless(mp, cmd);
}

static int
mv643xx_eth_set_settings(struct net_device *dev, struct ethtool_cmd *cmd)
{
	struct mv643xx_eth_private *mp = netdev_priv(dev);

	if (mp->phy == NULL)
		return -EINVAL;

	/*
	 * The MAC does not support 1000baseT_Half.
	 */
	cmd->advertising &= ~ADVERTISED_1000baseT_Half;

	return phy_ethtool_sset(mp->phy, cmd);
}

static void mv643xx_eth_get_drvinfo(struct net_device *dev,
				    struct ethtool_drvinfo *drvinfo)
{
	strncpy(drvinfo->driver,  mv643xx_eth_driver_name, 32);
	strncpy(drvinfo->version, mv643xx_eth_driver_version, 32);
	strncpy(drvinfo->fw_version, "N/A", 32);
	strncpy(drvinfo->bus_info, "platform", 32);
	drvinfo->n_stats = ARRAY_SIZE(mv643xx_eth_stats);
}

static int mv643xx_eth_nway_reset(struct net_device *dev)
{
	struct mv643xx_eth_private *mp = netdev_priv(dev);

	if (mp->phy == NULL)
		return -EINVAL;

	return genphy_restart_aneg(mp->phy);
}

static u32 mv643xx_eth_get_link(struct net_device *dev)
{
	return !!netif_carrier_ok(dev);
}

static int
mv643xx_eth_get_coalesce(struct net_device *dev, struct ethtool_coalesce *ec)
{
	struct mv643xx_eth_private *mp = netdev_priv(dev);

	ec->rx_coalesce_usecs = get_rx_coal(mp);
	ec->tx_coalesce_usecs = get_tx_coal(mp);

	return 0;
}

static int
mv643xx_eth_set_coalesce(struct net_device *dev, struct ethtool_coalesce *ec)
{
	struct mv643xx_eth_private *mp = netdev_priv(dev);

	set_rx_coal(mp, ec->rx_coalesce_usecs);
	set_tx_coal(mp, ec->tx_coalesce_usecs);

	return 0;
}

static void
mv643xx_eth_get_ringparam(struct net_device *dev, struct ethtool_ringparam *er)
{
	struct mv643xx_eth_private *mp = netdev_priv(dev);

	er->rx_max_pending = 4096;
	er->tx_max_pending = 4096;
	er->rx_mini_max_pending = 0;
	er->rx_jumbo_max_pending = 0;

	er->rx_pending = mp->rx_ring_size;
	er->tx_pending = mp->tx_ring_size;
	er->rx_mini_pending = 0;
	er->rx_jumbo_pending = 0;
}

static int
mv643xx_eth_set_ringparam(struct net_device *dev, struct ethtool_ringparam *er)
{
	struct mv643xx_eth_private *mp = netdev_priv(dev);

	if (er->rx_mini_pending || er->rx_jumbo_pending)
		return -EINVAL;

	mp->rx_ring_size = er->rx_pending < 4096 ? er->rx_pending : 4096;
	mp->tx_ring_size = er->tx_pending < 4096 ? er->tx_pending : 4096;

	if (netif_running(dev)) {
		mv643xx_eth_stop(dev);
		if (mv643xx_eth_open(dev)) {
			dev_printk(KERN_ERR, &dev->dev,
				   "fatal error on re-opening device after "
				   "ring param change\n");
			return -ENOMEM;
		}
	}

	return 0;
}

static u32
mv643xx_eth_get_rx_csum(struct net_device *dev)
{
	struct mv643xx_eth_private *mp = netdev_priv(dev);

	return !!(rdlp(mp, PORT_CONFIG) & 0x02000000);
}

static int
mv643xx_eth_set_rx_csum(struct net_device *dev, u32 rx_csum)
{
	struct mv643xx_eth_private *mp = netdev_priv(dev);

	wrlp(mp, PORT_CONFIG, rx_csum ? 0x02000000 : 0x00000000);

	return 0;
}

static void mv643xx_eth_get_strings(struct net_device *dev,
				    uint32_t stringset, uint8_t *data)
{
	int i;

	if (stringset == ETH_SS_STATS) {
		for (i = 0; i < ARRAY_SIZE(mv643xx_eth_stats); i++) {
			memcpy(data + i * ETH_GSTRING_LEN,
				mv643xx_eth_stats[i].stat_string,
				ETH_GSTRING_LEN);
		}
	}
}

static void mv643xx_eth_get_ethtool_stats(struct net_device *dev,
					  struct ethtool_stats *stats,
					  uint64_t *data)
{
	struct mv643xx_eth_private *mp = netdev_priv(dev);
	int i;

	mv643xx_eth_get_stats(dev);
	mib_counters_update(mp);
	mv643xx_eth_grab_lro_stats(mp);

	for (i = 0; i < ARRAY_SIZE(mv643xx_eth_stats); i++) {
		const struct mv643xx_eth_stats *stat;
		void *p;

		stat = mv643xx_eth_stats + i;

		if (stat->netdev_off >= 0)
			p = ((void *)mp->dev) + stat->netdev_off;
		else
			p = ((void *)mp) + stat->mp_off;

		data[i] = (stat->sizeof_stat == 8) ?
				*(uint64_t *)p : *(uint32_t *)p;
	}
}

static int mv643xx_eth_get_sset_count(struct net_device *dev, int sset)
{
	if (sset == ETH_SS_STATS)
		return ARRAY_SIZE(mv643xx_eth_stats);

	return -EOPNOTSUPP;
}

static const struct ethtool_ops mv643xx_eth_ethtool_ops = {
	.get_settings		= mv643xx_eth_get_settings,
	.set_settings		= mv643xx_eth_set_settings,
	.get_drvinfo		= mv643xx_eth_get_drvinfo,
	.nway_reset		= mv643xx_eth_nway_reset,
	.get_link		= mv643xx_eth_get_link,
	.get_coalesce		= mv643xx_eth_get_coalesce,
	.set_coalesce		= mv643xx_eth_set_coalesce,
	.get_ringparam		= mv643xx_eth_get_ringparam,
	.set_ringparam		= mv643xx_eth_set_ringparam,
	.get_rx_csum		= mv643xx_eth_get_rx_csum,
	.set_rx_csum		= mv643xx_eth_set_rx_csum,
	.set_tx_csum		= ethtool_op_set_tx_csum,
	.set_sg			= ethtool_op_set_sg,
	.get_strings		= mv643xx_eth_get_strings,
	.get_ethtool_stats	= mv643xx_eth_get_ethtool_stats,
	.get_flags		= ethtool_op_get_flags,
	.set_flags		= ethtool_op_set_flags,
	.get_sset_count		= mv643xx_eth_get_sset_count,
};


/* address handling *********************************************************/
static void uc_addr_get(struct mv643xx_eth_private *mp, unsigned char *addr)
{
	unsigned int mac_h = rdlp(mp, MAC_ADDR_HIGH);
	unsigned int mac_l = rdlp(mp, MAC_ADDR_LOW);

	addr[0] = (mac_h >> 24) & 0xff;
	addr[1] = (mac_h >> 16) & 0xff;
	addr[2] = (mac_h >> 8) & 0xff;
	addr[3] = mac_h & 0xff;
	addr[4] = (mac_l >> 8) & 0xff;
	addr[5] = mac_l & 0xff;
}

static void uc_addr_set(struct mv643xx_eth_private *mp, unsigned char *addr)
{
	wrlp(mp, MAC_ADDR_HIGH,
		(addr[0] << 24) | (addr[1] << 16) | (addr[2] << 8) | addr[3]);
	wrlp(mp, MAC_ADDR_LOW, (addr[4] << 8) | addr[5]);
}

static u32 uc_addr_filter_mask(struct net_device *dev)
{
	struct dev_addr_list *uc_ptr;
	u32 nibbles;

	if (dev->flags & IFF_PROMISC)
		return 0;

	nibbles = 1 << (dev->dev_addr[5] & 0x0f);
	for (uc_ptr = dev->uc_list; uc_ptr != NULL; uc_ptr = uc_ptr->next) {
		if (memcmp(dev->dev_addr, uc_ptr->da_addr, 5))
			return 0;
		if ((dev->dev_addr[5] ^ uc_ptr->da_addr[5]) & 0xf0)
			return 0;

		nibbles |= 1 << (uc_ptr->da_addr[5] & 0x0f);
	}

	return nibbles;
}

static void mv643xx_eth_program_unicast_filter(struct net_device *dev)
{
	struct mv643xx_eth_private *mp = netdev_priv(dev);
	u32 port_config;
	u32 nibbles;
	int i;

	uc_addr_set(mp, dev->dev_addr);

	port_config = rdlp(mp, PORT_CONFIG);
	nibbles = uc_addr_filter_mask(dev);
	if (!nibbles) {
		port_config |= UNICAST_PROMISCUOUS_MODE;
		wrlp(mp, PORT_CONFIG, port_config);
		return;
	}

	for (i = 0; i < 16; i += 4) {
		int off = UNICAST_TABLE(mp->port_num) + i;
		u32 v;

		v = 0;
		if (nibbles & 1)
			v |= 0x00000001;
		if (nibbles & 2)
			v |= 0x00000100;
		if (nibbles & 4)
			v |= 0x00010000;
		if (nibbles & 8)
			v |= 0x01000000;
		nibbles >>= 4;

		wrl(mp, off, v);
	}

	port_config &= ~UNICAST_PROMISCUOUS_MODE;
	wrlp(mp, PORT_CONFIG, port_config);
}

static int addr_crc(unsigned char *addr)
{
	int crc = 0;
	int i;

	for (i = 0; i < 6; i++) {
		int j;

		crc = (crc ^ addr[i]) << 8;
		for (j = 7; j >= 0; j--) {
			if (crc & (0x100 << j))
				crc ^= 0x107 << j;
		}
	}

	return crc;
}

static void mv643xx_eth_program_multicast_filter(struct net_device *dev)
{
	struct mv643xx_eth_private *mp = netdev_priv(dev);
	u32 *mc_spec;
	u32 *mc_other;
	struct dev_addr_list *addr;
	int i;

	if (dev->flags & (IFF_PROMISC | IFF_ALLMULTI)) {
		int port_num;
		u32 accept;
		int i;

oom:
		port_num = mp->port_num;
		accept = 0x01010101;
		for (i = 0; i < 0x100; i += 4) {
			wrl(mp, SPECIAL_MCAST_TABLE(port_num) + i, accept);
			wrl(mp, OTHER_MCAST_TABLE(port_num) + i, accept);
		}
		return;
	}

	mc_spec = kmalloc(0x200, GFP_ATOMIC);
	if (mc_spec == NULL)
		goto oom;
	mc_other = mc_spec + (0x100 >> 2);

	memset(mc_spec, 0, 0x100);
	memset(mc_other, 0, 0x100);

	for (addr = dev->mc_list; addr != NULL; addr = addr->next) {
		u8 *a = addr->da_addr;
		u32 *table;
		int entry;

		if (memcmp(a, "\x01\x00\x5e\x00\x00", 5) == 0) {
			table = mc_spec;
			entry = a[5];
		} else {
			table = mc_other;
			entry = addr_crc(a);
		}

		table[entry >> 2] |= 1 << (8 * (entry & 3));
	}

	for (i = 0; i < 0x100; i += 4) {
		wrl(mp, SPECIAL_MCAST_TABLE(mp->port_num) + i, mc_spec[i >> 2]);
		wrl(mp, OTHER_MCAST_TABLE(mp->port_num) + i, mc_other[i >> 2]);
	}

	kfree(mc_spec);
}

static void mv643xx_eth_set_rx_mode(struct net_device *dev)
{
	mv643xx_eth_program_unicast_filter(dev);
	mv643xx_eth_program_multicast_filter(dev);
}

static int mv643xx_eth_set_mac_address(struct net_device *dev, void *addr)
{
	struct sockaddr *sa = addr;

	memcpy(dev->dev_addr, sa->sa_data, ETH_ALEN);

	netif_addr_lock_bh(dev);
	mv643xx_eth_program_unicast_filter(dev);
	netif_addr_unlock_bh(dev);

	return 0;
}


/* rx/tx queue initialisation ***********************************************/
static int rxq_init(struct mv643xx_eth_private *mp, int index)
{
	struct rx_queue *rxq = mp->rxq + index;
	struct rx_desc *rx_desc;
	int size;
	int i;

	rxq->index = index;

	rxq->rx_ring_size = mp->rx_ring_size;

	rxq->rx_desc_count = 0;
	rxq->rx_curr_desc = 0;
	rxq->rx_used_desc = 0;

	size = rxq->rx_ring_size * sizeof(struct rx_desc);

	if (index == 0 && size <= mp->rx_desc_sram_size) {
		rxq->rx_desc_area = ioremap(mp->rx_desc_sram_addr,
						mp->rx_desc_sram_size);
		rxq->rx_desc_dma = mp->rx_desc_sram_addr;
	} else {
		rxq->rx_desc_area = dma_alloc_coherent(NULL, size,
							&rxq->rx_desc_dma,
							GFP_KERNEL);
	}

	if (rxq->rx_desc_area == NULL) {
		dev_printk(KERN_ERR, &mp->dev->dev,
			   "can't allocate rx ring (%d bytes)\n", size);
		goto out;
	}
	memset(rxq->rx_desc_area, 0, size);

	rxq->rx_desc_area_size = size;
	rxq->rx_skb = kmalloc(rxq->rx_ring_size * sizeof(*rxq->rx_skb),
								GFP_KERNEL);
	if (rxq->rx_skb == NULL) {
		dev_printk(KERN_ERR, &mp->dev->dev,
			   "can't allocate rx skb ring\n");
		goto out_free;
	}

	rx_desc = (struct rx_desc *)rxq->rx_desc_area;
	for (i = 0; i < rxq->rx_ring_size; i++) {
		int nexti;

		nexti = i + 1;
		if (nexti == rxq->rx_ring_size)
			nexti = 0;

		rx_desc[i].next_desc_ptr = rxq->rx_desc_dma +
					nexti * sizeof(struct rx_desc);
	}

	rxq->lro_mgr.dev = mp->dev;
	memset(&rxq->lro_mgr.stats, 0, sizeof(rxq->lro_mgr.stats));
	rxq->lro_mgr.features = LRO_F_NAPI;
	rxq->lro_mgr.ip_summed = CHECKSUM_UNNECESSARY;
	rxq->lro_mgr.ip_summed_aggr = CHECKSUM_UNNECESSARY;
	rxq->lro_mgr.max_desc = ARRAY_SIZE(rxq->lro_arr);
	rxq->lro_mgr.max_aggr = 32;
	rxq->lro_mgr.frag_align_pad = 0;
	rxq->lro_mgr.lro_arr = rxq->lro_arr;
	rxq->lro_mgr.get_skb_header = mv643xx_get_skb_header;

	memset(&rxq->lro_arr, 0, sizeof(rxq->lro_arr));

	return 0;


out_free:
	if (index == 0 && size <= mp->rx_desc_sram_size)
		iounmap(rxq->rx_desc_area);
	else
		dma_free_coherent(NULL, size,
				  rxq->rx_desc_area,
				  rxq->rx_desc_dma);

out:
	return -ENOMEM;
}

static void rxq_deinit(struct rx_queue *rxq)
{
	struct mv643xx_eth_private *mp = rxq_to_mp(rxq);
	int i;

	rxq_disable(rxq);

	for (i = 0; i < rxq->rx_ring_size; i++) {
		if (rxq->rx_skb[i]) {
			dev_kfree_skb(rxq->rx_skb[i]);
			rxq->rx_desc_count--;
		}
	}

	if (rxq->rx_desc_count) {
		dev_printk(KERN_ERR, &mp->dev->dev,
			   "error freeing rx ring -- %d skbs stuck\n",
			   rxq->rx_desc_count);
	}

	if (rxq->index == 0 &&
	    rxq->rx_desc_area_size <= mp->rx_desc_sram_size)
		iounmap(rxq->rx_desc_area);
	else
		dma_free_coherent(NULL, rxq->rx_desc_area_size,
				  rxq->rx_desc_area, rxq->rx_desc_dma);

	kfree(rxq->rx_skb);
}

static int txq_init(struct mv643xx_eth_private *mp, int index)
{
	struct tx_queue *txq = mp->txq + index;
	struct tx_desc *tx_desc;
	int size;
	int i;

	txq->index = index;

	txq->tx_ring_size = mp->tx_ring_size;

	txq->tx_desc_count = 0;
	txq->tx_curr_desc = 0;
	txq->tx_used_desc = 0;

	size = txq->tx_ring_size * sizeof(struct tx_desc);

	if (index == 0 && size <= mp->tx_desc_sram_size) {
		txq->tx_desc_area = ioremap(mp->tx_desc_sram_addr,
						mp->tx_desc_sram_size);
		txq->tx_desc_dma = mp->tx_desc_sram_addr;
	} else {
		txq->tx_desc_area = dma_alloc_coherent(NULL, size,
							&txq->tx_desc_dma,
							GFP_KERNEL);
	}

	if (txq->tx_desc_area == NULL) {
		dev_printk(KERN_ERR, &mp->dev->dev,
			   "can't allocate tx ring (%d bytes)\n", size);
		return -ENOMEM;
	}
	memset(txq->tx_desc_area, 0, size);

	txq->tx_desc_area_size = size;

	tx_desc = (struct tx_desc *)txq->tx_desc_area;
	for (i = 0; i < txq->tx_ring_size; i++) {
		struct tx_desc *txd = tx_desc + i;
		int nexti;

		nexti = i + 1;
		if (nexti == txq->tx_ring_size)
			nexti = 0;

		txd->cmd_sts = 0;
		txd->next_desc_ptr = txq->tx_desc_dma +
					nexti * sizeof(struct tx_desc);
	}

	skb_queue_head_init(&txq->tx_skb);

	return 0;
}

static void txq_deinit(struct tx_queue *txq)
{
	struct mv643xx_eth_private *mp = txq_to_mp(txq);

	txq_disable(txq);
	txq_reclaim(txq, txq->tx_ring_size, 1);

	BUG_ON(txq->tx_used_desc != txq->tx_curr_desc);

	if (txq->index == 0 &&
	    txq->tx_desc_area_size <= mp->tx_desc_sram_size)
		iounmap(txq->tx_desc_area);
	else
		dma_free_coherent(NULL, txq->tx_desc_area_size,
				  txq->tx_desc_area, txq->tx_desc_dma);
}


/* netdev ops and related ***************************************************/
static int mv643xx_eth_collect_events(struct mv643xx_eth_private *mp)
{
	u32 int_cause;
	u32 int_cause_ext;

	int_cause = rdlp(mp, INT_CAUSE) & (INT_TX_END | INT_RX | INT_EXT);
	if (int_cause == 0)
		return 0;

	int_cause_ext = 0;
	if (int_cause & INT_EXT)
		int_cause_ext = rdlp(mp, INT_CAUSE_EXT);

	int_cause &= INT_TX_END | INT_RX;
	if (int_cause) {
		wrlp(mp, INT_CAUSE, ~int_cause);
		mp->work_tx_end |= ((int_cause & INT_TX_END) >> 19) &
				~(rdlp(mp, TXQ_COMMAND) & 0xff);
		mp->work_rx |= (int_cause & INT_RX) >> 2;
	}

	int_cause_ext &= INT_EXT_LINK_PHY | INT_EXT_TX;
	if (int_cause_ext) {
		wrlp(mp, INT_CAUSE_EXT, ~int_cause_ext);
		if (int_cause_ext & INT_EXT_LINK_PHY)
			mp->work_link = 1;
		mp->work_tx |= int_cause_ext & INT_EXT_TX;
	}

	return 1;
}

static irqreturn_t mv643xx_eth_irq(int irq, void *dev_id)
{
	struct net_device *dev = (struct net_device *)dev_id;
	struct mv643xx_eth_private *mp = netdev_priv(dev);

	if (unlikely(!mv643xx_eth_collect_events(mp)))
		return IRQ_NONE;

	wrlp(mp, INT_MASK, 0);
	napi_schedule(&mp->napi);

	return IRQ_HANDLED;
}

static void handle_link_event(struct mv643xx_eth_private *mp)
{
	struct net_device *dev = mp->dev;
	u32 port_status;
	int speed;
	int duplex;
	int fc;

	port_status = rdlp(mp, PORT_STATUS);
	if (!(port_status & LINK_UP)) {
		if (netif_carrier_ok(dev)) {
			int i;

			printk(KERN_INFO "%s: link down\n", dev->name);

			netif_carrier_off(dev);

			for (i = 0; i < mp->txq_count; i++) {
				struct tx_queue *txq = mp->txq + i;

				txq_reclaim(txq, txq->tx_ring_size, 1);
				txq_reset_hw_ptr(txq);
			}
		}
		return;
	}

	switch (port_status & PORT_SPEED_MASK) {
	case PORT_SPEED_10:
		speed = 10;
		break;
	case PORT_SPEED_100:
		speed = 100;
		break;
	case PORT_SPEED_1000:
		speed = 1000;
		break;
	default:
		speed = -1;
		break;
	}
	duplex = (port_status & FULL_DUPLEX) ? 1 : 0;
	fc = (port_status & FLOW_CONTROL_ENABLED) ? 1 : 0;

	printk(KERN_INFO "%s: link up, %d Mb/s, %s duplex, "
			 "flow control %sabled\n", dev->name,
			 speed, duplex ? "full" : "half",
			 fc ? "en" : "dis");

	if (!netif_carrier_ok(dev))
		netif_carrier_on(dev);
}

static int mv643xx_eth_poll(struct napi_struct *napi, int budget)
{
	struct mv643xx_eth_private *mp;
	int work_done;

	mp = container_of(napi, struct mv643xx_eth_private, napi);

	mp->work_rx_refill |= mp->work_rx_oom;
	mp->work_rx_oom = 0;

	work_done = 0;
	while (work_done < budget) {
		u8 queue_mask;
		int queue;
		int work_tbd;

		if (mp->work_link) {
			mp->work_link = 0;
			handle_link_event(mp);
			continue;
		}

		queue_mask = mp->work_tx | mp->work_tx_end |
				mp->work_rx | mp->work_rx_refill;
		if (!queue_mask) {
			if (mv643xx_eth_collect_events(mp))
				continue;
			break;
		}

		queue = fls(queue_mask) - 1;
		queue_mask = 1 << queue;

		work_tbd = budget - work_done;
		if (work_tbd > 16)
			work_tbd = 16;

		if (mp->work_tx_end & queue_mask) {
			txq_kick(mp->txq + queue);
		} else if (mp->work_tx & queue_mask) {
			work_done += txq_reclaim(mp->txq + queue, work_tbd, 0);
			txq_maybe_wake(mp->txq + queue);
		} else if (mp->work_rx & queue_mask) {
			work_done += rxq_process(mp->rxq + queue, work_tbd);
		} else if (mp->work_rx_refill & queue_mask) {
			work_done += rxq_refill(mp->rxq + queue, work_tbd);
		} else {
			BUG();
		}
	}

	if (work_done < budget) {
		if (mp->work_rx_oom)
			mod_timer(&mp->rx_oom, jiffies + (HZ / 10));
		napi_complete(napi);
		wrlp(mp, INT_MASK, INT_TX_END | INT_RX | INT_EXT);
	}

	return work_done;
}

static inline void oom_timer_wrapper(unsigned long data)
{
	struct mv643xx_eth_private *mp = (void *)data;

	napi_schedule(&mp->napi);
}

static void phy_reset(struct mv643xx_eth_private *mp)
{
	int data;

	data = phy_read(mp->phy, MII_BMCR);
	if (data < 0)
		return;

	data |= BMCR_RESET;
	if (phy_write(mp->phy, MII_BMCR, data) < 0)
		return;

	do {
		data = phy_read(mp->phy, MII_BMCR);
	} while (data >= 0 && data & BMCR_RESET);
}

static void port_start(struct mv643xx_eth_private *mp)
{
	u32 pscr;
	int i;

	/*
	 * Perform PHY reset, if there is a PHY.
	 */
	if (mp->phy != NULL) {
		struct ethtool_cmd cmd;

		mv643xx_eth_get_settings(mp->dev, &cmd);
		phy_reset(mp);
		mv643xx_eth_set_settings(mp->dev, &cmd);
	}

	/*
	 * Configure basic link parameters.
	 */
	pscr = rdlp(mp, PORT_SERIAL_CONTROL);

	pscr |= SERIAL_PORT_ENABLE;
	wrlp(mp, PORT_SERIAL_CONTROL, pscr);

	pscr |= DO_NOT_FORCE_LINK_FAIL;
	if (mp->phy == NULL)
		pscr |= FORCE_LINK_PASS;
	wrlp(mp, PORT_SERIAL_CONTROL, pscr);

	/*
	 * Configure TX path and queues.
	 */
	tx_set_rate(mp, 1000000000, 16777216);
	for (i = 0; i < mp->txq_count; i++) {
		struct tx_queue *txq = mp->txq + i;

		txq_reset_hw_ptr(txq);
		txq_set_rate(txq, 1000000000, 16777216);
		txq_set_fixed_prio_mode(txq);
	}

	/*
	 * Receive all unmatched unicast, TCP, UDP, BPDU and broadcast
	 * frames to RX queue #0, and include the pseudo-header when
	 * calculating receive checksums.
	 */
	wrlp(mp, PORT_CONFIG, 0x02000000);

	/*
	 * Treat BPDUs as normal multicasts, and disable partition mode.
	 */
	wrlp(mp, PORT_CONFIG_EXT, 0x00000000);

	/*
	 * Add configured unicast addresses to address filter table.
	 */
	mv643xx_eth_program_unicast_filter(mp->dev);

	/*
	 * Enable the receive queues.
	 */
	for (i = 0; i < mp->rxq_count; i++) {
		struct rx_queue *rxq = mp->rxq + i;
		u32 addr;

		addr = (u32)rxq->rx_desc_dma;
		addr += rxq->rx_curr_desc * sizeof(struct rx_desc);
		wrlp(mp, RXQ_CURRENT_DESC_PTR(i), addr);

		rxq_enable(rxq);
	}
}

static void mv643xx_eth_recalc_skb_size(struct mv643xx_eth_private *mp)
{
	int skb_size;

	/*
	 * Reserve 2+14 bytes for an ethernet header (the hardware
	 * automatically prepends 2 bytes of dummy data to each
	 * received packet), 16 bytes for up to four VLAN tags, and
	 * 4 bytes for the trailing FCS -- 36 bytes total.
	 */
	skb_size = mp->dev->mtu + 36;

	/*
	 * Make sure that the skb size is a multiple of 8 bytes, as
	 * the lower three bits of the receive descriptor's buffer
	 * size field are ignored by the hardware.
	 */
	mp->skb_size = (skb_size + 7) & ~7;
}

static int mv643xx_eth_open(struct net_device *dev)
{
	struct mv643xx_eth_private *mp = netdev_priv(dev);
	int err;
	int i;

	wrlp(mp, INT_CAUSE, 0);
	wrlp(mp, INT_CAUSE_EXT, 0);
	rdlp(mp, INT_CAUSE_EXT);

	err = request_irq(dev->irq, mv643xx_eth_irq,
			  IRQF_SHARED, dev->name, dev);
	if (err) {
		dev_printk(KERN_ERR, &dev->dev, "can't assign irq\n");
		return -EAGAIN;
	}

	mv643xx_eth_recalc_skb_size(mp);

	napi_enable(&mp->napi);

	skb_queue_head_init(&mp->rx_recycle);

	for (i = 0; i < mp->rxq_count; i++) {
		err = rxq_init(mp, i);
		if (err) {
			while (--i >= 0)
				rxq_deinit(mp->rxq + i);
			goto out;
		}

		rxq_refill(mp->rxq + i, INT_MAX);
	}

	if (mp->work_rx_oom) {
		mp->rx_oom.expires = jiffies + (HZ / 10);
		add_timer(&mp->rx_oom);
	}

	for (i = 0; i < mp->txq_count; i++) {
		err = txq_init(mp, i);
		if (err) {
			while (--i >= 0)
				txq_deinit(mp->txq + i);
			goto out_free;
		}
	}

	port_start(mp);

	wrlp(mp, INT_MASK_EXT, INT_EXT_LINK_PHY | INT_EXT_TX);
	wrlp(mp, INT_MASK, INT_TX_END | INT_RX | INT_EXT);

	return 0;


out_free:
	for (i = 0; i < mp->rxq_count; i++)
		rxq_deinit(mp->rxq + i);
out:
	free_irq(dev->irq, dev);

	return err;
}

static void port_reset(struct mv643xx_eth_private *mp)
{
	unsigned int data;
	int i;

	for (i = 0; i < mp->rxq_count; i++)
		rxq_disable(mp->rxq + i);
	for (i = 0; i < mp->txq_count; i++)
		txq_disable(mp->txq + i);

	while (1) {
		u32 ps = rdlp(mp, PORT_STATUS);

		if ((ps & (TX_IN_PROGRESS | TX_FIFO_EMPTY)) == TX_FIFO_EMPTY)
			break;
		udelay(10);
	}

	/* Reset the Enable bit in the Configuration Register */
	data = rdlp(mp, PORT_SERIAL_CONTROL);
	data &= ~(SERIAL_PORT_ENABLE		|
		  DO_NOT_FORCE_LINK_FAIL	|
		  FORCE_LINK_PASS);
	wrlp(mp, PORT_SERIAL_CONTROL, data);
}

static int mv643xx_eth_stop(struct net_device *dev)
{
	struct mv643xx_eth_private *mp = netdev_priv(dev);
	int i;

	wrlp(mp, INT_MASK_EXT, 0x00000000);
	wrlp(mp, INT_MASK, 0x00000000);
	rdlp(mp, INT_MASK);

	napi_disable(&mp->napi);

	del_timer_sync(&mp->rx_oom);

	netif_carrier_off(dev);

	free_irq(dev->irq, dev);

	port_reset(mp);
	mv643xx_eth_get_stats(dev);
	mib_counters_update(mp);
	del_timer_sync(&mp->mib_counters_timer);

	skb_queue_purge(&mp->rx_recycle);

	for (i = 0; i < mp->rxq_count; i++)
		rxq_deinit(mp->rxq + i);
	for (i = 0; i < mp->txq_count; i++)
		txq_deinit(mp->txq + i);

	return 0;
}

static int mv643xx_eth_ioctl(struct net_device *dev, struct ifreq *ifr, int cmd)
{
	struct mv643xx_eth_private *mp = netdev_priv(dev);

	if (mp->phy != NULL)
		return phy_mii_ioctl(mp->phy, if_mii(ifr), cmd);

	return -EOPNOTSUPP;
}

static int mv643xx_eth_change_mtu(struct net_device *dev, int new_mtu)
{
	struct mv643xx_eth_private *mp = netdev_priv(dev);

	if (new_mtu < 64 || new_mtu > 9500)
		return -EINVAL;

	dev->mtu = new_mtu;
	mv643xx_eth_recalc_skb_size(mp);
	tx_set_rate(mp, 1000000000, 16777216);

	if (!netif_running(dev))
		return 0;

	/*
	 * Stop and then re-open the interface. This will allocate RX
	 * skbs of the new MTU.
	 * There is a possible danger that the open will not succeed,
	 * due to memory being full.
	 */
	mv643xx_eth_stop(dev);
	if (mv643xx_eth_open(dev)) {
		dev_printk(KERN_ERR, &dev->dev,
			   "fatal error on re-opening device after "
			   "MTU change\n");
	}

	return 0;
}

static void tx_timeout_task(struct work_struct *ugly)
{
	struct mv643xx_eth_private *mp;

	mp = container_of(ugly, struct mv643xx_eth_private, tx_timeout_task);
	if (netif_running(mp->dev)) {
		netif_tx_stop_all_queues(mp->dev);
		port_reset(mp);
		port_start(mp);
		netif_tx_wake_all_queues(mp->dev);
	}
}

static void mv643xx_eth_tx_timeout(struct net_device *dev)
{
	struct mv643xx_eth_private *mp = netdev_priv(dev);

	dev_printk(KERN_INFO, &dev->dev, "tx timeout\n");

	schedule_work(&mp->tx_timeout_task);
}

#ifdef CONFIG_NET_POLL_CONTROLLER
static void mv643xx_eth_netpoll(struct net_device *dev)
{
	struct mv643xx_eth_private *mp = netdev_priv(dev);

	wrlp(mp, INT_MASK, 0x00000000);
	rdlp(mp, INT_MASK);

	mv643xx_eth_irq(dev->irq, dev);

	wrlp(mp, INT_MASK, INT_TX_END | INT_RX | INT_EXT);
}
#endif


/* platform glue ************************************************************/
static void
mv643xx_eth_conf_mbus_windows(struct mv643xx_eth_shared_private *msp,
			      struct mbus_dram_target_info *dram)
{
	void __iomem *base = msp->base;
	u32 win_enable;
	u32 win_protect;
	int i;

	for (i = 0; i < 6; i++) {
		writel(0, base + WINDOW_BASE(i));
		writel(0, base + WINDOW_SIZE(i));
		if (i < 4)
			writel(0, base + WINDOW_REMAP_HIGH(i));
	}

	win_enable = 0x3f;
	win_protect = 0;

	for (i = 0; i < dram->num_cs; i++) {
		struct mbus_dram_window *cs = dram->cs + i;

		writel((cs->base & 0xffff0000) |
			(cs->mbus_attr << 8) |
			dram->mbus_dram_target_id, base + WINDOW_BASE(i));
		writel((cs->size - 1) & 0xffff0000, base + WINDOW_SIZE(i));

		win_enable &= ~(1 << i);
		win_protect |= 3 << (2 * i);
	}

	writel(win_enable, base + WINDOW_BAR_ENABLE);
	msp->win_protect = win_protect;
}

static void infer_hw_params(struct mv643xx_eth_shared_private *msp)
{
	/*
	 * Check whether we have a 14-bit coal limit field in bits
	 * [21:8], or a 16-bit coal limit in bits [25,21:7] of the
	 * SDMA config register.
	 */
	writel(0x02000000, msp->base + 0x0400 + SDMA_CONFIG);
	if (readl(msp->base + 0x0400 + SDMA_CONFIG) & 0x02000000)
		msp->extended_rx_coal_limit = 1;
	else
		msp->extended_rx_coal_limit = 0;

	/*
	 * Check whether the MAC supports TX rate control, and if
	 * yes, whether its associated registers are in the old or
	 * the new place.
	 */
	writel(1, msp->base + 0x0400 + TX_BW_MTU_MOVED);
	if (readl(msp->base + 0x0400 + TX_BW_MTU_MOVED) & 1) {
		msp->tx_bw_control = TX_BW_CONTROL_NEW_LAYOUT;
	} else {
		writel(7, msp->base + 0x0400 + TX_BW_RATE);
		if (readl(msp->base + 0x0400 + TX_BW_RATE) & 7)
			msp->tx_bw_control = TX_BW_CONTROL_OLD_LAYOUT;
		else
			msp->tx_bw_control = TX_BW_CONTROL_ABSENT;
	}
}

static int mv643xx_eth_shared_probe(struct platform_device *pdev)
{
	static int mv643xx_eth_version_printed;
	struct mv643xx_eth_shared_platform_data *pd = pdev->dev.platform_data;
	struct mv643xx_eth_shared_private *msp;
	struct resource *res;
	int ret;

	if (!mv643xx_eth_version_printed++)
		printk(KERN_NOTICE "MV-643xx 10/100/1000 ethernet "
			"driver version %s\n", mv643xx_eth_driver_version);

	ret = -EINVAL;
	res = platform_get_resource(pdev, IORESOURCE_MEM, 0);
	if (res == NULL)
		goto out;

	ret = -ENOMEM;
	msp = kmalloc(sizeof(*msp), GFP_KERNEL);
	if (msp == NULL)
		goto out;
	memset(msp, 0, sizeof(*msp));

	msp->base = ioremap(res->start, res->end - res->start + 1);
	if (msp->base == NULL)
		goto out_free;

	/*
	 * Set up and register SMI bus.
	 */
	if (pd == NULL || pd->shared_smi == NULL) {
		msp->smi_bus = mdiobus_alloc();
		if (msp->smi_bus == NULL)
			goto out_unmap;

		msp->smi_bus->priv = msp;
		msp->smi_bus->name = "mv643xx_eth smi";
		msp->smi_bus->read = smi_bus_read;
		msp->smi_bus->write = smi_bus_write,
		snprintf(msp->smi_bus->id, MII_BUS_ID_SIZE, "%d", pdev->id);
		msp->smi_bus->parent = &pdev->dev;
		msp->smi_bus->phy_mask = 0xffffffff;
		if (mdiobus_register(msp->smi_bus) < 0)
			goto out_free_mii_bus;
		msp->smi = msp;
	} else {
		msp->smi = platform_get_drvdata(pd->shared_smi);
	}

	msp->err_interrupt = NO_IRQ;
	init_waitqueue_head(&msp->smi_busy_wait);

	/*
	 * Check whether the error interrupt is hooked up.
	 */
	res = platform_get_resource(pdev, IORESOURCE_IRQ, 0);
	if (res != NULL) {
		int err;

		err = request_irq(res->start, mv643xx_eth_err_irq,
				  IRQF_SHARED, "mv643xx_eth", msp);
		if (!err) {
			writel(ERR_INT_SMI_DONE, msp->base + ERR_INT_MASK);
			msp->err_interrupt = res->start;
		}
	}

	/*
	 * (Re-)program MBUS remapping windows if we are asked to.
	 */
	if (pd != NULL && pd->dram != NULL)
		mv643xx_eth_conf_mbus_windows(msp, pd->dram);

	/*
	 * Detect hardware parameters.
	 */
	msp->t_clk = (pd != NULL && pd->t_clk != 0) ? pd->t_clk : 133000000;
	infer_hw_params(msp);

	platform_set_drvdata(pdev, msp);

	return 0;

out_free_mii_bus:
	mdiobus_free(msp->smi_bus);
out_unmap:
	iounmap(msp->base);
out_free:
	kfree(msp);
out:
	return ret;
}

static int mv643xx_eth_shared_remove(struct platform_device *pdev)
{
	struct mv643xx_eth_shared_private *msp = platform_get_drvdata(pdev);
	struct mv643xx_eth_shared_platform_data *pd = pdev->dev.platform_data;

	if (pd == NULL || pd->shared_smi == NULL) {
		mdiobus_unregister(msp->smi_bus);
		mdiobus_free(msp->smi_bus);
	}
	if (msp->err_interrupt != NO_IRQ)
		free_irq(msp->err_interrupt, msp);
	iounmap(msp->base);
	kfree(msp);

	return 0;
}

static struct platform_driver mv643xx_eth_shared_driver = {
	.probe		= mv643xx_eth_shared_probe,
	.remove		= mv643xx_eth_shared_remove,
	.driver = {
		.name	= MV643XX_ETH_SHARED_NAME,
		.owner	= THIS_MODULE,
	},
};

static void phy_addr_set(struct mv643xx_eth_private *mp, int phy_addr)
{
	int addr_shift = 5 * mp->port_num;
	u32 data;

	data = rdl(mp, PHY_ADDR);
	data &= ~(0x1f << addr_shift);
	data |= (phy_addr & 0x1f) << addr_shift;
	wrl(mp, PHY_ADDR, data);
}

static int phy_addr_get(struct mv643xx_eth_private *mp)
{
	unsigned int data;

	data = rdl(mp, PHY_ADDR);

	return (data >> (5 * mp->port_num)) & 0x1f;
}

static void set_params(struct mv643xx_eth_private *mp,
		       struct mv643xx_eth_platform_data *pd)
{
	struct net_device *dev = mp->dev;

	if (is_valid_ether_addr(pd->mac_addr))
		memcpy(dev->dev_addr, pd->mac_addr, 6);
	else
		uc_addr_get(mp, dev->dev_addr);

	mp->rx_ring_size = DEFAULT_RX_QUEUE_SIZE;
	if (pd->rx_queue_size)
		mp->rx_ring_size = pd->rx_queue_size;
	mp->rx_desc_sram_addr = pd->rx_sram_addr;
	mp->rx_desc_sram_size = pd->rx_sram_size;

	mp->rxq_count = pd->rx_queue_count ? : 1;

	mp->tx_ring_size = DEFAULT_TX_QUEUE_SIZE;
	if (pd->tx_queue_size)
		mp->tx_ring_size = pd->tx_queue_size;
	mp->tx_desc_sram_addr = pd->tx_sram_addr;
	mp->tx_desc_sram_size = pd->tx_sram_size;

	mp->txq_count = pd->tx_queue_count ? : 1;
}

static struct phy_device *phy_scan(struct mv643xx_eth_private *mp,
				   int phy_addr)
{
	struct mii_bus *bus = mp->shared->smi->smi_bus;
	struct phy_device *phydev;
	int start;
	int num;
	int i;

	if (phy_addr == MV643XX_ETH_PHY_ADDR_DEFAULT) {
		start = phy_addr_get(mp) & 0x1f;
		num = 32;
	} else {
		start = phy_addr & 0x1f;
		num = 1;
	}

	phydev = NULL;
	for (i = 0; i < num; i++) {
		int addr = (start + i) & 0x1f;

		if (bus->phy_map[addr] == NULL)
			mdiobus_scan(bus, addr);

		if (phydev == NULL) {
			phydev = bus->phy_map[addr];
			if (phydev != NULL)
				phy_addr_set(mp, addr);
		}
	}

	return phydev;
}

static void phy_init(struct mv643xx_eth_private *mp, int speed, int duplex)
{
	struct phy_device *phy = mp->phy;

	phy_reset(mp);

	phy_attach(mp->dev, dev_name(&phy->dev), 0, PHY_INTERFACE_MODE_GMII);

	if (speed == 0) {
		phy->autoneg = AUTONEG_ENABLE;
		phy->speed = 0;
		phy->duplex = 0;
		phy->advertising = phy->supported | ADVERTISED_Autoneg;
	} else {
		phy->autoneg = AUTONEG_DISABLE;
		phy->advertising = 0;
		phy->speed = speed;
		phy->duplex = duplex;
	}
	phy_start_aneg(phy);
}

static void init_pscr(struct mv643xx_eth_private *mp, int speed, int duplex)
{
	u32 pscr;

	pscr = rdlp(mp, PORT_SERIAL_CONTROL);
	if (pscr & SERIAL_PORT_ENABLE) {
		pscr &= ~SERIAL_PORT_ENABLE;
		wrlp(mp, PORT_SERIAL_CONTROL, pscr);
	}

	pscr = MAX_RX_PACKET_9700BYTE | SERIAL_PORT_CONTROL_RESERVED;
	if (mp->phy == NULL) {
		pscr |= DISABLE_AUTO_NEG_SPEED_GMII;
		if (speed == SPEED_1000)
			pscr |= SET_GMII_SPEED_TO_1000;
		else if (speed == SPEED_100)
			pscr |= SET_MII_SPEED_TO_100;

		pscr |= DISABLE_AUTO_NEG_FOR_FLOW_CTRL;

		pscr |= DISABLE_AUTO_NEG_FOR_DUPLEX;
		if (duplex == DUPLEX_FULL)
			pscr |= SET_FULL_DUPLEX_MODE;
	}

	wrlp(mp, PORT_SERIAL_CONTROL, pscr);
}

static const struct net_device_ops mv643xx_eth_netdev_ops = {
	.ndo_open		= mv643xx_eth_open,
	.ndo_stop		= mv643xx_eth_stop,
	.ndo_start_xmit		= mv643xx_eth_xmit,
	.ndo_set_rx_mode	= mv643xx_eth_set_rx_mode,
	.ndo_set_mac_address	= mv643xx_eth_set_mac_address,
	.ndo_do_ioctl		= mv643xx_eth_ioctl,
	.ndo_change_mtu		= mv643xx_eth_change_mtu,
	.ndo_tx_timeout		= mv643xx_eth_tx_timeout,
	.ndo_get_stats		= mv643xx_eth_get_stats,
#ifdef CONFIG_NET_POLL_CONTROLLER
	.ndo_poll_controller	= mv643xx_eth_netpoll,
#endif
};

static int mv643xx_eth_probe(struct platform_device *pdev)
{
	struct mv643xx_eth_platform_data *pd;
	struct mv643xx_eth_private *mp;
	struct net_device *dev;
	struct resource *res;
	int err;

	pd = pdev->dev.platform_data;
	if (pd == NULL) {
		dev_printk(KERN_ERR, &pdev->dev,
			   "no mv643xx_eth_platform_data\n");
		return -ENODEV;
	}

	if (pd->shared == NULL) {
		dev_printk(KERN_ERR, &pdev->dev,
			   "no mv643xx_eth_platform_data->shared\n");
		return -ENODEV;
	}

	dev = alloc_etherdev_mq(sizeof(struct mv643xx_eth_private), 8);
	if (!dev)
		return -ENOMEM;

	mp = netdev_priv(dev);
	platform_set_drvdata(pdev, mp);

	mp->shared = platform_get_drvdata(pd->shared);
	mp->base = mp->shared->base + 0x0400 + (pd->port_number << 10);
	mp->port_num = pd->port_number;

	mp->dev = dev;

	set_params(mp, pd);
	dev->real_num_tx_queues = mp->txq_count;

	if (pd->phy_addr != MV643XX_ETH_PHY_NONE)
		mp->phy = phy_scan(mp, pd->phy_addr);

	if (mp->phy != NULL)
		phy_init(mp, pd->speed, pd->duplex);

	SET_ETHTOOL_OPS(dev, &mv643xx_eth_ethtool_ops);

	init_pscr(mp, pd->speed, pd->duplex);


	mib_counters_clear(mp);

	init_timer(&mp->mib_counters_timer);
	mp->mib_counters_timer.data = (unsigned long)mp;
	mp->mib_counters_timer.function = mib_counters_timer_wrapper;
	mp->mib_counters_timer.expires = jiffies + 30 * HZ;
	add_timer(&mp->mib_counters_timer);

	spin_lock_init(&mp->mib_counters_lock);

	INIT_WORK(&mp->tx_timeout_task, tx_timeout_task);

	netif_napi_add(dev, &mp->napi, mv643xx_eth_poll, 128);

	init_timer(&mp->rx_oom);
	mp->rx_oom.data = (unsigned long)mp;
	mp->rx_oom.function = oom_timer_wrapper;


	res = platform_get_resource(pdev, IORESOURCE_IRQ, 0);
	BUG_ON(!res);
	dev->irq = res->start;

	dev->netdev_ops = &mv643xx_eth_netdev_ops;

	dev->watchdog_timeo = 2 * HZ;
	dev->base_addr = 0;

	dev->features = NETIF_F_SG | NETIF_F_IP_CSUM;
	dev->vlan_features = NETIF_F_SG | NETIF_F_IP_CSUM;

	SET_NETDEV_DEV(dev, &pdev->dev);

	if (mp->shared->win_protect)
		wrl(mp, WINDOW_PROTECT(mp->port_num), mp->shared->win_protect);

	netif_carrier_off(dev);

<<<<<<< HEAD
=======
	wrlp(mp, SDMA_CONFIG, PORT_SDMA_CONFIG_DEFAULT_VALUE);

>>>>>>> 93cfb3c9
	set_rx_coal(mp, 250);
	set_tx_coal(mp, 0);

	err = register_netdev(dev);
	if (err)
		goto out;

	dev_printk(KERN_NOTICE, &dev->dev, "port %d with MAC address %pM\n",
		   mp->port_num, dev->dev_addr);

	if (mp->tx_desc_sram_size > 0)
		dev_printk(KERN_NOTICE, &dev->dev, "configured with sram\n");

	return 0;

out:
	free_netdev(dev);

	return err;
}

static int mv643xx_eth_remove(struct platform_device *pdev)
{
	struct mv643xx_eth_private *mp = platform_get_drvdata(pdev);

	unregister_netdev(mp->dev);
	if (mp->phy != NULL)
		phy_detach(mp->phy);
	flush_scheduled_work();
	free_netdev(mp->dev);

	platform_set_drvdata(pdev, NULL);

	return 0;
}

static void mv643xx_eth_shutdown(struct platform_device *pdev)
{
	struct mv643xx_eth_private *mp = platform_get_drvdata(pdev);

	/* Mask all interrupts on ethernet port */
	wrlp(mp, INT_MASK, 0);
	rdlp(mp, INT_MASK);

	if (netif_running(mp->dev))
		port_reset(mp);
}

static struct platform_driver mv643xx_eth_driver = {
	.probe		= mv643xx_eth_probe,
	.remove		= mv643xx_eth_remove,
	.shutdown	= mv643xx_eth_shutdown,
	.driver = {
		.name	= MV643XX_ETH_NAME,
		.owner	= THIS_MODULE,
	},
};

static int __init mv643xx_eth_init_module(void)
{
	int rc;

	rc = platform_driver_register(&mv643xx_eth_shared_driver);
	if (!rc) {
		rc = platform_driver_register(&mv643xx_eth_driver);
		if (rc)
			platform_driver_unregister(&mv643xx_eth_shared_driver);
	}

	return rc;
}
module_init(mv643xx_eth_init_module);

static void __exit mv643xx_eth_cleanup_module(void)
{
	platform_driver_unregister(&mv643xx_eth_driver);
	platform_driver_unregister(&mv643xx_eth_shared_driver);
}
module_exit(mv643xx_eth_cleanup_module);

MODULE_AUTHOR("Rabeeh Khoury, Assaf Hoffman, Matthew Dharm, "
	      "Manish Lachwani, Dale Farnsworth and Lennert Buytenhek");
MODULE_DESCRIPTION("Ethernet driver for Marvell MV643XX");
MODULE_LICENSE("GPL");
MODULE_ALIAS("platform:" MV643XX_ETH_SHARED_NAME);
MODULE_ALIAS("platform:" MV643XX_ETH_NAME);<|MERGE_RESOLUTION|>--- conflicted
+++ resolved
@@ -2955,11 +2955,8 @@
 
 	netif_carrier_off(dev);
 
-<<<<<<< HEAD
-=======
 	wrlp(mp, SDMA_CONFIG, PORT_SDMA_CONFIG_DEFAULT_VALUE);
 
->>>>>>> 93cfb3c9
 	set_rx_coal(mp, 250);
 	set_tx_coal(mp, 0);
 
