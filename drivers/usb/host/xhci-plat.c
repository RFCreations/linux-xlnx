/*
 * xhci-plat.c - xHCI host controller driver platform Bus Glue.
 *
 * Copyright (C) 2012 Texas Instruments Incorporated - http://www.ti.com
 * Author: Sebastian Andrzej Siewior <bigeasy@linutronix.de>
 *
 * A lot of code borrowed from the Linux xHCI driver.
 *
 * This program is free software; you can redistribute it and/or
 * modify it under the terms of the GNU General Public License
 * version 2 as published by the Free Software Foundation.
 */

#include <linux/clk.h>
#include <linux/dma-mapping.h>
#include <linux/module.h>
#include <linux/pci.h>
#include <linux/of.h>
#include <linux/platform_device.h>
#include <linux/usb/phy.h>
#include <linux/slab.h>
#include <linux/acpi.h>
#include <linux/usb/otg.h>
#include <linux/usb/xhci_pdriver.h>

#include "xhci.h"
#include "xhci-plat.h"
#include "xhci-mvebu.h"
#include "xhci-rcar.h"

static struct hc_driver __read_mostly xhci_plat_hc_driver;

static int xhci_plat_setup(struct usb_hcd *hcd);
static int xhci_plat_start(struct usb_hcd *hcd);

static const struct xhci_driver_overrides xhci_plat_overrides __initconst = {
	.extra_priv_size = sizeof(struct xhci_plat_priv),
	.reset = xhci_plat_setup,
	.start = xhci_plat_start,
};

static void xhci_priv_plat_start(struct usb_hcd *hcd)
{
	struct xhci_plat_priv *priv = hcd_to_xhci_priv(hcd);

	if (priv->plat_start)
		priv->plat_start(hcd);
}

static int xhci_priv_init_quirk(struct usb_hcd *hcd)
{
	struct xhci_plat_priv *priv = hcd_to_xhci_priv(hcd);

	if (!priv->init_quirk)
		return 0;

	return priv->init_quirk(hcd);
}

static int xhci_priv_resume_quirk(struct usb_hcd *hcd)
{
	struct xhci_plat_priv *priv = hcd_to_xhci_priv(hcd);

	if (!priv->resume_quirk)
		return 0;

	return priv->resume_quirk(hcd);
}

static void xhci_plat_quirks(struct device *dev, struct xhci_hcd *xhci)
{
	/*
	 * As of now platform drivers don't provide MSI support so we ensure
	 * here that the generic code does not try to make a pci_dev from our
	 * dev struct in order to setup MSI
	 */
	xhci->quirks |= XHCI_PLAT;
}

/* called during probe() after chip reset completes */
static int xhci_plat_setup(struct usb_hcd *hcd)
{
	int ret;


	ret = xhci_priv_init_quirk(hcd);
	if (ret)
		return ret;

	return xhci_gen_setup(hcd, xhci_plat_quirks);
}

static int xhci_plat_start(struct usb_hcd *hcd)
{
	xhci_priv_plat_start(hcd);
	return xhci_run(hcd);
}

#ifdef CONFIG_OF
static const struct xhci_plat_priv xhci_plat_marvell_armada = {
	.init_quirk = xhci_mvebu_mbus_init_quirk,
};

static const struct xhci_plat_priv xhci_plat_renesas_rcar_gen2 = {
	.firmware_name = XHCI_RCAR_FIRMWARE_NAME_V1,
	.init_quirk = xhci_rcar_init_quirk,
	.plat_start = xhci_rcar_start,
	.resume_quirk = xhci_rcar_resume_quirk,
};

static const struct xhci_plat_priv xhci_plat_renesas_rcar_gen3 = {
	.init_quirk = xhci_rcar_init_quirk,
	.plat_start = xhci_rcar_start,
	.resume_quirk = xhci_rcar_resume_quirk,
};

static const struct of_device_id usb_xhci_of_match[] = {
	{
		.compatible = "generic-xhci",
	}, {
		.compatible = "xhci-platform",
	}, {
		.compatible = "marvell,armada-375-xhci",
		.data = &xhci_plat_marvell_armada,
	}, {
		.compatible = "marvell,armada-380-xhci",
		.data = &xhci_plat_marvell_armada,
	}, {
		.compatible = "renesas,xhci-r8a7790",
		.data = &xhci_plat_renesas_rcar_gen2,
	}, {
		.compatible = "renesas,xhci-r8a7791",
		.data = &xhci_plat_renesas_rcar_gen2,
	}, {
		.compatible = "renesas,xhci-r8a7793",
		.data = &xhci_plat_renesas_rcar_gen2,
	}, {
		.compatible = "renesas,xhci-r8a7795",
		.data = &xhci_plat_renesas_rcar_gen3,
	}, {
		.compatible = "renesas,xhci-r8a7796",
		.data = &xhci_plat_renesas_rcar_gen3,
	}, {
		.compatible = "renesas,rcar-gen2-xhci",
		.data = &xhci_plat_renesas_rcar_gen2,
	}, {
		.compatible = "renesas,rcar-gen3-xhci",
		.data = &xhci_plat_renesas_rcar_gen3,
	},
	{},
};
MODULE_DEVICE_TABLE(of, usb_xhci_of_match);
#endif

static int usb_otg_set_host(struct device *dev, struct usb_hcd *hcd, bool yes)
{
	int ret = 0;

	hcd->usb_phy = usb_get_phy(USB_PHY_TYPE_USB3);
	if (!IS_ERR_OR_NULL(hcd->usb_phy) && hcd->usb_phy->otg) {
		if (yes) {
			if (otg_set_host(hcd->usb_phy->otg, &hcd->self)) {
				usb_put_phy(hcd->usb_phy);
				goto disable_phy;
			}
		} else {
			ret = otg_set_host(hcd->usb_phy->otg, NULL);
			usb_put_phy(hcd->usb_phy);
			goto disable_phy;
		}

	} else
		goto disable_phy;

	return 0;

disable_phy:
	hcd->usb_phy = NULL;

	return ret;
}

static int xhci_plat_probe(struct platform_device *pdev)
{
	const struct of_device_id *match;
	const struct hc_driver	*driver;
	struct device		*sysdev;
	struct xhci_hcd		*xhci;
	struct resource         *res;
	struct usb_hcd		*hcd;
	struct clk              *clk;
	int			ret;
	int			irq;

	if (usb_disabled())
		return -ENODEV;

	driver = &xhci_plat_hc_driver;

	irq = platform_get_irq(pdev, 0);
	if (irq < 0)
		return irq;

	/*
	 * sysdev must point to a device that is known to the system firmware
	 * or PCI hardware. We handle these three cases here:
	 * 1. xhci_plat comes from firmware
	 * 2. xhci_plat is child of a device from firmware (dwc3-plat)
	 * 3. xhci_plat is grandchild of a pci device (dwc3-pci)
	 */
	for (sysdev = &pdev->dev; sysdev; sysdev = sysdev->parent) {
		if (is_of_node(sysdev->fwnode) ||
			is_acpi_device_node(sysdev->fwnode))
			break;
#ifdef CONFIG_PCI
		else if (sysdev->bus == &pci_bus_type)
			break;
#endif
	}

	if (!sysdev)
		sysdev = &pdev->dev;

	/* Try to set 64-bit DMA first */
	if (WARN_ON(!sysdev->dma_mask))
		/* Platform did not initialize dma_mask */
		ret = dma_coerce_mask_and_coherent(sysdev,
						   DMA_BIT_MASK(64));
	else
		ret = dma_set_mask_and_coherent(sysdev, DMA_BIT_MASK(64));

	/* If seting 64-bit DMA mask fails, fall back to 32-bit DMA mask */
	if (ret) {
		ret = dma_set_mask_and_coherent(sysdev, DMA_BIT_MASK(32));
		if (ret)
			return ret;
	}

<<<<<<< HEAD
	/* Set the controller as wakeup capable */
	device_set_wakeup_capable(&pdev->dev, true);

	hcd = usb_create_hcd(driver, &pdev->dev, dev_name(&pdev->dev));
	if (!hcd)
		return -ENOMEM;
=======
	pm_runtime_set_active(&pdev->dev);
	pm_runtime_enable(&pdev->dev);
	pm_runtime_get_noresume(&pdev->dev);

	hcd = __usb_create_hcd(driver, sysdev, &pdev->dev,
			       dev_name(&pdev->dev), NULL);
	if (!hcd) {
		ret = -ENOMEM;
		goto disable_runtime;
	}
>>>>>>> bebc6082

	res = platform_get_resource(pdev, IORESOURCE_MEM, 0);
	hcd->regs = devm_ioremap_resource(&pdev->dev, res);
	if (IS_ERR(hcd->regs)) {
		ret = PTR_ERR(hcd->regs);
		goto put_hcd;
	}

	hcd->rsrc_start = res->start;
	hcd->rsrc_len = resource_size(res);

	/*
	 * Not all platforms have a clk so it is not an error if the
	 * clock does not exists.
	 */
	clk = devm_clk_get(&pdev->dev, NULL);
	if (!IS_ERR(clk)) {
		ret = clk_prepare_enable(clk);
		if (ret)
			goto put_hcd;
	} else if (PTR_ERR(clk) == -EPROBE_DEFER) {
		ret = -EPROBE_DEFER;
		goto put_hcd;
	}

	xhci = hcd_to_xhci(hcd);
	match = of_match_node(usb_xhci_of_match, pdev->dev.of_node);
	if (match) {
		const struct xhci_plat_priv *priv_match = match->data;
		struct xhci_plat_priv *priv = hcd_to_xhci_priv(hcd);

		/* Just copy data for now */
		if (priv_match)
			*priv = *priv_match;
	}

	device_wakeup_enable(hcd->self.controller);

	xhci->clk = clk;
	xhci->main_hcd = hcd;
	xhci->shared_hcd = __usb_create_hcd(driver, sysdev, &pdev->dev,
			dev_name(&pdev->dev), hcd);
	if (!xhci->shared_hcd) {
		ret = -ENOMEM;
		goto disable_clk;
	}

	if (device_property_read_bool(sysdev, "usb3-lpm-capable"))
		xhci->quirks |= XHCI_LPM_SUPPORT;

<<<<<<< HEAD
	if (device_property_read_bool(&pdev->dev, "xhci-stream-quirk"))
		xhci->quirks |= XHCI_STREAM_QUIRK;
=======
	if (device_property_read_bool(&pdev->dev, "quirk-broken-port-ped"))
		xhci->quirks |= XHCI_BROKEN_PORT_PED;
>>>>>>> bebc6082

	hcd->usb_phy = devm_usb_get_phy_by_phandle(sysdev, "usb-phy", 0);
	if (IS_ERR(hcd->usb_phy)) {
		ret = PTR_ERR(hcd->usb_phy);
		if (ret == -EPROBE_DEFER)
			goto put_usb3_hcd;
		hcd->usb_phy = NULL;
	} else {
		ret = usb_phy_init(hcd->usb_phy);
		if (ret)
			goto put_usb3_hcd;
	}

	ret = usb_add_hcd(hcd, irq, IRQF_SHARED);
	if (ret)
		goto disable_usb_phy;

	if (HCC_MAX_PSA(xhci->hcc_params) >= 4)
		xhci->shared_hcd->can_do_streams = 1;

	ret = usb_add_hcd(xhci->shared_hcd, irq, IRQF_SHARED);
	if (ret)
		goto dealloc_usb2_hcd;

<<<<<<< HEAD
	ret = usb_otg_set_host(&pdev->dev, hcd, 1);
	if (ret)
		goto dealloc_usb2_hcd;
=======
	device_enable_async_suspend(&pdev->dev);
	pm_runtime_put_noidle(&pdev->dev);

	/*
	 * Prevent runtime pm from being on as default, users should enable
	 * runtime pm using power/control in sysfs.
	 */
	pm_runtime_forbid(&pdev->dev);
>>>>>>> bebc6082

	return 0;


dealloc_usb2_hcd:
	usb_remove_hcd(hcd);

disable_usb_phy:
	usb_phy_shutdown(hcd->usb_phy);

put_usb3_hcd:
	usb_put_hcd(xhci->shared_hcd);

disable_clk:
	if (!IS_ERR(clk))
		clk_disable_unprepare(clk);

put_hcd:
	usb_put_hcd(hcd);

disable_runtime:
	pm_runtime_put_noidle(&pdev->dev);
	pm_runtime_disable(&pdev->dev);

	return ret;
}

static int xhci_plat_remove(struct platform_device *dev)
{
	struct usb_hcd	*hcd = platform_get_drvdata(dev);
	struct xhci_hcd	*xhci = hcd_to_xhci(hcd);
	struct clk *clk = xhci->clk;

<<<<<<< HEAD
	usb_otg_set_host(&dev->dev, hcd, 0);
=======
	xhci->xhc_state |= XHCI_STATE_REMOVING;
>>>>>>> bebc6082

	usb_remove_hcd(xhci->shared_hcd);
	usb_phy_shutdown(hcd->usb_phy);

	usb_remove_hcd(hcd);
	usb_put_hcd(xhci->shared_hcd);

	if (!IS_ERR(clk))
		clk_disable_unprepare(clk);
	usb_put_hcd(hcd);

	pm_runtime_set_suspended(&dev->dev);
	pm_runtime_disable(&dev->dev);

	return 0;
}

static int __maybe_unused xhci_plat_suspend(struct device *dev)
{
	struct usb_hcd	*hcd = dev_get_drvdata(dev);
	struct xhci_hcd	*xhci = hcd_to_xhci(hcd);
	int ret;

#if IS_ENABLED(CONFIG_USB_DWC3_OF_SIMPLE)
	/* Inform dwc3 driver about the device wakeup capability */
	if (device_may_wakeup(&hcd->self.root_hub->dev)) {
		enable_irq_wake(hcd->irq);
		dwc3_host_wakeup_capable(dev, true);
	} else {
		dwc3_host_wakeup_capable(dev, false);
	}
#endif

	/*
	 * xhci_suspend() needs `do_wakeup` to know whether host is allowed
	 * to do wakeup during suspend. Since xhci_plat_suspend is currently
	 * only designed for system suspend, device_may_wakeup() is enough
	 * to dertermine whether host is allowed to do wakeup. Need to
	 * reconsider this when xhci_plat_suspend enlarges its scope, e.g.,
	 * also applies to runtime suspend.
	 */
	ret = xhci_suspend(xhci, device_may_wakeup(dev));

	if (!device_may_wakeup(dev) && !IS_ERR(xhci->clk))
		clk_disable_unprepare(xhci->clk);

	return ret;
}

static int __maybe_unused xhci_plat_resume(struct device *dev)
{
	struct usb_hcd	*hcd = dev_get_drvdata(dev);
	struct xhci_hcd	*xhci = hcd_to_xhci(hcd);
	int ret;

	if (!device_may_wakeup(dev) && !IS_ERR(xhci->clk))
		clk_prepare_enable(xhci->clk);

	ret = xhci_priv_resume_quirk(hcd);
	if (ret)
		return ret;

	return xhci_resume(xhci, 0);
}

static int __maybe_unused xhci_plat_runtime_suspend(struct device *dev)
{
	struct usb_hcd  *hcd = dev_get_drvdata(dev);
	struct xhci_hcd *xhci = hcd_to_xhci(hcd);

	return xhci_suspend(xhci, true);
}

static int __maybe_unused xhci_plat_runtime_resume(struct device *dev)
{
	struct usb_hcd  *hcd = dev_get_drvdata(dev);
	struct xhci_hcd *xhci = hcd_to_xhci(hcd);

	if (device_may_wakeup(&hcd->self.root_hub->dev))
		disable_irq_wake(hcd->irq);

	return xhci_resume(xhci, 0);
}

static const struct dev_pm_ops xhci_plat_pm_ops = {
	SET_SYSTEM_SLEEP_PM_OPS(xhci_plat_suspend, xhci_plat_resume)

	SET_RUNTIME_PM_OPS(xhci_plat_runtime_suspend,
			   xhci_plat_runtime_resume,
			   NULL)
};

static const struct acpi_device_id usb_xhci_acpi_match[] = {
	/* XHCI-compliant USB Controller */
	{ "PNP0D10", },
	{ }
};
MODULE_DEVICE_TABLE(acpi, usb_xhci_acpi_match);

static struct platform_driver usb_xhci_driver = {
	.probe	= xhci_plat_probe,
	.remove	= xhci_plat_remove,
	.shutdown	= usb_hcd_platform_shutdown,
	.driver	= {
		.name = "xhci-hcd",
		.pm = &xhci_plat_pm_ops,
		.of_match_table = of_match_ptr(usb_xhci_of_match),
		.acpi_match_table = ACPI_PTR(usb_xhci_acpi_match),
	},
};
MODULE_ALIAS("platform:xhci-hcd");

static int __init xhci_plat_init(void)
{
	xhci_init_driver(&xhci_plat_hc_driver, &xhci_plat_overrides);
	return platform_driver_register(&usb_xhci_driver);
}
module_init(xhci_plat_init);

static void __exit xhci_plat_exit(void)
{
	platform_driver_unregister(&usb_xhci_driver);
}
module_exit(xhci_plat_exit);

MODULE_DESCRIPTION("xHCI Platform Host Controller Driver");
MODULE_LICENSE("GPL");<|MERGE_RESOLUTION|>--- conflicted
+++ resolved
@@ -236,14 +236,9 @@
 			return ret;
 	}
 
-<<<<<<< HEAD
 	/* Set the controller as wakeup capable */
 	device_set_wakeup_capable(&pdev->dev, true);
 
-	hcd = usb_create_hcd(driver, &pdev->dev, dev_name(&pdev->dev));
-	if (!hcd)
-		return -ENOMEM;
-=======
 	pm_runtime_set_active(&pdev->dev);
 	pm_runtime_enable(&pdev->dev);
 	pm_runtime_get_noresume(&pdev->dev);
@@ -254,7 +249,6 @@
 		ret = -ENOMEM;
 		goto disable_runtime;
 	}
->>>>>>> bebc6082
 
 	res = platform_get_resource(pdev, IORESOURCE_MEM, 0);
 	hcd->regs = devm_ioremap_resource(&pdev->dev, res);
@@ -305,13 +299,11 @@
 	if (device_property_read_bool(sysdev, "usb3-lpm-capable"))
 		xhci->quirks |= XHCI_LPM_SUPPORT;
 
-<<<<<<< HEAD
 	if (device_property_read_bool(&pdev->dev, "xhci-stream-quirk"))
 		xhci->quirks |= XHCI_STREAM_QUIRK;
-=======
+
 	if (device_property_read_bool(&pdev->dev, "quirk-broken-port-ped"))
 		xhci->quirks |= XHCI_BROKEN_PORT_PED;
->>>>>>> bebc6082
 
 	hcd->usb_phy = devm_usb_get_phy_by_phandle(sysdev, "usb-phy", 0);
 	if (IS_ERR(hcd->usb_phy)) {
@@ -336,11 +328,10 @@
 	if (ret)
 		goto dealloc_usb2_hcd;
 
-<<<<<<< HEAD
 	ret = usb_otg_set_host(&pdev->dev, hcd, 1);
 	if (ret)
 		goto dealloc_usb2_hcd;
-=======
+
 	device_enable_async_suspend(&pdev->dev);
 	pm_runtime_put_noidle(&pdev->dev);
 
@@ -349,7 +340,6 @@
 	 * runtime pm using power/control in sysfs.
 	 */
 	pm_runtime_forbid(&pdev->dev);
->>>>>>> bebc6082
 
 	return 0;
 
@@ -383,11 +373,9 @@
 	struct xhci_hcd	*xhci = hcd_to_xhci(hcd);
 	struct clk *clk = xhci->clk;
 
-<<<<<<< HEAD
+	xhci->xhc_state |= XHCI_STATE_REMOVING;
+
 	usb_otg_set_host(&dev->dev, hcd, 0);
-=======
-	xhci->xhc_state |= XHCI_STATE_REMOVING;
->>>>>>> bebc6082
 
 	usb_remove_hcd(xhci->shared_hcd);
 	usb_phy_shutdown(hcd->usb_phy);
