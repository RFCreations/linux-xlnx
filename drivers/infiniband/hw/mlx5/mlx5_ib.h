/*
 * Copyright (c) 2013-2015, Mellanox Technologies. All rights reserved.
 *
 * This software is available to you under a choice of one of two
 * licenses.  You may choose to be licensed under the terms of the GNU
 * General Public License (GPL) Version 2, available from the file
 * COPYING in the main directory of this source tree, or the
 * OpenIB.org BSD license below:
 *
 *     Redistribution and use in source and binary forms, with or
 *     without modification, are permitted provided that the following
 *     conditions are met:
 *
 *      - Redistributions of source code must retain the above
 *        copyright notice, this list of conditions and the following
 *        disclaimer.
 *
 *      - Redistributions in binary form must reproduce the above
 *        copyright notice, this list of conditions and the following
 *        disclaimer in the documentation and/or other materials
 *        provided with the distribution.
 *
 * THE SOFTWARE IS PROVIDED "AS IS", WITHOUT WARRANTY OF ANY KIND,
 * EXPRESS OR IMPLIED, INCLUDING BUT NOT LIMITED TO THE WARRANTIES OF
 * MERCHANTABILITY, FITNESS FOR A PARTICULAR PURPOSE AND
 * NONINFRINGEMENT. IN NO EVENT SHALL THE AUTHORS OR COPYRIGHT HOLDERS
 * BE LIABLE FOR ANY CLAIM, DAMAGES OR OTHER LIABILITY, WHETHER IN AN
 * ACTION OF CONTRACT, TORT OR OTHERWISE, ARISING FROM, OUT OF OR IN
 * CONNECTION WITH THE SOFTWARE OR THE USE OR OTHER DEALINGS IN THE
 * SOFTWARE.
 */

#ifndef MLX5_IB_H
#define MLX5_IB_H

#include <linux/kernel.h>
#include <linux/sched.h>
#include <rdma/ib_verbs.h>
#include <rdma/ib_smi.h>
#include <linux/mlx5/driver.h>
#include <linux/mlx5/cq.h>
#include <linux/mlx5/fs.h>
#include <linux/mlx5/qp.h>
#include <linux/mlx5/srq.h>
#include <linux/mlx5/fs.h>
#include <linux/types.h>
#include <linux/mlx5/transobj.h>
#include <rdma/ib_user_verbs.h>
#include <rdma/mlx5-abi.h>
#include <rdma/uverbs_ioctl.h>
#include <rdma/mlx5_user_ioctl_cmds.h>

#define mlx5_ib_dbg(dev, format, arg...)				\
pr_debug("%s:%s:%d:(pid %d): " format, (dev)->ib_dev.name, __func__,	\
	 __LINE__, current->pid, ##arg)

#define mlx5_ib_err(dev, format, arg...)				\
pr_err("%s:%s:%d:(pid %d): " format, (dev)->ib_dev.name, __func__,	\
	__LINE__, current->pid, ##arg)

#define mlx5_ib_warn(dev, format, arg...)				\
pr_warn("%s:%s:%d:(pid %d): " format, (dev)->ib_dev.name, __func__,	\
	__LINE__, current->pid, ##arg)

#define field_avail(type, fld, sz) (offsetof(type, fld) +		\
				    sizeof(((type *)0)->fld) <= (sz))
#define MLX5_IB_DEFAULT_UIDX 0xffffff
#define MLX5_USER_ASSIGNED_UIDX_MASK __mlx5_mask(qpc, user_index)

#define MLX5_MKEY_PAGE_SHIFT_MASK __mlx5_mask(mkc, log_page_size)

enum {
	MLX5_IB_MMAP_CMD_SHIFT	= 8,
	MLX5_IB_MMAP_CMD_MASK	= 0xff,
};

enum {
	MLX5_RES_SCAT_DATA32_CQE	= 0x1,
	MLX5_RES_SCAT_DATA64_CQE	= 0x2,
	MLX5_REQ_SCAT_DATA32_CQE	= 0x11,
	MLX5_REQ_SCAT_DATA64_CQE	= 0x22,
};

enum mlx5_ib_mad_ifc_flags {
	MLX5_MAD_IFC_IGNORE_MKEY	= 1,
	MLX5_MAD_IFC_IGNORE_BKEY	= 2,
	MLX5_MAD_IFC_NET_VIEW		= 4,
};

enum {
	MLX5_CROSS_CHANNEL_BFREG         = 0,
};

enum {
	MLX5_CQE_VERSION_V0,
	MLX5_CQE_VERSION_V1,
};

enum {
	MLX5_TM_MAX_RNDV_MSG_SIZE	= 64,
	MLX5_TM_MAX_SGE			= 1,
};

enum {
	MLX5_IB_INVALID_UAR_INDEX	= BIT(31),
	MLX5_IB_INVALID_BFREG		= BIT(31),
};

enum {
	MLX5_MAX_MEMIC_PAGES = 0x100,
	MLX5_MEMIC_ALLOC_SIZE_MASK = 0x3f,
};

enum {
	MLX5_MEMIC_BASE_ALIGN	= 6,
	MLX5_MEMIC_BASE_SIZE	= 1 << MLX5_MEMIC_BASE_ALIGN,
};

struct mlx5_ib_ucontext {
	struct ib_ucontext	ibucontext;
	struct list_head	db_page_list;

	/* protect doorbell record alloc/free
	 */
	struct mutex		db_page_mutex;
	struct mlx5_bfreg_info	bfregi;
	u8			cqe_version;
	/* Transport Domain number */
	u32			tdn;

	u64			lib_caps;
	DECLARE_BITMAP(dm_pages, MLX5_MAX_MEMIC_PAGES);
	u16			devx_uid;
	/* For RoCE LAG TX affinity */
	atomic_t		tx_port_affinity;
};

static inline struct mlx5_ib_ucontext *to_mucontext(struct ib_ucontext *ibucontext)
{
	return container_of(ibucontext, struct mlx5_ib_ucontext, ibucontext);
}

struct mlx5_ib_pd {
	struct ib_pd		ibpd;
	u32			pdn;
};

enum {
	MLX5_IB_FLOW_ACTION_MODIFY_HEADER,
	MLX5_IB_FLOW_ACTION_PACKET_REFORMAT,
	MLX5_IB_FLOW_ACTION_DECAP,
};

#define MLX5_IB_FLOW_MCAST_PRIO		(MLX5_BY_PASS_NUM_PRIOS - 1)
#define MLX5_IB_FLOW_LAST_PRIO		(MLX5_BY_PASS_NUM_REGULAR_PRIOS - 1)
#if (MLX5_IB_FLOW_LAST_PRIO <= 0)
#error "Invalid number of bypass priorities"
#endif
#define MLX5_IB_FLOW_LEFTOVERS_PRIO	(MLX5_IB_FLOW_MCAST_PRIO + 1)

#define MLX5_IB_NUM_FLOW_FT		(MLX5_IB_FLOW_LEFTOVERS_PRIO + 1)
#define MLX5_IB_NUM_SNIFFER_FTS		2
#define MLX5_IB_NUM_EGRESS_FTS		1
struct mlx5_ib_flow_prio {
	struct mlx5_flow_table		*flow_table;
	unsigned int			refcount;
};

struct mlx5_ib_flow_handler {
	struct list_head		list;
	struct ib_flow			ibflow;
	struct mlx5_ib_flow_prio	*prio;
	struct mlx5_flow_handle		*rule;
	struct ib_counters		*ibcounters;
	struct mlx5_ib_dev		*dev;
	struct mlx5_ib_flow_matcher	*flow_matcher;
};

struct mlx5_ib_flow_matcher {
	struct mlx5_ib_match_params matcher_mask;
	int			mask_len;
	enum mlx5_ib_flow_type	flow_type;
	enum mlx5_flow_namespace_type ns_type;
	u16			priority;
	struct mlx5_core_dev	*mdev;
	atomic_t		usecnt;
	u8			match_criteria_enable;
};

struct mlx5_ib_flow_db {
	struct mlx5_ib_flow_prio	prios[MLX5_IB_NUM_FLOW_FT];
	struct mlx5_ib_flow_prio	egress_prios[MLX5_IB_NUM_FLOW_FT];
	struct mlx5_ib_flow_prio	sniffer[MLX5_IB_NUM_SNIFFER_FTS];
	struct mlx5_ib_flow_prio	egress[MLX5_IB_NUM_EGRESS_FTS];
	struct mlx5_flow_table		*lag_demux_ft;
	/* Protect flow steering bypass flow tables
	 * when add/del flow rules.
	 * only single add/removal of flow steering rule could be done
	 * simultaneously.
	 */
	struct mutex			lock;
};

/* Use macros here so that don't have to duplicate
 * enum ib_send_flags and enum ib_qp_type for low-level driver
 */

#define MLX5_IB_SEND_UMR_ENABLE_MR	       (IB_SEND_RESERVED_START << 0)
#define MLX5_IB_SEND_UMR_DISABLE_MR	       (IB_SEND_RESERVED_START << 1)
#define MLX5_IB_SEND_UMR_FAIL_IF_FREE	       (IB_SEND_RESERVED_START << 2)
#define MLX5_IB_SEND_UMR_UPDATE_XLT	       (IB_SEND_RESERVED_START << 3)
#define MLX5_IB_SEND_UMR_UPDATE_TRANSLATION    (IB_SEND_RESERVED_START << 4)
#define MLX5_IB_SEND_UMR_UPDATE_PD_ACCESS       IB_SEND_RESERVED_END

#define MLX5_IB_QPT_REG_UMR	IB_QPT_RESERVED1
/*
 * IB_QPT_GSI creates the software wrapper around GSI, and MLX5_IB_QPT_HW_GSI
 * creates the actual hardware QP.
 */
#define MLX5_IB_QPT_HW_GSI	IB_QPT_RESERVED2
#define MLX5_IB_QPT_DCI		IB_QPT_RESERVED3
#define MLX5_IB_QPT_DCT		IB_QPT_RESERVED4
#define MLX5_IB_WR_UMR		IB_WR_RESERVED1

#define MLX5_IB_UMR_OCTOWORD	       16
#define MLX5_IB_UMR_XLT_ALIGNMENT      64

#define MLX5_IB_UPD_XLT_ZAP	      BIT(0)
#define MLX5_IB_UPD_XLT_ENABLE	      BIT(1)
#define MLX5_IB_UPD_XLT_ATOMIC	      BIT(2)
#define MLX5_IB_UPD_XLT_ADDR	      BIT(3)
#define MLX5_IB_UPD_XLT_PD	      BIT(4)
#define MLX5_IB_UPD_XLT_ACCESS	      BIT(5)
#define MLX5_IB_UPD_XLT_INDIRECT      BIT(6)

/* Private QP creation flags to be passed in ib_qp_init_attr.create_flags.
 *
 * These flags are intended for internal use by the mlx5_ib driver, and they
 * rely on the range reserved for that use in the ib_qp_create_flags enum.
 */

/* Create a UD QP whose source QP number is 1 */
static inline enum ib_qp_create_flags mlx5_ib_create_qp_sqpn_qp1(void)
{
	return IB_QP_CREATE_RESERVED_START;
}

struct wr_list {
	u16	opcode;
	u16	next;
};

enum mlx5_ib_rq_flags {
	MLX5_IB_RQ_CVLAN_STRIPPING	= 1 << 0,
	MLX5_IB_RQ_PCI_WRITE_END_PADDING	= 1 << 1,
};

struct mlx5_ib_wq {
	u64		       *wrid;
	u32		       *wr_data;
	struct wr_list	       *w_list;
	unsigned	       *wqe_head;
	u16		        unsig_count;

	/* serialize post to the work queue
	 */
	spinlock_t		lock;
	int			wqe_cnt;
	int			max_post;
	int			max_gs;
	int			offset;
	int			wqe_shift;
	unsigned		head;
	unsigned		tail;
	u16			cur_post;
	u16			last_poll;
	void		       *qend;
};

enum mlx5_ib_wq_flags {
	MLX5_IB_WQ_FLAGS_DELAY_DROP = 0x1,
	MLX5_IB_WQ_FLAGS_STRIDING_RQ = 0x2,
};

#define MLX5_MIN_SINGLE_WQE_LOG_NUM_STRIDES 9
#define MLX5_MAX_SINGLE_WQE_LOG_NUM_STRIDES 16
#define MLX5_MIN_SINGLE_STRIDE_LOG_NUM_BYTES 6
#define MLX5_MAX_SINGLE_STRIDE_LOG_NUM_BYTES 13

struct mlx5_ib_rwq {
	struct ib_wq		ibwq;
	struct mlx5_core_qp	core_qp;
	u32			rq_num_pas;
	u32			log_rq_stride;
	u32			log_rq_size;
	u32			rq_page_offset;
	u32			log_page_size;
	u32			log_num_strides;
	u32			two_byte_shift_en;
	u32			single_stride_log_num_of_bytes;
	struct ib_umem		*umem;
	size_t			buf_size;
	unsigned int		page_shift;
	int			create_type;
	struct mlx5_db		db;
	u32			user_index;
	u32			wqe_count;
	u32			wqe_shift;
	int			wq_sig;
	u32			create_flags; /* Use enum mlx5_ib_wq_flags */
};

enum {
	MLX5_QP_USER,
	MLX5_QP_KERNEL,
	MLX5_QP_EMPTY
};

enum {
	MLX5_WQ_USER,
	MLX5_WQ_KERNEL
};

struct mlx5_ib_rwq_ind_table {
	struct ib_rwq_ind_table ib_rwq_ind_tbl;
	u32			rqtn;
};

struct mlx5_ib_ubuffer {
	struct ib_umem	       *umem;
	int			buf_size;
	u64			buf_addr;
};

struct mlx5_ib_qp_base {
	struct mlx5_ib_qp	*container_mibqp;
	struct mlx5_core_qp	mqp;
	struct mlx5_ib_ubuffer	ubuffer;
};

struct mlx5_ib_qp_trans {
	struct mlx5_ib_qp_base	base;
	u16			xrcdn;
	u8			alt_port;
	u8			atomic_rd_en;
	u8			resp_depth;
};

struct mlx5_ib_rss_qp {
	u32	tirn;
};

struct mlx5_ib_rq {
	struct mlx5_ib_qp_base base;
	struct mlx5_ib_wq	*rq;
	struct mlx5_ib_ubuffer	ubuffer;
	struct mlx5_db		*doorbell;
	u32			tirn;
	u8			state;
	u32			flags;
};

struct mlx5_ib_sq {
	struct mlx5_ib_qp_base base;
	struct mlx5_ib_wq	*sq;
	struct mlx5_ib_ubuffer  ubuffer;
	struct mlx5_db		*doorbell;
	struct mlx5_flow_handle	*flow_rule;
	u32			tisn;
	u8			state;
};

struct mlx5_ib_raw_packet_qp {
	struct mlx5_ib_sq sq;
	struct mlx5_ib_rq rq;
};

struct mlx5_bf {
	int			buf_size;
	unsigned long		offset;
	struct mlx5_sq_bfreg   *bfreg;
};

struct mlx5_ib_dct {
	struct mlx5_core_dct    mdct;
	u32                     *in;
};

struct mlx5_ib_qp {
	struct ib_qp		ibqp;
	union {
		struct mlx5_ib_qp_trans trans_qp;
		struct mlx5_ib_raw_packet_qp raw_packet_qp;
		struct mlx5_ib_rss_qp rss_qp;
		struct mlx5_ib_dct dct;
	};
	struct mlx5_frag_buf	buf;

	struct mlx5_db		db;
	struct mlx5_ib_wq	rq;

	u8			sq_signal_bits;
	u8			next_fence;
	struct mlx5_ib_wq	sq;

	/* serialize qp state modifications
	 */
	struct mutex		mutex;
	u32			flags;
	u8			port;
	u8			state;
	int			wq_sig;
	int			scat_cqe;
	int			max_inline_data;
	struct mlx5_bf	        bf;
	int			has_rq;

	/* only for user space QPs. For kernel
	 * we have it from the bf object
	 */
	int			bfregn;

	int			create_type;

	/* Store signature errors */
	bool			signature_en;

	struct list_head	qps_list;
	struct list_head	cq_recv_list;
	struct list_head	cq_send_list;
	struct mlx5_rate_limit	rl;
	u32                     underlay_qpn;
	u32			flags_en;
	/* storage for qp sub type when core qp type is IB_QPT_DRIVER */
	enum ib_qp_type		qp_sub_type;
};

struct mlx5_ib_cq_buf {
	struct mlx5_frag_buf_ctrl fbc;
	struct ib_umem		*umem;
	int			cqe_size;
	int			nent;
};

enum mlx5_ib_qp_flags {
	MLX5_IB_QP_LSO                          = IB_QP_CREATE_IPOIB_UD_LSO,
	MLX5_IB_QP_BLOCK_MULTICAST_LOOPBACK     = IB_QP_CREATE_BLOCK_MULTICAST_LOOPBACK,
	MLX5_IB_QP_CROSS_CHANNEL            = IB_QP_CREATE_CROSS_CHANNEL,
	MLX5_IB_QP_MANAGED_SEND             = IB_QP_CREATE_MANAGED_SEND,
	MLX5_IB_QP_MANAGED_RECV             = IB_QP_CREATE_MANAGED_RECV,
	MLX5_IB_QP_SIGNATURE_HANDLING           = 1 << 5,
	/* QP uses 1 as its source QP number */
	MLX5_IB_QP_SQPN_QP1			= 1 << 6,
	MLX5_IB_QP_CAP_SCATTER_FCS		= 1 << 7,
	MLX5_IB_QP_RSS				= 1 << 8,
	MLX5_IB_QP_CVLAN_STRIPPING		= 1 << 9,
	MLX5_IB_QP_UNDERLAY			= 1 << 10,
	MLX5_IB_QP_PCI_WRITE_END_PADDING	= 1 << 11,
	MLX5_IB_QP_TUNNEL_OFFLOAD		= 1 << 12,
};

struct mlx5_umr_wr {
	struct ib_send_wr		wr;
	u64				virt_addr;
	u64				offset;
	struct ib_pd		       *pd;
	unsigned int			page_shift;
	unsigned int			xlt_size;
	u64				length;
	int				access_flags;
	u32				mkey;
};

static inline const struct mlx5_umr_wr *umr_wr(const struct ib_send_wr *wr)
{
	return container_of(wr, struct mlx5_umr_wr, wr);
}

struct mlx5_shared_mr_info {
	int mr_id;
	struct ib_umem		*umem;
};

enum mlx5_ib_cq_pr_flags {
	MLX5_IB_CQ_PR_FLAGS_CQE_128_PAD	= 1 << 0,
};

struct mlx5_ib_cq {
	struct ib_cq		ibcq;
	struct mlx5_core_cq	mcq;
	struct mlx5_ib_cq_buf	buf;
	struct mlx5_db		db;

	/* serialize access to the CQ
	 */
	spinlock_t		lock;

	/* protect resize cq
	 */
	struct mutex		resize_mutex;
	struct mlx5_ib_cq_buf  *resize_buf;
	struct ib_umem	       *resize_umem;
	int			cqe_size;
	struct list_head	list_send_qp;
	struct list_head	list_recv_qp;
	u32			create_flags;
	struct list_head	wc_list;
	enum ib_cq_notify_flags notify_flags;
	struct work_struct	notify_work;
	u16			private_flags; /* Use mlx5_ib_cq_pr_flags */
};

struct mlx5_ib_wc {
	struct ib_wc wc;
	struct list_head list;
};

struct mlx5_ib_srq {
	struct ib_srq		ibsrq;
	struct mlx5_core_srq	msrq;
	struct mlx5_frag_buf	buf;
	struct mlx5_db		db;
	u64		       *wrid;
	/* protect SRQ hanlding
	 */
	spinlock_t		lock;
	int			head;
	int			tail;
	u16			wqe_ctr;
	struct ib_umem	       *umem;
	/* serialize arming a SRQ
	 */
	struct mutex		mutex;
	int			wq_sig;
};

struct mlx5_ib_xrcd {
	struct ib_xrcd		ibxrcd;
	u32			xrcdn;
};

enum mlx5_ib_mtt_access_flags {
	MLX5_IB_MTT_READ  = (1 << 0),
	MLX5_IB_MTT_WRITE = (1 << 1),
};

struct mlx5_ib_dm {
	struct ib_dm		ibdm;
	phys_addr_t		dev_addr;
};

#define MLX5_IB_MTT_PRESENT (MLX5_IB_MTT_READ | MLX5_IB_MTT_WRITE)

#define MLX5_IB_DM_ALLOWED_ACCESS (IB_ACCESS_LOCAL_WRITE   |\
				   IB_ACCESS_REMOTE_WRITE  |\
				   IB_ACCESS_REMOTE_READ   |\
				   IB_ACCESS_REMOTE_ATOMIC |\
				   IB_ZERO_BASED)

struct mlx5_ib_mr {
	struct ib_mr		ibmr;
	void			*descs;
	dma_addr_t		desc_map;
	int			ndescs;
	int			max_descs;
	int			desc_size;
	int			access_mode;
	struct mlx5_core_mkey	mmkey;
	struct ib_umem	       *umem;
	struct mlx5_shared_mr_info	*smr_info;
	struct list_head	list;
	int			order;
	bool			allocated_from_cache;
	int			npages;
	struct mlx5_ib_dev     *dev;
	u32 out[MLX5_ST_SZ_DW(create_mkey_out)];
	struct mlx5_core_sig_ctx    *sig;
	int			live;
	void			*descs_alloc;
	int			access_flags; /* Needed for rereg MR */

	struct mlx5_ib_mr      *parent;
	atomic_t		num_leaf_free;
	wait_queue_head_t       q_leaf_free;
};

struct mlx5_ib_mw {
	struct ib_mw		ibmw;
	struct mlx5_core_mkey	mmkey;
	int			ndescs;
};

struct mlx5_ib_umr_context {
	struct ib_cqe		cqe;
	enum ib_wc_status	status;
	struct completion	done;
};

struct umr_common {
	struct ib_pd	*pd;
	struct ib_cq	*cq;
	struct ib_qp	*qp;
	/* control access to UMR QP
	 */
	struct semaphore	sem;
};

enum {
	MLX5_FMR_INVALID,
	MLX5_FMR_VALID,
	MLX5_FMR_BUSY,
};

struct mlx5_cache_ent {
	struct list_head	head;
	/* sync access to the cahce entry
	 */
	spinlock_t		lock;


	struct dentry	       *dir;
	char                    name[4];
	u32                     order;
	u32			xlt;
	u32			access_mode;
	u32			page;

	u32			size;
	u32                     cur;
	u32                     miss;
	u32			limit;

	struct dentry          *fsize;
	struct dentry          *fcur;
	struct dentry          *fmiss;
	struct dentry          *flimit;

	struct mlx5_ib_dev     *dev;
	struct work_struct	work;
	struct delayed_work	dwork;
	int			pending;
	struct completion	compl;
};

struct mlx5_mr_cache {
	struct workqueue_struct *wq;
	struct mlx5_cache_ent	ent[MAX_MR_CACHE_ENTRIES];
	int			stopped;
	struct dentry		*root;
	unsigned long		last_add;
};

struct mlx5_ib_gsi_qp;

struct mlx5_ib_port_resources {
	struct mlx5_ib_resources *devr;
	struct mlx5_ib_gsi_qp *gsi;
	struct work_struct pkey_change_work;
};

struct mlx5_ib_resources {
	struct ib_cq	*c0;
	struct ib_xrcd	*x0;
	struct ib_xrcd	*x1;
	struct ib_pd	*p0;
	struct ib_srq	*s0;
	struct ib_srq	*s1;
	struct mlx5_ib_port_resources ports[2];
	/* Protects changes to the port resources */
	struct mutex	mutex;
};

struct mlx5_ib_counters {
	const char **names;
	size_t *offsets;
	u32 num_q_counters;
	u32 num_cong_counters;
	u32 num_ext_ppcnt_counters;
	u16 set_id;
	bool set_id_valid;
};

struct mlx5_ib_multiport_info;

struct mlx5_ib_multiport {
	struct mlx5_ib_multiport_info *mpi;
	/* To be held when accessing the multiport info */
	spinlock_t mpi_lock;
};

struct mlx5_ib_port {
	struct mlx5_ib_counters cnts;
	struct mlx5_ib_multiport mp;
	struct mlx5_ib_dbg_cc_params	*dbg_cc_params;
};

struct mlx5_roce {
	/* Protect mlx5_ib_get_netdev from invoking dev_hold() with a NULL
	 * netdev pointer
	 */
	rwlock_t		netdev_lock;
	struct net_device	*netdev;
	struct notifier_block	nb;
	atomic_t		tx_port_affinity;
	enum ib_port_state last_port_state;
	struct mlx5_ib_dev	*dev;
	u8			native_port_num;
};

struct mlx5_ib_dbg_param {
	int			offset;
	struct mlx5_ib_dev	*dev;
	struct dentry		*dentry;
	u8			port_num;
};

enum mlx5_ib_dbg_cc_types {
	MLX5_IB_DBG_CC_RP_CLAMP_TGT_RATE,
	MLX5_IB_DBG_CC_RP_CLAMP_TGT_RATE_ATI,
	MLX5_IB_DBG_CC_RP_TIME_RESET,
	MLX5_IB_DBG_CC_RP_BYTE_RESET,
	MLX5_IB_DBG_CC_RP_THRESHOLD,
	MLX5_IB_DBG_CC_RP_AI_RATE,
	MLX5_IB_DBG_CC_RP_HAI_RATE,
	MLX5_IB_DBG_CC_RP_MIN_DEC_FAC,
	MLX5_IB_DBG_CC_RP_MIN_RATE,
	MLX5_IB_DBG_CC_RP_RATE_TO_SET_ON_FIRST_CNP,
	MLX5_IB_DBG_CC_RP_DCE_TCP_G,
	MLX5_IB_DBG_CC_RP_DCE_TCP_RTT,
	MLX5_IB_DBG_CC_RP_RATE_REDUCE_MONITOR_PERIOD,
	MLX5_IB_DBG_CC_RP_INITIAL_ALPHA_VALUE,
	MLX5_IB_DBG_CC_RP_GD,
	MLX5_IB_DBG_CC_NP_CNP_DSCP,
	MLX5_IB_DBG_CC_NP_CNP_PRIO_MODE,
	MLX5_IB_DBG_CC_NP_CNP_PRIO,
	MLX5_IB_DBG_CC_MAX,
};

struct mlx5_ib_dbg_cc_params {
	struct dentry			*root;
	struct mlx5_ib_dbg_param	params[MLX5_IB_DBG_CC_MAX];
};

enum {
	MLX5_MAX_DELAY_DROP_TIMEOUT_MS = 100,
};

struct mlx5_ib_dbg_delay_drop {
	struct dentry		*dir_debugfs;
	struct dentry		*rqs_cnt_debugfs;
	struct dentry		*events_cnt_debugfs;
	struct dentry		*timeout_debugfs;
};

struct mlx5_ib_delay_drop {
	struct mlx5_ib_dev     *dev;
	struct work_struct	delay_drop_work;
	/* serialize setting of delay drop */
	struct mutex		lock;
	u32			timeout;
	bool			activate;
	atomic_t		events_cnt;
	atomic_t		rqs_cnt;
	struct mlx5_ib_dbg_delay_drop *dbg;
};

enum mlx5_ib_stages {
	MLX5_IB_STAGE_INIT,
	MLX5_IB_STAGE_FLOW_DB,
	MLX5_IB_STAGE_CAPS,
	MLX5_IB_STAGE_NON_DEFAULT_CB,
	MLX5_IB_STAGE_ROCE,
	MLX5_IB_STAGE_DEVICE_RESOURCES,
	MLX5_IB_STAGE_ODP,
	MLX5_IB_STAGE_COUNTERS,
	MLX5_IB_STAGE_CONG_DEBUGFS,
	MLX5_IB_STAGE_UAR,
	MLX5_IB_STAGE_BFREG,
	MLX5_IB_STAGE_PRE_IB_REG_UMR,
	MLX5_IB_STAGE_SPECS,
	MLX5_IB_STAGE_IB_REG,
	MLX5_IB_STAGE_POST_IB_REG_UMR,
	MLX5_IB_STAGE_DELAY_DROP,
	MLX5_IB_STAGE_CLASS_ATTR,
	MLX5_IB_STAGE_REP_REG,
	MLX5_IB_STAGE_MAX,
};

struct mlx5_ib_stage {
	int (*init)(struct mlx5_ib_dev *dev);
	void (*cleanup)(struct mlx5_ib_dev *dev);
};

#define STAGE_CREATE(_stage, _init, _cleanup) \
	.stage[_stage] = {.init = _init, .cleanup = _cleanup}

struct mlx5_ib_profile {
	struct mlx5_ib_stage stage[MLX5_IB_STAGE_MAX];
};

struct mlx5_ib_multiport_info {
	struct list_head list;
	struct mlx5_ib_dev *ibdev;
	struct mlx5_core_dev *mdev;
	struct completion unref_comp;
	u64 sys_image_guid;
	u32 mdev_refcnt;
	bool is_master;
	bool unaffiliate;
};

struct mlx5_ib_flow_action {
	struct ib_flow_action		ib_action;
	union {
		struct {
			u64			    ib_flags;
			struct mlx5_accel_esp_xfrm *ctx;
		} esp_aes_gcm;
		struct {
			struct mlx5_ib_dev *dev;
			u32 sub_type;
			u32 action_id;
		} flow_action_raw;
	};
};

struct mlx5_memic {
	struct mlx5_core_dev *dev;
	spinlock_t		memic_lock;
	DECLARE_BITMAP(memic_alloc_pages, MLX5_MAX_MEMIC_PAGES);
};

struct mlx5_read_counters_attr {
	struct mlx5_fc *hw_cntrs_hndl;
	u64 *out;
	u32 flags;
};

enum mlx5_ib_counters_type {
	MLX5_IB_COUNTERS_FLOW,
};

struct mlx5_ib_mcounters {
	struct ib_counters ibcntrs;
	enum mlx5_ib_counters_type type;
	/* number of counters supported for this counters type */
	u32 counters_num;
	struct mlx5_fc *hw_cntrs_hndl;
	/* read function for this counters type */
	int (*read_counters)(struct ib_device *ibdev,
			     struct mlx5_read_counters_attr *read_attr);
	/* max index set as part of create_flow */
	u32 cntrs_max_index;
	/* number of counters data entries (<description,index> pair) */
	u32 ncounters;
	/* counters data array for descriptions and indexes */
	struct mlx5_ib_flow_counters_desc *counters_data;
	/* protects access to mcounters internal data */
	struct mutex mcntrs_mutex;
};

static inline struct mlx5_ib_mcounters *
to_mcounters(struct ib_counters *ibcntrs)
{
	return container_of(ibcntrs, struct mlx5_ib_mcounters, ibcntrs);
}

<<<<<<< HEAD
int parse_flow_flow_action(struct mlx5_ib_flow_action *maction,
			   bool is_egress,
			   struct mlx5_flow_act *action);
=======
struct mlx5_ib_lb_state {
	/* protect the user_td */
	struct mutex		mutex;
	u32			user_td;
	int			qps;
	bool			enabled;
};

>>>>>>> 0042f9e4
struct mlx5_ib_dev {
	struct ib_device		ib_dev;
	const struct uverbs_object_tree_def *driver_trees[7];
	struct mlx5_core_dev		*mdev;
	struct mlx5_roce		roce[MLX5_MAX_PORTS];
	int				num_ports;
	/* serialize update of capability mask
	 */
	struct mutex			cap_mask_mutex;
	bool				ib_active;
	struct umr_common		umrc;
	/* sync used page count stats
	 */
	struct mlx5_ib_resources	devr;
	struct mlx5_mr_cache		cache;
	struct timer_list		delay_timer;
	/* Prevents soft lock on massive reg MRs */
	struct mutex			slow_path_mutex;
	int				fill_delay;
#ifdef CONFIG_INFINIBAND_ON_DEMAND_PAGING
	struct ib_odp_caps	odp_caps;
	u64			odp_max_size;
	/*
	 * Sleepable RCU that prevents destruction of MRs while they are still
	 * being used by a page fault handler.
	 */
	struct srcu_struct      mr_srcu;
	u32			null_mkey;
#endif
	struct mlx5_ib_flow_db	*flow_db;
	/* protect resources needed as part of reset flow */
	spinlock_t		reset_flow_resource_lock;
	struct list_head	qp_list;
	/* Array with num_ports elements */
	struct mlx5_ib_port	*port;
	struct mlx5_sq_bfreg	bfreg;
	struct mlx5_sq_bfreg	fp_bfreg;
	struct mlx5_ib_delay_drop	delay_drop;
	const struct mlx5_ib_profile	*profile;
	struct mlx5_eswitch_rep		*rep;

	struct mlx5_ib_lb_state		lb;
	u8			umr_fence;
	struct list_head	ib_dev_list;
	u64			sys_image_guid;
	struct mlx5_memic	memic;
};

static inline struct mlx5_ib_cq *to_mibcq(struct mlx5_core_cq *mcq)
{
	return container_of(mcq, struct mlx5_ib_cq, mcq);
}

static inline struct mlx5_ib_xrcd *to_mxrcd(struct ib_xrcd *ibxrcd)
{
	return container_of(ibxrcd, struct mlx5_ib_xrcd, ibxrcd);
}

static inline struct mlx5_ib_dev *to_mdev(struct ib_device *ibdev)
{
	return container_of(ibdev, struct mlx5_ib_dev, ib_dev);
}

static inline struct mlx5_ib_cq *to_mcq(struct ib_cq *ibcq)
{
	return container_of(ibcq, struct mlx5_ib_cq, ibcq);
}

static inline struct mlx5_ib_qp *to_mibqp(struct mlx5_core_qp *mqp)
{
	return container_of(mqp, struct mlx5_ib_qp_base, mqp)->container_mibqp;
}

static inline struct mlx5_ib_rwq *to_mibrwq(struct mlx5_core_qp *core_qp)
{
	return container_of(core_qp, struct mlx5_ib_rwq, core_qp);
}

static inline struct mlx5_ib_mr *to_mibmr(struct mlx5_core_mkey *mmkey)
{
	return container_of(mmkey, struct mlx5_ib_mr, mmkey);
}

static inline struct mlx5_ib_pd *to_mpd(struct ib_pd *ibpd)
{
	return container_of(ibpd, struct mlx5_ib_pd, ibpd);
}

static inline struct mlx5_ib_srq *to_msrq(struct ib_srq *ibsrq)
{
	return container_of(ibsrq, struct mlx5_ib_srq, ibsrq);
}

static inline struct mlx5_ib_qp *to_mqp(struct ib_qp *ibqp)
{
	return container_of(ibqp, struct mlx5_ib_qp, ibqp);
}

static inline struct mlx5_ib_rwq *to_mrwq(struct ib_wq *ibwq)
{
	return container_of(ibwq, struct mlx5_ib_rwq, ibwq);
}

static inline struct mlx5_ib_rwq_ind_table *to_mrwq_ind_table(struct ib_rwq_ind_table *ib_rwq_ind_tbl)
{
	return container_of(ib_rwq_ind_tbl, struct mlx5_ib_rwq_ind_table, ib_rwq_ind_tbl);
}

static inline struct mlx5_ib_srq *to_mibsrq(struct mlx5_core_srq *msrq)
{
	return container_of(msrq, struct mlx5_ib_srq, msrq);
}

static inline struct mlx5_ib_dm *to_mdm(struct ib_dm *ibdm)
{
	return container_of(ibdm, struct mlx5_ib_dm, ibdm);
}

static inline struct mlx5_ib_mr *to_mmr(struct ib_mr *ibmr)
{
	return container_of(ibmr, struct mlx5_ib_mr, ibmr);
}

static inline struct mlx5_ib_mw *to_mmw(struct ib_mw *ibmw)
{
	return container_of(ibmw, struct mlx5_ib_mw, ibmw);
}

static inline struct mlx5_ib_flow_action *
to_mflow_act(struct ib_flow_action *ibact)
{
	return container_of(ibact, struct mlx5_ib_flow_action, ib_action);
}

int mlx5_ib_db_map_user(struct mlx5_ib_ucontext *context, unsigned long virt,
			struct mlx5_db *db);
void mlx5_ib_db_unmap_user(struct mlx5_ib_ucontext *context, struct mlx5_db *db);
void __mlx5_ib_cq_clean(struct mlx5_ib_cq *cq, u32 qpn, struct mlx5_ib_srq *srq);
void mlx5_ib_cq_clean(struct mlx5_ib_cq *cq, u32 qpn, struct mlx5_ib_srq *srq);
void mlx5_ib_free_srq_wqe(struct mlx5_ib_srq *srq, int wqe_index);
int mlx5_MAD_IFC(struct mlx5_ib_dev *dev, int ignore_mkey, int ignore_bkey,
		 u8 port, const struct ib_wc *in_wc, const struct ib_grh *in_grh,
		 const void *in_mad, void *response_mad);
struct ib_ah *mlx5_ib_create_ah(struct ib_pd *pd, struct rdma_ah_attr *ah_attr,
				struct ib_udata *udata);
int mlx5_ib_query_ah(struct ib_ah *ibah, struct rdma_ah_attr *ah_attr);
int mlx5_ib_destroy_ah(struct ib_ah *ah);
struct ib_srq *mlx5_ib_create_srq(struct ib_pd *pd,
				  struct ib_srq_init_attr *init_attr,
				  struct ib_udata *udata);
int mlx5_ib_modify_srq(struct ib_srq *ibsrq, struct ib_srq_attr *attr,
		       enum ib_srq_attr_mask attr_mask, struct ib_udata *udata);
int mlx5_ib_query_srq(struct ib_srq *ibsrq, struct ib_srq_attr *srq_attr);
int mlx5_ib_destroy_srq(struct ib_srq *srq);
int mlx5_ib_post_srq_recv(struct ib_srq *ibsrq, const struct ib_recv_wr *wr,
			  const struct ib_recv_wr **bad_wr);
int mlx5_ib_enable_lb(struct mlx5_ib_dev *dev, bool td, bool qp);
void mlx5_ib_disable_lb(struct mlx5_ib_dev *dev, bool td, bool qp);
struct ib_qp *mlx5_ib_create_qp(struct ib_pd *pd,
				struct ib_qp_init_attr *init_attr,
				struct ib_udata *udata);
int mlx5_ib_modify_qp(struct ib_qp *ibqp, struct ib_qp_attr *attr,
		      int attr_mask, struct ib_udata *udata);
int mlx5_ib_query_qp(struct ib_qp *ibqp, struct ib_qp_attr *qp_attr, int qp_attr_mask,
		     struct ib_qp_init_attr *qp_init_attr);
int mlx5_ib_destroy_qp(struct ib_qp *qp);
void mlx5_ib_drain_sq(struct ib_qp *qp);
void mlx5_ib_drain_rq(struct ib_qp *qp);
int mlx5_ib_post_send(struct ib_qp *ibqp, const struct ib_send_wr *wr,
		      const struct ib_send_wr **bad_wr);
int mlx5_ib_post_recv(struct ib_qp *ibqp, const struct ib_recv_wr *wr,
		      const struct ib_recv_wr **bad_wr);
void *mlx5_get_send_wqe(struct mlx5_ib_qp *qp, int n);
int mlx5_ib_read_user_wqe(struct mlx5_ib_qp *qp, int send, int wqe_index,
			  void *buffer, u32 length,
			  struct mlx5_ib_qp_base *base);
struct ib_cq *mlx5_ib_create_cq(struct ib_device *ibdev,
				const struct ib_cq_init_attr *attr,
				struct ib_ucontext *context,
				struct ib_udata *udata);
int mlx5_ib_destroy_cq(struct ib_cq *cq);
int mlx5_ib_poll_cq(struct ib_cq *ibcq, int num_entries, struct ib_wc *wc);
int mlx5_ib_arm_cq(struct ib_cq *ibcq, enum ib_cq_notify_flags flags);
int mlx5_ib_modify_cq(struct ib_cq *cq, u16 cq_count, u16 cq_period);
int mlx5_ib_resize_cq(struct ib_cq *ibcq, int entries, struct ib_udata *udata);
struct ib_mr *mlx5_ib_get_dma_mr(struct ib_pd *pd, int acc);
struct ib_mr *mlx5_ib_reg_user_mr(struct ib_pd *pd, u64 start, u64 length,
				  u64 virt_addr, int access_flags,
				  struct ib_udata *udata);
struct ib_mw *mlx5_ib_alloc_mw(struct ib_pd *pd, enum ib_mw_type type,
			       struct ib_udata *udata);
int mlx5_ib_dealloc_mw(struct ib_mw *mw);
int mlx5_ib_update_xlt(struct mlx5_ib_mr *mr, u64 idx, int npages,
		       int page_shift, int flags);
struct mlx5_ib_mr *mlx5_ib_alloc_implicit_mr(struct mlx5_ib_pd *pd,
					     int access_flags);
void mlx5_ib_free_implicit_mr(struct mlx5_ib_mr *mr);
int mlx5_ib_rereg_user_mr(struct ib_mr *ib_mr, int flags, u64 start,
			  u64 length, u64 virt_addr, int access_flags,
			  struct ib_pd *pd, struct ib_udata *udata);
int mlx5_ib_dereg_mr(struct ib_mr *ibmr);
struct ib_mr *mlx5_ib_alloc_mr(struct ib_pd *pd,
			       enum ib_mr_type mr_type,
			       u32 max_num_sg);
int mlx5_ib_map_mr_sg(struct ib_mr *ibmr, struct scatterlist *sg, int sg_nents,
		      unsigned int *sg_offset);
int mlx5_ib_process_mad(struct ib_device *ibdev, int mad_flags, u8 port_num,
			const struct ib_wc *in_wc, const struct ib_grh *in_grh,
			const struct ib_mad_hdr *in, size_t in_mad_size,
			struct ib_mad_hdr *out, size_t *out_mad_size,
			u16 *out_mad_pkey_index);
struct ib_xrcd *mlx5_ib_alloc_xrcd(struct ib_device *ibdev,
					  struct ib_ucontext *context,
					  struct ib_udata *udata);
int mlx5_ib_dealloc_xrcd(struct ib_xrcd *xrcd);
int mlx5_ib_get_buf_offset(u64 addr, int page_shift, u32 *offset);
int mlx5_query_ext_port_caps(struct mlx5_ib_dev *dev, u8 port);
int mlx5_query_mad_ifc_smp_attr_node_info(struct ib_device *ibdev,
					  struct ib_smp *out_mad);
int mlx5_query_mad_ifc_system_image_guid(struct ib_device *ibdev,
					 __be64 *sys_image_guid);
int mlx5_query_mad_ifc_max_pkeys(struct ib_device *ibdev,
				 u16 *max_pkeys);
int mlx5_query_mad_ifc_vendor_id(struct ib_device *ibdev,
				 u32 *vendor_id);
int mlx5_query_mad_ifc_node_desc(struct mlx5_ib_dev *dev, char *node_desc);
int mlx5_query_mad_ifc_node_guid(struct mlx5_ib_dev *dev, __be64 *node_guid);
int mlx5_query_mad_ifc_pkey(struct ib_device *ibdev, u8 port, u16 index,
			    u16 *pkey);
int mlx5_query_mad_ifc_gids(struct ib_device *ibdev, u8 port, int index,
			    union ib_gid *gid);
int mlx5_query_mad_ifc_port(struct ib_device *ibdev, u8 port,
			    struct ib_port_attr *props);
int mlx5_ib_query_port(struct ib_device *ibdev, u8 port,
		       struct ib_port_attr *props);
int mlx5_ib_init_fmr(struct mlx5_ib_dev *dev);
void mlx5_ib_cleanup_fmr(struct mlx5_ib_dev *dev);
void mlx5_ib_cont_pages(struct ib_umem *umem, u64 addr,
			unsigned long max_page_shift,
			int *count, int *shift,
			int *ncont, int *order);
void __mlx5_ib_populate_pas(struct mlx5_ib_dev *dev, struct ib_umem *umem,
			    int page_shift, size_t offset, size_t num_pages,
			    __be64 *pas, int access_flags);
void mlx5_ib_populate_pas(struct mlx5_ib_dev *dev, struct ib_umem *umem,
			  int page_shift, __be64 *pas, int access_flags);
void mlx5_ib_copy_pas(u64 *old, u64 *new, int step, int num);
int mlx5_ib_get_cqe_size(struct mlx5_ib_dev *dev, struct ib_cq *ibcq);
int mlx5_mr_cache_init(struct mlx5_ib_dev *dev);
int mlx5_mr_cache_cleanup(struct mlx5_ib_dev *dev);

struct mlx5_ib_mr *mlx5_mr_cache_alloc(struct mlx5_ib_dev *dev, int entry);
void mlx5_mr_cache_free(struct mlx5_ib_dev *dev, struct mlx5_ib_mr *mr);
int mlx5_ib_check_mr_status(struct ib_mr *ibmr, u32 check_mask,
			    struct ib_mr_status *mr_status);
struct ib_wq *mlx5_ib_create_wq(struct ib_pd *pd,
				struct ib_wq_init_attr *init_attr,
				struct ib_udata *udata);
int mlx5_ib_destroy_wq(struct ib_wq *wq);
int mlx5_ib_modify_wq(struct ib_wq *wq, struct ib_wq_attr *wq_attr,
		      u32 wq_attr_mask, struct ib_udata *udata);
struct ib_rwq_ind_table *mlx5_ib_create_rwq_ind_table(struct ib_device *device,
						      struct ib_rwq_ind_table_init_attr *init_attr,
						      struct ib_udata *udata);
int mlx5_ib_destroy_rwq_ind_table(struct ib_rwq_ind_table *wq_ind_table);
bool mlx5_ib_dc_atomic_is_supported(struct mlx5_ib_dev *dev);
struct ib_dm *mlx5_ib_alloc_dm(struct ib_device *ibdev,
			       struct ib_ucontext *context,
			       struct ib_dm_alloc_attr *attr,
			       struct uverbs_attr_bundle *attrs);
int mlx5_ib_dealloc_dm(struct ib_dm *ibdm);
struct ib_mr *mlx5_ib_reg_dm_mr(struct ib_pd *pd, struct ib_dm *dm,
				struct ib_dm_mr_attr *attr,
				struct uverbs_attr_bundle *attrs);

#ifdef CONFIG_INFINIBAND_ON_DEMAND_PAGING
void mlx5_ib_internal_fill_odp_caps(struct mlx5_ib_dev *dev);
void mlx5_ib_pfault(struct mlx5_core_dev *mdev, void *context,
		    struct mlx5_pagefault *pfault);
int mlx5_ib_odp_init_one(struct mlx5_ib_dev *ibdev);
int __init mlx5_ib_odp_init(void);
void mlx5_ib_odp_cleanup(void);
void mlx5_ib_invalidate_range(struct ib_umem_odp *umem_odp, unsigned long start,
			      unsigned long end);
void mlx5_odp_init_mr_cache_entry(struct mlx5_cache_ent *ent);
void mlx5_odp_populate_klm(struct mlx5_klm *pklm, size_t offset,
			   size_t nentries, struct mlx5_ib_mr *mr, int flags);
#else /* CONFIG_INFINIBAND_ON_DEMAND_PAGING */
static inline void mlx5_ib_internal_fill_odp_caps(struct mlx5_ib_dev *dev)
{
	return;
}

static inline int mlx5_ib_odp_init_one(struct mlx5_ib_dev *ibdev) { return 0; }
static inline int mlx5_ib_odp_init(void) { return 0; }
static inline void mlx5_ib_odp_cleanup(void)				    {}
static inline void mlx5_odp_init_mr_cache_entry(struct mlx5_cache_ent *ent) {}
static inline void mlx5_odp_populate_klm(struct mlx5_klm *pklm, size_t offset,
					 size_t nentries, struct mlx5_ib_mr *mr,
					 int flags) {}

#endif /* CONFIG_INFINIBAND_ON_DEMAND_PAGING */

/* Needed for rep profile */
int mlx5_ib_stage_init_init(struct mlx5_ib_dev *dev);
void mlx5_ib_stage_init_cleanup(struct mlx5_ib_dev *dev);
int mlx5_ib_stage_rep_flow_db_init(struct mlx5_ib_dev *dev);
int mlx5_ib_stage_caps_init(struct mlx5_ib_dev *dev);
int mlx5_ib_stage_rep_non_default_cb(struct mlx5_ib_dev *dev);
int mlx5_ib_stage_rep_roce_init(struct mlx5_ib_dev *dev);
void mlx5_ib_stage_rep_roce_cleanup(struct mlx5_ib_dev *dev);
int mlx5_ib_stage_dev_res_init(struct mlx5_ib_dev *dev);
void mlx5_ib_stage_dev_res_cleanup(struct mlx5_ib_dev *dev);
int mlx5_ib_stage_counters_init(struct mlx5_ib_dev *dev);
void mlx5_ib_stage_counters_cleanup(struct mlx5_ib_dev *dev);
int mlx5_ib_stage_bfrag_init(struct mlx5_ib_dev *dev);
void mlx5_ib_stage_bfrag_cleanup(struct mlx5_ib_dev *dev);
void mlx5_ib_stage_pre_ib_reg_umr_cleanup(struct mlx5_ib_dev *dev);
int mlx5_ib_stage_ib_reg_init(struct mlx5_ib_dev *dev);
void mlx5_ib_stage_ib_reg_cleanup(struct mlx5_ib_dev *dev);
int mlx5_ib_stage_post_ib_reg_umr_init(struct mlx5_ib_dev *dev);
int mlx5_ib_stage_class_attr_init(struct mlx5_ib_dev *dev);
void __mlx5_ib_remove(struct mlx5_ib_dev *dev,
		      const struct mlx5_ib_profile *profile,
		      int stage);
void *__mlx5_ib_add(struct mlx5_ib_dev *dev,
		    const struct mlx5_ib_profile *profile);

int mlx5_ib_get_vf_config(struct ib_device *device, int vf,
			  u8 port, struct ifla_vf_info *info);
int mlx5_ib_set_vf_link_state(struct ib_device *device, int vf,
			      u8 port, int state);
int mlx5_ib_get_vf_stats(struct ib_device *device, int vf,
			 u8 port, struct ifla_vf_stats *stats);
int mlx5_ib_set_vf_guid(struct ib_device *device, int vf, u8 port,
			u64 guid, int type);

__be16 mlx5_get_roce_udp_sport(struct mlx5_ib_dev *dev,
			       const struct ib_gid_attr *attr);

void mlx5_ib_cleanup_cong_debugfs(struct mlx5_ib_dev *dev, u8 port_num);
int mlx5_ib_init_cong_debugfs(struct mlx5_ib_dev *dev, u8 port_num);

/* GSI QP helper functions */
struct ib_qp *mlx5_ib_gsi_create_qp(struct ib_pd *pd,
				    struct ib_qp_init_attr *init_attr);
int mlx5_ib_gsi_destroy_qp(struct ib_qp *qp);
int mlx5_ib_gsi_modify_qp(struct ib_qp *qp, struct ib_qp_attr *attr,
			  int attr_mask);
int mlx5_ib_gsi_query_qp(struct ib_qp *qp, struct ib_qp_attr *qp_attr,
			 int qp_attr_mask,
			 struct ib_qp_init_attr *qp_init_attr);
int mlx5_ib_gsi_post_send(struct ib_qp *qp, const struct ib_send_wr *wr,
			  const struct ib_send_wr **bad_wr);
int mlx5_ib_gsi_post_recv(struct ib_qp *qp, const struct ib_recv_wr *wr,
			  const struct ib_recv_wr **bad_wr);
void mlx5_ib_gsi_pkey_change(struct mlx5_ib_gsi_qp *gsi);

int mlx5_ib_generate_wc(struct ib_cq *ibcq, struct ib_wc *wc);

void mlx5_ib_free_bfreg(struct mlx5_ib_dev *dev, struct mlx5_bfreg_info *bfregi,
			int bfregn);
struct mlx5_ib_dev *mlx5_ib_get_ibdev_from_mpi(struct mlx5_ib_multiport_info *mpi);
struct mlx5_core_dev *mlx5_ib_get_native_port_mdev(struct mlx5_ib_dev *dev,
						   u8 ib_port_num,
						   u8 *native_port_num);
void mlx5_ib_put_native_port_mdev(struct mlx5_ib_dev *dev,
				  u8 port_num);

#if IS_ENABLED(CONFIG_INFINIBAND_USER_ACCESS)
int mlx5_ib_devx_create(struct mlx5_ib_dev *dev,
			struct mlx5_ib_ucontext *context);
void mlx5_ib_devx_destroy(struct mlx5_ib_dev *dev,
			  struct mlx5_ib_ucontext *context);
const struct uverbs_object_tree_def *mlx5_ib_get_devx_tree(void);
struct mlx5_ib_flow_handler *mlx5_ib_raw_fs_rule_add(
	struct mlx5_ib_dev *dev, struct mlx5_ib_flow_matcher *fs_matcher,
	struct mlx5_flow_act *flow_act, void *cmd_in, int inlen,
	int dest_id, int dest_type);
bool mlx5_ib_devx_is_flow_dest(void *obj, int *dest_id, int *dest_type);
int mlx5_ib_get_flow_trees(const struct uverbs_object_tree_def **root);
void mlx5_ib_destroy_flow_action_raw(struct mlx5_ib_flow_action *maction);
#else
static inline int
mlx5_ib_devx_create(struct mlx5_ib_dev *dev,
		    struct mlx5_ib_ucontext *context) { return -EOPNOTSUPP; };
static inline void mlx5_ib_devx_destroy(struct mlx5_ib_dev *dev,
					struct mlx5_ib_ucontext *context) {}
static inline const struct uverbs_object_tree_def *
mlx5_ib_get_devx_tree(void) { return NULL; }
static inline bool mlx5_ib_devx_is_flow_dest(void *obj, int *dest_id,
					     int *dest_type)
{
	return false;
}
static inline int
mlx5_ib_get_flow_trees(const struct uverbs_object_tree_def **root)
{
	return 0;
}
static inline void
mlx5_ib_destroy_flow_action_raw(struct mlx5_ib_flow_action *maction)
{
	return;
};
#endif
static inline void init_query_mad(struct ib_smp *mad)
{
	mad->base_version  = 1;
	mad->mgmt_class    = IB_MGMT_CLASS_SUBN_LID_ROUTED;
	mad->class_version = 1;
	mad->method	   = IB_MGMT_METHOD_GET;
}

static inline u8 convert_access(int acc)
{
	return (acc & IB_ACCESS_REMOTE_ATOMIC ? MLX5_PERM_ATOMIC       : 0) |
	       (acc & IB_ACCESS_REMOTE_WRITE  ? MLX5_PERM_REMOTE_WRITE : 0) |
	       (acc & IB_ACCESS_REMOTE_READ   ? MLX5_PERM_REMOTE_READ  : 0) |
	       (acc & IB_ACCESS_LOCAL_WRITE   ? MLX5_PERM_LOCAL_WRITE  : 0) |
	       MLX5_PERM_LOCAL_READ;
}

static inline int is_qp1(enum ib_qp_type qp_type)
{
	return qp_type == MLX5_IB_QPT_HW_GSI;
}

#define MLX5_MAX_UMR_SHIFT 16
#define MLX5_MAX_UMR_PAGES (1 << MLX5_MAX_UMR_SHIFT)

static inline u32 check_cq_create_flags(u32 flags)
{
	/*
	 * It returns non-zero value for unsupported CQ
	 * create flags, otherwise it returns zero.
	 */
	return (flags & ~(IB_UVERBS_CQ_FLAGS_IGNORE_OVERRUN |
			  IB_UVERBS_CQ_FLAGS_TIMESTAMP_COMPLETION));
}

static inline int verify_assign_uidx(u8 cqe_version, u32 cmd_uidx,
				     u32 *user_index)
{
	if (cqe_version) {
		if ((cmd_uidx == MLX5_IB_DEFAULT_UIDX) ||
		    (cmd_uidx & ~MLX5_USER_ASSIGNED_UIDX_MASK))
			return -EINVAL;
		*user_index = cmd_uidx;
	} else {
		*user_index = MLX5_IB_DEFAULT_UIDX;
	}

	return 0;
}

static inline int get_qp_user_index(struct mlx5_ib_ucontext *ucontext,
				    struct mlx5_ib_create_qp *ucmd,
				    int inlen,
				    u32 *user_index)
{
	u8 cqe_version = ucontext->cqe_version;

	if (field_avail(struct mlx5_ib_create_qp, uidx, inlen) &&
	    !cqe_version && (ucmd->uidx == MLX5_IB_DEFAULT_UIDX))
		return 0;

	if (!!(field_avail(struct mlx5_ib_create_qp, uidx, inlen) !=
	       !!cqe_version))
		return -EINVAL;

	return verify_assign_uidx(cqe_version, ucmd->uidx, user_index);
}

static inline int get_srq_user_index(struct mlx5_ib_ucontext *ucontext,
				     struct mlx5_ib_create_srq *ucmd,
				     int inlen,
				     u32 *user_index)
{
	u8 cqe_version = ucontext->cqe_version;

	if (field_avail(struct mlx5_ib_create_srq, uidx, inlen) &&
	    !cqe_version && (ucmd->uidx == MLX5_IB_DEFAULT_UIDX))
		return 0;

	if (!!(field_avail(struct mlx5_ib_create_srq, uidx, inlen) !=
	       !!cqe_version))
		return -EINVAL;

	return verify_assign_uidx(cqe_version, ucmd->uidx, user_index);
}

static inline int get_uars_per_sys_page(struct mlx5_ib_dev *dev, bool lib_support)
{
	return lib_support && MLX5_CAP_GEN(dev->mdev, uar_4k) ?
				MLX5_UARS_IN_PAGE : 1;
}

static inline int get_num_static_uars(struct mlx5_ib_dev *dev,
				      struct mlx5_bfreg_info *bfregi)
{
	return get_uars_per_sys_page(dev, bfregi->lib_uar_4k) * bfregi->num_static_sys_pages;
}

unsigned long mlx5_ib_get_xlt_emergency_page(void);
void mlx5_ib_put_xlt_emergency_page(void);

int bfregn_to_uar_index(struct mlx5_ib_dev *dev,
			struct mlx5_bfreg_info *bfregi, u32 bfregn,
			bool dyn_bfreg);
#endif /* MLX5_IB_H */<|MERGE_RESOLUTION|>--- conflicted
+++ resolved
@@ -865,11 +865,9 @@
 	return container_of(ibcntrs, struct mlx5_ib_mcounters, ibcntrs);
 }
 
-<<<<<<< HEAD
 int parse_flow_flow_action(struct mlx5_ib_flow_action *maction,
 			   bool is_egress,
 			   struct mlx5_flow_act *action);
-=======
 struct mlx5_ib_lb_state {
 	/* protect the user_td */
 	struct mutex		mutex;
@@ -878,7 +876,6 @@
 	bool			enabled;
 };
 
->>>>>>> 0042f9e4
 struct mlx5_ib_dev {
 	struct ib_device		ib_dev;
 	const struct uverbs_object_tree_def *driver_trees[7];
