#
# Misc strange devices
#

menu "Misc devices"

config SENSORS_LIS3LV02D
	tristate
	depends on INPUT
	select INPUT_POLLDEV
	default n

config AD525X_DPOT
	tristate "Analog Devices Digital Potentiometers"
	depends on (I2C || SPI) && SYSFS
	help
	  If you say yes here, you get support for the Analog Devices
	  AD5258, AD5259, AD5251, AD5252, AD5253, AD5254, AD5255
	  AD5160, AD5161, AD5162, AD5165, AD5200, AD5201, AD5203,
	  AD5204, AD5206, AD5207, AD5231, AD5232, AD5233, AD5235,
	  AD5260, AD5262, AD5263, AD5290, AD5291, AD5292, AD5293,
	  AD7376, AD8400, AD8402, AD8403, ADN2850, AD5241, AD5242,
	  AD5243, AD5245, AD5246, AD5247, AD5248, AD5280, AD5282,
	  ADN2860, AD5273, AD5171, AD5170, AD5172, AD5173, AD5270,
	  AD5271, AD5272, AD5274
	  digital potentiometer chips.

	  See Documentation/misc-devices/ad525x_dpot.txt for the
	  userspace interface.

	  This driver can also be built as a module.  If so, the module
	  will be called ad525x_dpot.

config AD525X_DPOT_I2C
	tristate "support I2C bus connection"
	depends on AD525X_DPOT && I2C
	help
	  Say Y here if you have a digital potentiometers hooked to an I2C bus.

	  To compile this driver as a module, choose M here: the
	  module will be called ad525x_dpot-i2c.

config AD525X_DPOT_SPI
	tristate "support SPI bus connection"
	depends on AD525X_DPOT && SPI_MASTER
	help
	  Say Y here if you have a digital potentiometers hooked to an SPI bus.

	  If unsure, say N (but it's safe to say "Y").

	  To compile this driver as a module, choose M here: the
	  module will be called ad525x_dpot-spi.

config ATMEL_PWM
	tristate "Atmel AT32/AT91 PWM support"
	depends on HAVE_CLK
	depends on AVR32 || ARCH_AT91SAM9263 || ARCH_AT91SAM9RL || ARCH_AT91SAM9G45
	help
	  This option enables device driver support for the PWM channels
	  on certain Atmel processors.  Pulse Width Modulation is used for
	  purposes including software controlled power-efficient backlights
	  on LCD displays, motor control, and waveform generation.

config ATMEL_TCLIB
	bool "Atmel AT32/AT91 Timer/Counter Library"
	depends on (AVR32 || ARCH_AT91)
	help
	  Select this if you want a library to allocate the Timer/Counter
	  blocks found on many Atmel processors.  This facilitates using
	  these blocks by different drivers despite processor differences.

config ATMEL_TCB_CLKSRC
	bool "TC Block Clocksource"
	depends on ATMEL_TCLIB
	default y
	help
	  Select this to get a high precision clocksource based on a
	  TC block with a 5+ MHz base clock rate.  Two timer channels
	  are combined to make a single 32-bit timer.

	  When GENERIC_CLOCKEVENTS is defined, the third timer channel
	  may be used as a clock event device supporting oneshot mode
	  (delays of up to two seconds) based on the 32 KiHz clock.

config ATMEL_TCB_CLKSRC_BLOCK
	int
	depends on ATMEL_TCB_CLKSRC
	prompt "TC Block" if ARCH_AT91RM9200 || ARCH_AT91SAM9260 || CPU_AT32AP700X
	default 0
	range 0 1
	help
	  Some chips provide more than one TC block, so you have the
	  choice of which one to use for the clock framework.  The other
	  TC can be used for other purposes, such as PWM generation and
	  interval timing.

config DUMMY_IRQ
	tristate "Dummy IRQ handler"
	default n
	---help---
	  This module accepts a single 'irq' parameter, which it should register for.
	  The sole purpose of this module is to help with debugging of systems on
	  which spurious IRQs would happen on disabled IRQ vector.

config IBM_ASM
	tristate "Device driver for IBM RSA service processor"
	depends on X86 && PCI && INPUT
	---help---
	  This option enables device driver support for in-band access to the
	  IBM RSA (Condor) service processor in eServer xSeries systems.
	  The ibmasm device driver allows user space application to access
	  ASM (Advanced Systems Management) functions on the service
	  processor. The driver is meant to be used in conjunction with
	  a user space API.
	  The ibmasm driver also enables the OS to use the UART on the
	  service processor board as a regular serial port. To make use of
	  this feature serial driver support (CONFIG_SERIAL_8250) must be
	  enabled.

	  WARNING: This software may not be supported or function
	  correctly on your IBM server. Please consult the IBM ServerProven
	  website <http://www-03.ibm.com/systems/info/x86servers/serverproven/compat/us/>
	  for information on the specific driver level and support statement
	  for your IBM server.

config PHANTOM
	tristate "Sensable PHANToM (PCI)"
	depends on PCI
	help
	  Say Y here if you want to build a driver for Sensable PHANToM device.

	  This driver is only for PCI PHANToMs.

	  If you choose to build module, its name will be phantom. If unsure,
	  say N here.

config INTEL_MID_PTI
	tristate "Parallel Trace Interface for MIPI P1149.7 cJTAG standard"
	depends on PCI && TTY && (X86_INTEL_MID || COMPILE_TEST)
	default n
	help
	  The PTI (Parallel Trace Interface) driver directs
	  trace data routed from various parts in the system out
	  through an Intel Penwell PTI port and out of the mobile
	  device for analysis with a debugging tool (Lauterbach or Fido).

	  You should select this driver if the target kernel is meant for
	  an Intel Atom (non-netbook) mobile device containing a MIPI
	  P1149.7 standard implementation.

config SGI_IOC4
	tristate "SGI IOC4 Base IO support"
	depends on PCI
	---help---
	  This option enables basic support for the IOC4 chip on certain
	  SGI IO controller cards (IO9, IO10, and PCI-RT).  This option
	  does not enable any specific functions on such a card, but provides
	  necessary infrastructure for other drivers to utilize.

	  If you have an SGI Altix with an IOC4-based card say Y.
	  Otherwise say N.

config TIFM_CORE
	tristate "TI Flash Media interface support"
	depends on PCI
	help
	  If you want support for Texas Instruments(R) Flash Media adapters
	  you should select this option and then also choose an appropriate
	  host adapter, such as 'TI Flash Media PCI74xx/PCI76xx host adapter
	  support', if you have a TI PCI74xx compatible card reader, for
	  example.
	  You will also have to select some flash card format drivers. MMC/SD
	  cards are supported via 'MMC/SD Card support: TI Flash Media MMC/SD
	  Interface support (MMC_TIFM_SD)'.

	  To compile this driver as a module, choose M here: the module will
	  be called tifm_core.

config TIFM_7XX1
	tristate "TI Flash Media PCI74xx/PCI76xx host adapter support"
	depends on PCI && TIFM_CORE
	default TIFM_CORE
	help
	  This option enables support for Texas Instruments(R) PCI74xx and
	  PCI76xx families of Flash Media adapters, found in many laptops.
	  To make actual use of the device, you will have to select some
	  flash card format drivers, as outlined in the TIFM_CORE Help.

	  To compile this driver as a module, choose M here: the module will
	  be called tifm_7xx1.

config ICS932S401
	tristate "Integrated Circuits ICS932S401"
	depends on I2C
	help
	  If you say yes here you get support for the Integrated Circuits
	  ICS932S401 clock control chips.

	  This driver can also be built as a module. If so, the module
	  will be called ics932s401.

config ATMEL_SSC
	tristate "Device driver for Atmel SSC peripheral"
	depends on HAS_IOMEM && (AVR32 || ARCH_AT91 || COMPILE_TEST)
	---help---
	  This option enables device driver support for Atmel Synchronized
	  Serial Communication peripheral (SSC).

	  The SSC peripheral supports a wide variety of serial frame based
	  communications, i.e. I2S, SPI, etc.

	  If unsure, say N.

config ENCLOSURE_SERVICES
	tristate "Enclosure Services"
	default n
	help
	  Provides support for intelligent enclosures (bays which
	  contain storage devices).  You also need either a host
	  driver (SCSI/ATA) which supports enclosures
	  or a SCSI enclosure device (SES) to use these services.

config SGI_XP
	tristate "Support communication between SGI SSIs"
	depends on NET
	depends on (IA64_GENERIC || IA64_SGI_SN2 || IA64_SGI_UV || X86_UV) && SMP
	select IA64_UNCACHED_ALLOCATOR if IA64_GENERIC || IA64_SGI_SN2
	select GENERIC_ALLOCATOR if IA64_GENERIC || IA64_SGI_SN2
	select SGI_GRU if X86_64 && SMP
	---help---
	  An SGI machine can be divided into multiple Single System
	  Images which act independently of each other and have
	  hardware based memory protection from the others.  Enabling
	  this feature will allow for direct communication between SSIs
	  based on a network adapter and DMA messaging.

config CS5535_MFGPT
	tristate "CS5535/CS5536 Geode Multi-Function General Purpose Timer (MFGPT) support"
	depends on MFD_CS5535
	default n
	help
	  This driver provides access to MFGPT functionality for other
	  drivers that need timers.  MFGPTs are available in the CS5535 and
	  CS5536 companion chips that are found in AMD Geode and several
	  other platforms.  They have a better resolution and max interval
	  than the generic PIT, and are suitable for use as high-res timers.
	  You probably don't want to enable this manually; other drivers that
	  make use of it should enable it.

config CS5535_MFGPT_DEFAULT_IRQ
	int
	depends on CS5535_MFGPT
	default 7
	help
	  MFGPTs on the CS5535 require an interrupt.  The selected IRQ
	  can be overridden as a module option as well as by driver that
	  use the cs5535_mfgpt_ API; however, different architectures might
	  want to use a different IRQ by default.  This is here for
	  architectures to set as necessary.

config CS5535_CLOCK_EVENT_SRC
	tristate "CS5535/CS5536 high-res timer (MFGPT) events"
	depends on GENERIC_CLOCKEVENTS && CS5535_MFGPT
	help
	  This driver provides a clock event source based on the MFGPT
	  timer(s) in the CS5535 and CS5536 companion chips.
	  MFGPTs have a better resolution and max interval than the
	  generic PIT, and are suitable for use as high-res timers.

config HP_ILO
	tristate "Channel interface driver for the HP iLO processor"
	depends on PCI
	default n
	help
	  The channel interface driver allows applications to communicate
	  with iLO management processors present on HP ProLiant servers.
	  Upon loading, the driver creates /dev/hpilo/dXccbN files, which
	  can be used to gather data from the management processor, via
	  read and write system calls.

	  To compile this driver as a module, choose M here: the
	  module will be called hpilo.

config SGI_GRU
	tristate "SGI GRU driver"
	depends on X86_UV && SMP
	default n
	select MMU_NOTIFIER
	---help---
	The GRU is a hardware resource located in the system chipset. The GRU
	contains memory that can be mmapped into the user address space. This memory is
	used to communicate with the GRU to perform functions such as load/store,
	scatter/gather, bcopy, AMOs, etc.  The GRU is directly accessed by user
	instructions using user virtual addresses. GRU instructions (ex., bcopy) use
	user virtual addresses for operands.

	If you are not running on a SGI UV system, say N.

config SGI_GRU_DEBUG
	bool  "SGI GRU driver debug"
	depends on SGI_GRU
	default n
	---help---
	This option enables additional debugging code for the SGI GRU driver.
	If you are unsure, say N.

config APDS9802ALS
	tristate "Medfield Avago APDS9802 ALS Sensor module"
	depends on I2C
	help
	  If you say yes here you get support for the ALS APDS9802 ambient
	  light sensor.

	  This driver can also be built as a module.  If so, the module
	  will be called apds9802als.

config ISL29003
	tristate "Intersil ISL29003 ambient light sensor"
	depends on I2C && SYSFS
	help
	  If you say yes here you get support for the Intersil ISL29003
	  ambient light sensor.

	  This driver can also be built as a module.  If so, the module
	  will be called isl29003.

config ISL29020
	tristate "Intersil ISL29020 ambient light sensor"
	depends on I2C
	help
	  If you say yes here you get support for the Intersil ISL29020
	  ambient light sensor.

	  This driver can also be built as a module.  If so, the module
	  will be called isl29020.

config SENSORS_TSL2550
	tristate "Taos TSL2550 ambient light sensor"
	depends on I2C && SYSFS
	help
	  If you say yes here you get support for the Taos TSL2550
	  ambient light sensor.

	  This driver can also be built as a module.  If so, the module
	  will be called tsl2550.

config SENSORS_BH1780
	tristate "ROHM BH1780GLI ambient light sensor"
	depends on I2C && SYSFS
	help
	  If you say yes here you get support for the ROHM BH1780GLI
	  ambient light sensor.

	  This driver can also be built as a module.  If so, the module
	  will be called bh1780gli.

config SENSORS_BH1770
         tristate "BH1770GLC / SFH7770 combined ALS - Proximity sensor"
         depends on I2C
         ---help---
           Say Y here if you want to build a driver for BH1770GLC (ROHM) or
	   SFH7770 (Osram) combined ambient light and proximity sensor chip.

           To compile this driver as a module, choose M here: the
           module will be called bh1770glc. If unsure, say N here.

config SENSORS_APDS990X
	 tristate "APDS990X combined als and proximity sensors"
	 depends on I2C
	 default n
	 ---help---
	   Say Y here if you want to build a driver for Avago APDS990x
	   combined ambient light and proximity sensor chip.

	   To compile this driver as a module, choose M here: the
	   module will be called apds990x. If unsure, say N here.

config HMC6352
	tristate "Honeywell HMC6352 compass"
	depends on I2C
	help
	  This driver provides support for the Honeywell HMC6352 compass,
	  providing configuration and heading data via sysfs.

config DS1682
	tristate "Dallas DS1682 Total Elapsed Time Recorder with Alarm"
	depends on I2C
	help
	  If you say yes here you get support for Dallas Semiconductor
	  DS1682 Total Elapsed Time Recorder.

	  This driver can also be built as a module.  If so, the module
	  will be called ds1682.

config SPEAR13XX_PCIE_GADGET
	bool "PCIe gadget support for SPEAr13XX platform"
	depends on ARCH_SPEAR13XX && BROKEN
	default n
	help
	 This option enables gadget support for PCIe controller. If
	 board file defines any controller as PCIe endpoint then a sysfs
	 entry will be created for that controller. User can use these
	 sysfs node to configure PCIe EP as per his requirements.

config TI_DAC7512
	tristate "Texas Instruments DAC7512"
	depends on SPI && SYSFS
	help
	  If you say yes here you get support for the Texas Instruments
	  DAC7512 16-bit digital-to-analog converter.

	  This driver can also be built as a module. If so, the module
	  will be called ti_dac7512.

config VMWARE_BALLOON
	tristate "VMware Balloon Driver"
	depends on X86 && HYPERVISOR_GUEST
	help
	  This is VMware physical memory management driver which acts
	  like a "balloon" that can be inflated to reclaim physical pages
	  by reserving them in the guest and invalidating them in the
	  monitor, freeing up the underlying machine pages so they can
	  be allocated to other guests. The balloon can also be deflated
	  to allow the guest to use more physical memory.

	  If unsure, say N.

	  To compile this driver as a module, choose M here: the
	  module will be called vmw_balloon.

config ARM_CHARLCD
	bool "ARM Ltd. Character LCD Driver"
	depends on PLAT_VERSATILE
	help
	  This is a driver for the character LCD found on the ARM Ltd.
	  Versatile and RealView Platform Baseboards. It doesn't do
	  very much more than display the text "ARM Linux" on the first
	  line and the Linux version on the second line, but that's
	  still useful.

config BMP085
	bool
	depends on SYSFS

config BMP085_I2C
	tristate "BMP085 digital pressure sensor on I2C"
	select BMP085
	select REGMAP_I2C
	depends on I2C && SYSFS
	help
	  Say Y here if you want to support Bosch Sensortec's digital pressure
	  sensor hooked to an I2C bus.

	  To compile this driver as a module, choose M here: the
	  module will be called bmp085-i2c.

config BMP085_SPI
	tristate "BMP085 digital pressure sensor on SPI"
	select BMP085
	select REGMAP_SPI
	depends on SPI_MASTER && SYSFS
	help
	  Say Y here if you want to support Bosch Sensortec's digital pressure
	  sensor hooked to an SPI bus.

	  To compile this driver as a module, choose M here: the
	  module will be called bmp085-spi.

config PCH_PHUB
	tristate "Intel EG20T PCH/LAPIS Semicon IOH(ML7213/ML7223/ML7831) PHUB"
	select GENERIC_NET_UTILS
	depends on PCI && (X86_32 || COMPILE_TEST)
	help
	  This driver is for PCH(Platform controller Hub) PHUB(Packet Hub) of
	  Intel Topcliff which is an IOH(Input/Output Hub) for x86 embedded
	  processor. The Topcliff has MAC address and Option ROM data in SROM.
	  This driver can access MAC address and Option ROM data in SROM.

	  This driver also can be used for LAPIS Semiconductor's IOH,
	  ML7213/ML7223/ML7831.
	  ML7213 which is for IVI(In-Vehicle Infotainment) use.
	  ML7223 IOH is for MP(Media Phone) use.
	  ML7831 IOH is for general purpose use.
	  ML7213/ML7223/ML7831 is companion chip for Intel Atom E6xx series.
	  ML7213/ML7223/ML7831 is completely compatible for Intel EG20T PCH.

	  To compile this driver as a module, choose M here: the module will
	  be called pch_phub.

config USB_SWITCH_FSA9480
	tristate "FSA9480 USB Switch"
	depends on I2C
	help
	  The FSA9480 is a USB port accessory detector and switch.
	  The FSA9480 is fully controlled using I2C and enables USB data,
	  stereo and mono audio, video, microphone and UART data to use
	  a common connector port.

config LATTICE_ECP3_CONFIG
	tristate "Lattice ECP3 FPGA bitstream configuration via SPI"
	depends on SPI && SYSFS
	select FW_LOADER
	default	n
	help
	  This option enables support for bitstream configuration (programming
	  or loading) of the Lattice ECP3 FPGA family via SPI.

	  If unsure, say N.

config SRAM
	bool "Generic on-chip SRAM driver"
	depends on HAS_IOMEM
	select GENERIC_ALLOCATOR
	help
	  This driver allows you to declare a memory region to be managed by
	  the genalloc API. It is supposed to be used for small on-chip SRAM
	  areas found on many SoCs.

<<<<<<< HEAD
config XILINX_TRAFGEN
	tristate "Xilinx Traffic Generator"
	depends on MICROBLAZE || ARCH_ZYNQ
	help
	  This option enables support for the Xilinx Traffic Generator driver.
	  It is designed to generate AXI4 traffic which can be used to stress
	  different modules/interconnect connected in the system. Different
	  configurable options which are provided through sysfs entries allow
	  allow the user to generate a wide variety of traffic based on their
	  their requirements.

	  If unsure, say N
=======
config VEXPRESS_SYSCFG
	bool "Versatile Express System Configuration driver"
	depends on VEXPRESS_CONFIG
	default y
	help
	  ARM Ltd. Versatile Express uses specialised platform configuration
	  bus. System Configuration interface is one of the possible means
	  of generating transactions on this bus.
>>>>>>> 19583ca5

source "drivers/misc/c2port/Kconfig"
source "drivers/misc/eeprom/Kconfig"
source "drivers/misc/cb710/Kconfig"
source "drivers/misc/ti-st/Kconfig"
source "drivers/misc/lis3lv02d/Kconfig"
source "drivers/misc/carma/Kconfig"
source "drivers/misc/altera-stapl/Kconfig"
source "drivers/misc/mei/Kconfig"
source "drivers/misc/vmw_vmci/Kconfig"
source "drivers/misc/mic/Kconfig"
source "drivers/misc/genwqe/Kconfig"
source "drivers/misc/echo/Kconfig"
endmenu<|MERGE_RESOLUTION|>--- conflicted
+++ resolved
@@ -516,7 +516,15 @@
 	  the genalloc API. It is supposed to be used for small on-chip SRAM
 	  areas found on many SoCs.
 
-<<<<<<< HEAD
+config VEXPRESS_SYSCFG
+	bool "Versatile Express System Configuration driver"
+	depends on VEXPRESS_CONFIG
+	default y
+	help
+	  ARM Ltd. Versatile Express uses specialised platform configuration
+	  bus. System Configuration interface is one of the possible means
+	  of generating transactions on this bus.
+
 config XILINX_TRAFGEN
 	tristate "Xilinx Traffic Generator"
 	depends on MICROBLAZE || ARCH_ZYNQ
@@ -529,16 +537,6 @@
 	  their requirements.
 
 	  If unsure, say N
-=======
-config VEXPRESS_SYSCFG
-	bool "Versatile Express System Configuration driver"
-	depends on VEXPRESS_CONFIG
-	default y
-	help
-	  ARM Ltd. Versatile Express uses specialised platform configuration
-	  bus. System Configuration interface is one of the possible means
-	  of generating transactions on this bus.
->>>>>>> 19583ca5
 
 source "drivers/misc/c2port/Kconfig"
 source "drivers/misc/eeprom/Kconfig"
