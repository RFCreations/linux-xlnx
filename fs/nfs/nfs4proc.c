/*
 *  fs/nfs/nfs4proc.c
 *
 *  Client-side procedure declarations for NFSv4.
 *
 *  Copyright (c) 2002 The Regents of the University of Michigan.
 *  All rights reserved.
 *
 *  Kendrick Smith <kmsmith@umich.edu>
 *  Andy Adamson   <andros@umich.edu>
 *
 *  Redistribution and use in source and binary forms, with or without
 *  modification, are permitted provided that the following conditions
 *  are met:
 *
 *  1. Redistributions of source code must retain the above copyright
 *     notice, this list of conditions and the following disclaimer.
 *  2. Redistributions in binary form must reproduce the above copyright
 *     notice, this list of conditions and the following disclaimer in the
 *     documentation and/or other materials provided with the distribution.
 *  3. Neither the name of the University nor the names of its
 *     contributors may be used to endorse or promote products derived
 *     from this software without specific prior written permission.
 *
 *  THIS SOFTWARE IS PROVIDED ``AS IS'' AND ANY EXPRESS OR IMPLIED
 *  WARRANTIES, INCLUDING, BUT NOT LIMITED TO, THE IMPLIED WARRANTIES OF
 *  MERCHANTABILITY AND FITNESS FOR A PARTICULAR PURPOSE ARE
 *  DISCLAIMED. IN NO EVENT SHALL THE REGENTS OR CONTRIBUTORS BE LIABLE
 *  FOR ANY DIRECT, INDIRECT, INCIDENTAL, SPECIAL, EXEMPLARY, OR
 *  CONSEQUENTIAL DAMAGES (INCLUDING, BUT NOT LIMITED TO, PROCUREMENT OF
 *  SUBSTITUTE GOODS OR SERVICES; LOSS OF USE, DATA, OR PROFITS; OR
 *  BUSINESS INTERRUPTION) HOWEVER CAUSED AND ON ANY THEORY OF
 *  LIABILITY, WHETHER IN CONTRACT, STRICT LIABILITY, OR TORT (INCLUDING
 *  NEGLIGENCE OR OTHERWISE) ARISING IN ANY WAY OUT OF THE USE OF THIS
 *  SOFTWARE, EVEN IF ADVISED OF THE POSSIBILITY OF SUCH DAMAGE.
 */

#include <linux/mm.h>
#include <linux/delay.h>
#include <linux/errno.h>
#include <linux/string.h>
#include <linux/ratelimit.h>
#include <linux/printk.h>
#include <linux/slab.h>
#include <linux/sunrpc/clnt.h>
#include <linux/nfs.h>
#include <linux/nfs4.h>
#include <linux/nfs_fs.h>
#include <linux/nfs_page.h>
#include <linux/nfs_mount.h>
#include <linux/namei.h>
#include <linux/mount.h>
#include <linux/module.h>
#include <linux/nfs_idmap.h>
#include <linux/xattr.h>
#include <linux/utsname.h>
#include <linux/freezer.h>

#include "nfs4_fs.h"
#include "delegation.h"
#include "internal.h"
#include "iostat.h"
#include "callback.h"
#include "pnfs.h"
#include "netns.h"
#include "nfs4session.h"
#include "fscache.h"

#define NFSDBG_FACILITY		NFSDBG_PROC

#define NFS4_POLL_RETRY_MIN	(HZ/10)
#define NFS4_POLL_RETRY_MAX	(15*HZ)

struct nfs4_opendata;
static int _nfs4_proc_open(struct nfs4_opendata *data);
static int _nfs4_recover_proc_open(struct nfs4_opendata *data);
static int nfs4_do_fsinfo(struct nfs_server *, struct nfs_fh *, struct nfs_fsinfo *);
static int nfs4_async_handle_error(struct rpc_task *, const struct nfs_server *, struct nfs4_state *);
static void nfs_fixup_referral_attributes(struct nfs_fattr *fattr);
static int nfs4_proc_getattr(struct nfs_server *, struct nfs_fh *, struct nfs_fattr *, struct nfs4_label *label);
static int _nfs4_proc_getattr(struct nfs_server *server, struct nfs_fh *fhandle, struct nfs_fattr *fattr, struct nfs4_label *label);
static int nfs4_do_setattr(struct inode *inode, struct rpc_cred *cred,
			    struct nfs_fattr *fattr, struct iattr *sattr,
			    struct nfs4_state *state, struct nfs4_label *ilabel,
			    struct nfs4_label *olabel);
#ifdef CONFIG_NFS_V4_1
static int nfs41_test_stateid(struct nfs_server *, nfs4_stateid *,
		struct rpc_cred *);
static int nfs41_free_stateid(struct nfs_server *, nfs4_stateid *,
		struct rpc_cred *);
#endif

#ifdef CONFIG_NFS_V4_SECURITY_LABEL
static inline struct nfs4_label *
nfs4_label_init_security(struct inode *dir, struct dentry *dentry,
	struct iattr *sattr, struct nfs4_label *label)
{
	int err;

	if (label == NULL)
		return NULL;

	if (nfs_server_capable(dir, NFS_CAP_SECURITY_LABEL) == 0)
		return NULL;

	if (NFS_SERVER(dir)->nfs_client->cl_minorversion < 2)
		return NULL;

	err = security_dentry_init_security(dentry, sattr->ia_mode,
				&dentry->d_name, (void **)&label->label, &label->len);
	if (err == 0)
		return label;

	return NULL;
}
static inline void
nfs4_label_release_security(struct nfs4_label *label)
{
	if (label)
		security_release_secctx(label->label, label->len);
}
static inline u32 *nfs4_bitmask(struct nfs_server *server, struct nfs4_label *label)
{
	if (label)
		return server->attr_bitmask;

	return server->attr_bitmask_nl;
}
#else
static inline struct nfs4_label *
nfs4_label_init_security(struct inode *dir, struct dentry *dentry,
	struct iattr *sattr, struct nfs4_label *l)
{ return NULL; }
static inline void
nfs4_label_release_security(struct nfs4_label *label)
{ return; }
static inline u32 *
nfs4_bitmask(struct nfs_server *server, struct nfs4_label *label)
{ return server->attr_bitmask; }
#endif

/* Prevent leaks of NFSv4 errors into userland */
static int nfs4_map_errors(int err)
{
	if (err >= -1000)
		return err;
	switch (err) {
	case -NFS4ERR_RESOURCE:
	case -NFS4ERR_LAYOUTTRYLATER:
	case -NFS4ERR_RECALLCONFLICT:
		return -EREMOTEIO;
	case -NFS4ERR_WRONGSEC:
		return -EPERM;
	case -NFS4ERR_BADOWNER:
	case -NFS4ERR_BADNAME:
		return -EINVAL;
	case -NFS4ERR_SHARE_DENIED:
		return -EACCES;
	case -NFS4ERR_MINOR_VERS_MISMATCH:
		return -EPROTONOSUPPORT;
	case -NFS4ERR_ACCESS:
		return -EACCES;
	case -NFS4ERR_FILE_OPEN:
		return -EBUSY;
	default:
		dprintk("%s could not handle NFSv4 error %d\n",
				__func__, -err);
		break;
	}
	return -EIO;
}

/*
 * This is our standard bitmap for GETATTR requests.
 */
const u32 nfs4_fattr_bitmap[3] = {
	FATTR4_WORD0_TYPE
	| FATTR4_WORD0_CHANGE
	| FATTR4_WORD0_SIZE
	| FATTR4_WORD0_FSID
	| FATTR4_WORD0_FILEID,
	FATTR4_WORD1_MODE
	| FATTR4_WORD1_NUMLINKS
	| FATTR4_WORD1_OWNER
	| FATTR4_WORD1_OWNER_GROUP
	| FATTR4_WORD1_RAWDEV
	| FATTR4_WORD1_SPACE_USED
	| FATTR4_WORD1_TIME_ACCESS
	| FATTR4_WORD1_TIME_METADATA
	| FATTR4_WORD1_TIME_MODIFY,
#ifdef CONFIG_NFS_V4_SECURITY_LABEL
	FATTR4_WORD2_SECURITY_LABEL
#endif
};

static const u32 nfs4_pnfs_open_bitmap[3] = {
	FATTR4_WORD0_TYPE
	| FATTR4_WORD0_CHANGE
	| FATTR4_WORD0_SIZE
	| FATTR4_WORD0_FSID
	| FATTR4_WORD0_FILEID,
	FATTR4_WORD1_MODE
	| FATTR4_WORD1_NUMLINKS
	| FATTR4_WORD1_OWNER
	| FATTR4_WORD1_OWNER_GROUP
	| FATTR4_WORD1_RAWDEV
	| FATTR4_WORD1_SPACE_USED
	| FATTR4_WORD1_TIME_ACCESS
	| FATTR4_WORD1_TIME_METADATA
	| FATTR4_WORD1_TIME_MODIFY,
	FATTR4_WORD2_MDSTHRESHOLD
};

static const u32 nfs4_open_noattr_bitmap[3] = {
	FATTR4_WORD0_TYPE
	| FATTR4_WORD0_CHANGE
	| FATTR4_WORD0_FILEID,
};

const u32 nfs4_statfs_bitmap[3] = {
	FATTR4_WORD0_FILES_AVAIL
	| FATTR4_WORD0_FILES_FREE
	| FATTR4_WORD0_FILES_TOTAL,
	FATTR4_WORD1_SPACE_AVAIL
	| FATTR4_WORD1_SPACE_FREE
	| FATTR4_WORD1_SPACE_TOTAL
};

const u32 nfs4_pathconf_bitmap[3] = {
	FATTR4_WORD0_MAXLINK
	| FATTR4_WORD0_MAXNAME,
	0
};

const u32 nfs4_fsinfo_bitmap[3] = { FATTR4_WORD0_MAXFILESIZE
			| FATTR4_WORD0_MAXREAD
			| FATTR4_WORD0_MAXWRITE
			| FATTR4_WORD0_LEASE_TIME,
			FATTR4_WORD1_TIME_DELTA
			| FATTR4_WORD1_FS_LAYOUT_TYPES,
			FATTR4_WORD2_LAYOUT_BLKSIZE
};

const u32 nfs4_fs_locations_bitmap[3] = {
	FATTR4_WORD0_TYPE
	| FATTR4_WORD0_CHANGE
	| FATTR4_WORD0_SIZE
	| FATTR4_WORD0_FSID
	| FATTR4_WORD0_FILEID
	| FATTR4_WORD0_FS_LOCATIONS,
	FATTR4_WORD1_MODE
	| FATTR4_WORD1_NUMLINKS
	| FATTR4_WORD1_OWNER
	| FATTR4_WORD1_OWNER_GROUP
	| FATTR4_WORD1_RAWDEV
	| FATTR4_WORD1_SPACE_USED
	| FATTR4_WORD1_TIME_ACCESS
	| FATTR4_WORD1_TIME_METADATA
	| FATTR4_WORD1_TIME_MODIFY
	| FATTR4_WORD1_MOUNTED_ON_FILEID,
};

static void nfs4_setup_readdir(u64 cookie, __be32 *verifier, struct dentry *dentry,
		struct nfs4_readdir_arg *readdir)
{
	__be32 *start, *p;

	if (cookie > 2) {
		readdir->cookie = cookie;
		memcpy(&readdir->verifier, verifier, sizeof(readdir->verifier));
		return;
	}

	readdir->cookie = 0;
	memset(&readdir->verifier, 0, sizeof(readdir->verifier));
	if (cookie == 2)
		return;
	
	/*
	 * NFSv4 servers do not return entries for '.' and '..'
	 * Therefore, we fake these entries here.  We let '.'
	 * have cookie 0 and '..' have cookie 1.  Note that
	 * when talking to the server, we always send cookie 0
	 * instead of 1 or 2.
	 */
	start = p = kmap_atomic(*readdir->pages);
	
	if (cookie == 0) {
		*p++ = xdr_one;                                  /* next */
		*p++ = xdr_zero;                   /* cookie, first word */
		*p++ = xdr_one;                   /* cookie, second word */
		*p++ = xdr_one;                             /* entry len */
		memcpy(p, ".\0\0\0", 4);                        /* entry */
		p++;
		*p++ = xdr_one;                         /* bitmap length */
		*p++ = htonl(FATTR4_WORD0_FILEID);             /* bitmap */
		*p++ = htonl(8);              /* attribute buffer length */
		p = xdr_encode_hyper(p, NFS_FILEID(dentry->d_inode));
	}
	
	*p++ = xdr_one;                                  /* next */
	*p++ = xdr_zero;                   /* cookie, first word */
	*p++ = xdr_two;                   /* cookie, second word */
	*p++ = xdr_two;                             /* entry len */
	memcpy(p, "..\0\0", 4);                         /* entry */
	p++;
	*p++ = xdr_one;                         /* bitmap length */
	*p++ = htonl(FATTR4_WORD0_FILEID);             /* bitmap */
	*p++ = htonl(8);              /* attribute buffer length */
	p = xdr_encode_hyper(p, NFS_FILEID(dentry->d_parent->d_inode));

	readdir->pgbase = (char *)p - (char *)start;
	readdir->count -= readdir->pgbase;
	kunmap_atomic(start);
}

static int nfs4_delay(struct rpc_clnt *clnt, long *timeout)
{
	int res = 0;

	might_sleep();

	if (*timeout <= 0)
		*timeout = NFS4_POLL_RETRY_MIN;
	if (*timeout > NFS4_POLL_RETRY_MAX)
		*timeout = NFS4_POLL_RETRY_MAX;
	freezable_schedule_timeout_killable(*timeout);
	if (fatal_signal_pending(current))
		res = -ERESTARTSYS;
	*timeout <<= 1;
	return res;
}

/* This is the error handling routine for processes that are allowed
 * to sleep.
 */
static int nfs4_handle_exception(struct nfs_server *server, int errorcode, struct nfs4_exception *exception)
{
	struct nfs_client *clp = server->nfs_client;
	struct nfs4_state *state = exception->state;
	struct inode *inode = exception->inode;
	int ret = errorcode;

	exception->retry = 0;
	switch(errorcode) {
		case 0:
			return 0;
		case -NFS4ERR_OPENMODE:
			if (inode && nfs4_have_delegation(inode, FMODE_READ)) {
				nfs4_inode_return_delegation(inode);
				exception->retry = 1;
				return 0;
			}
			if (state == NULL)
				break;
			ret = nfs4_schedule_stateid_recovery(server, state);
			if (ret < 0)
				break;
			goto wait_on_recovery;
		case -NFS4ERR_DELEG_REVOKED:
		case -NFS4ERR_ADMIN_REVOKED:
		case -NFS4ERR_BAD_STATEID:
			if (inode != NULL && nfs4_have_delegation(inode, FMODE_READ)) {
				nfs_remove_bad_delegation(inode);
				exception->retry = 1;
				break;
			}
			if (state == NULL)
				break;
			ret = nfs4_schedule_stateid_recovery(server, state);
			if (ret < 0)
				break;
			goto wait_on_recovery;
		case -NFS4ERR_EXPIRED:
			if (state != NULL) {
				ret = nfs4_schedule_stateid_recovery(server, state);
				if (ret < 0)
					break;
			}
		case -NFS4ERR_STALE_STATEID:
		case -NFS4ERR_STALE_CLIENTID:
			nfs4_schedule_lease_recovery(clp);
			goto wait_on_recovery;
#if defined(CONFIG_NFS_V4_1)
		case -NFS4ERR_BADSESSION:
		case -NFS4ERR_BADSLOT:
		case -NFS4ERR_BAD_HIGH_SLOT:
		case -NFS4ERR_CONN_NOT_BOUND_TO_SESSION:
		case -NFS4ERR_DEADSESSION:
		case -NFS4ERR_SEQ_FALSE_RETRY:
		case -NFS4ERR_SEQ_MISORDERED:
			dprintk("%s ERROR: %d Reset session\n", __func__,
				errorcode);
			nfs4_schedule_session_recovery(clp->cl_session, errorcode);
			goto wait_on_recovery;
#endif /* defined(CONFIG_NFS_V4_1) */
		case -NFS4ERR_FILE_OPEN:
			if (exception->timeout > HZ) {
				/* We have retried a decent amount, time to
				 * fail
				 */
				ret = -EBUSY;
				break;
			}
		case -NFS4ERR_GRACE:
		case -NFS4ERR_DELAY:
			ret = nfs4_delay(server->client, &exception->timeout);
			if (ret != 0)
				break;
		case -NFS4ERR_RETRY_UNCACHED_REP:
		case -NFS4ERR_OLD_STATEID:
			exception->retry = 1;
			break;
		case -NFS4ERR_BADOWNER:
			/* The following works around a Linux server bug! */
		case -NFS4ERR_BADNAME:
			if (server->caps & NFS_CAP_UIDGID_NOMAP) {
				server->caps &= ~NFS_CAP_UIDGID_NOMAP;
				exception->retry = 1;
				printk(KERN_WARNING "NFS: v4 server %s "
						"does not accept raw "
						"uid/gids. "
						"Reenabling the idmapper.\n",
						server->nfs_client->cl_hostname);
			}
	}
	/* We failed to handle the error */
	return nfs4_map_errors(ret);
wait_on_recovery:
	ret = nfs4_wait_clnt_recover(clp);
	if (ret == 0)
		exception->retry = 1;
	return ret;
}


static void do_renew_lease(struct nfs_client *clp, unsigned long timestamp)
{
	spin_lock(&clp->cl_lock);
	if (time_before(clp->cl_last_renewal,timestamp))
		clp->cl_last_renewal = timestamp;
	spin_unlock(&clp->cl_lock);
}

static void renew_lease(const struct nfs_server *server, unsigned long timestamp)
{
	do_renew_lease(server->nfs_client, timestamp);
}

#if defined(CONFIG_NFS_V4_1)

static void nfs41_sequence_free_slot(struct nfs4_sequence_res *res)
{
	struct nfs4_session *session;
	struct nfs4_slot_table *tbl;
	bool send_new_highest_used_slotid = false;

	if (!res->sr_slot) {
		/* just wake up the next guy waiting since
		 * we may have not consumed a slot after all */
		dprintk("%s: No slot\n", __func__);
		return;
	}
	tbl = res->sr_slot->table;
	session = tbl->session;

	spin_lock(&tbl->slot_tbl_lock);
	/* Be nice to the server: try to ensure that the last transmitted
	 * value for highest_user_slotid <= target_highest_slotid
	 */
	if (tbl->highest_used_slotid > tbl->target_highest_slotid)
		send_new_highest_used_slotid = true;

	if (nfs41_wake_and_assign_slot(tbl, res->sr_slot)) {
		send_new_highest_used_slotid = false;
		goto out_unlock;
	}
	nfs4_free_slot(tbl, res->sr_slot);

	if (tbl->highest_used_slotid != NFS4_NO_SLOT)
		send_new_highest_used_slotid = false;
out_unlock:
	spin_unlock(&tbl->slot_tbl_lock);
	res->sr_slot = NULL;
	if (send_new_highest_used_slotid)
		nfs41_server_notify_highest_slotid_update(session->clp);
}

static int nfs41_sequence_done(struct rpc_task *task, struct nfs4_sequence_res *res)
{
	struct nfs4_session *session;
	struct nfs4_slot *slot;
	struct nfs_client *clp;
	bool interrupted = false;
	int ret = 1;

	/* don't increment the sequence number if the task wasn't sent */
	if (!RPC_WAS_SENT(task))
		goto out;

	slot = res->sr_slot;
	session = slot->table->session;

	if (slot->interrupted) {
		slot->interrupted = 0;
		interrupted = true;
	}

	/* Check the SEQUENCE operation status */
	switch (res->sr_status) {
	case 0:
		/* Update the slot's sequence and clientid lease timer */
		++slot->seq_nr;
		clp = session->clp;
		do_renew_lease(clp, res->sr_timestamp);
		/* Check sequence flags */
		if (res->sr_status_flags != 0)
			nfs4_schedule_lease_recovery(clp);
		nfs41_update_target_slotid(slot->table, slot, res);
		break;
	case 1:
		/*
		 * sr_status remains 1 if an RPC level error occurred.
		 * The server may or may not have processed the sequence
		 * operation..
		 * Mark the slot as having hosted an interrupted RPC call.
		 */
		slot->interrupted = 1;
		goto out;
	case -NFS4ERR_DELAY:
		/* The server detected a resend of the RPC call and
		 * returned NFS4ERR_DELAY as per Section 2.10.6.2
		 * of RFC5661.
		 */
		dprintk("%s: slot=%u seq=%u: Operation in progress\n",
			__func__,
			slot->slot_nr,
			slot->seq_nr);
		goto out_retry;
	case -NFS4ERR_BADSLOT:
		/*
		 * The slot id we used was probably retired. Try again
		 * using a different slot id.
		 */
		goto retry_nowait;
	case -NFS4ERR_SEQ_MISORDERED:
		/*
		 * Was the last operation on this sequence interrupted?
		 * If so, retry after bumping the sequence number.
		 */
		if (interrupted) {
			++slot->seq_nr;
			goto retry_nowait;
		}
		/*
		 * Could this slot have been previously retired?
		 * If so, then the server may be expecting seq_nr = 1!
		 */
		if (slot->seq_nr != 1) {
			slot->seq_nr = 1;
			goto retry_nowait;
		}
		break;
	case -NFS4ERR_SEQ_FALSE_RETRY:
		++slot->seq_nr;
		goto retry_nowait;
	default:
		/* Just update the slot sequence no. */
		++slot->seq_nr;
	}
out:
	/* The session may be reset by one of the error handlers. */
	dprintk("%s: Error %d free the slot \n", __func__, res->sr_status);
	nfs41_sequence_free_slot(res);
	return ret;
retry_nowait:
	if (rpc_restart_call_prepare(task)) {
		task->tk_status = 0;
		ret = 0;
	}
	goto out;
out_retry:
	if (!rpc_restart_call(task))
		goto out;
	rpc_delay(task, NFS4_POLL_RETRY_MAX);
	return 0;
}

static int nfs4_sequence_done(struct rpc_task *task,
			       struct nfs4_sequence_res *res)
{
	if (res->sr_slot == NULL)
		return 1;
	return nfs41_sequence_done(task, res);
}

static void nfs41_init_sequence(struct nfs4_sequence_args *args,
		struct nfs4_sequence_res *res, int cache_reply)
{
	args->sa_slot = NULL;
	args->sa_cache_this = 0;
	args->sa_privileged = 0;
	if (cache_reply)
		args->sa_cache_this = 1;
	res->sr_slot = NULL;
}

static void nfs4_set_sequence_privileged(struct nfs4_sequence_args *args)
{
	args->sa_privileged = 1;
}

int nfs41_setup_sequence(struct nfs4_session *session,
				struct nfs4_sequence_args *args,
				struct nfs4_sequence_res *res,
				struct rpc_task *task)
{
	struct nfs4_slot *slot;
	struct nfs4_slot_table *tbl;

	dprintk("--> %s\n", __func__);
	/* slot already allocated? */
	if (res->sr_slot != NULL)
		goto out_success;

	tbl = &session->fc_slot_table;

	task->tk_timeout = 0;

	spin_lock(&tbl->slot_tbl_lock);
	if (test_bit(NFS4_SLOT_TBL_DRAINING, &tbl->slot_tbl_state) &&
	    !args->sa_privileged) {
		/* The state manager will wait until the slot table is empty */
		dprintk("%s session is draining\n", __func__);
		goto out_sleep;
	}

	slot = nfs4_alloc_slot(tbl);
	if (IS_ERR(slot)) {
		/* If out of memory, try again in 1/4 second */
		if (slot == ERR_PTR(-ENOMEM))
			task->tk_timeout = HZ >> 2;
		dprintk("<-- %s: no free slots\n", __func__);
		goto out_sleep;
	}
	spin_unlock(&tbl->slot_tbl_lock);

	args->sa_slot = slot;

	dprintk("<-- %s slotid=%d seqid=%d\n", __func__,
			slot->slot_nr, slot->seq_nr);

	res->sr_slot = slot;
	res->sr_timestamp = jiffies;
	res->sr_status_flags = 0;
	/*
	 * sr_status is only set in decode_sequence, and so will remain
	 * set to 1 if an rpc level failure occurs.
	 */
	res->sr_status = 1;
out_success:
	rpc_call_start(task);
	return 0;
out_sleep:
	/* Privileged tasks are queued with top priority */
	if (args->sa_privileged)
		rpc_sleep_on_priority(&tbl->slot_tbl_waitq, task,
				NULL, RPC_PRIORITY_PRIVILEGED);
	else
		rpc_sleep_on(&tbl->slot_tbl_waitq, task, NULL);
	spin_unlock(&tbl->slot_tbl_lock);
	return -EAGAIN;
}
EXPORT_SYMBOL_GPL(nfs41_setup_sequence);

int nfs4_setup_sequence(const struct nfs_server *server,
			struct nfs4_sequence_args *args,
			struct nfs4_sequence_res *res,
			struct rpc_task *task)
{
	struct nfs4_session *session = nfs4_get_session(server);
	int ret = 0;

	if (session == NULL) {
		rpc_call_start(task);
		goto out;
	}

	dprintk("--> %s clp %p session %p sr_slot %d\n",
		__func__, session->clp, session, res->sr_slot ?
			res->sr_slot->slot_nr : -1);

	ret = nfs41_setup_sequence(session, args, res, task);
out:
	dprintk("<-- %s status=%d\n", __func__, ret);
	return ret;
}

struct nfs41_call_sync_data {
	const struct nfs_server *seq_server;
	struct nfs4_sequence_args *seq_args;
	struct nfs4_sequence_res *seq_res;
};

static void nfs41_call_sync_prepare(struct rpc_task *task, void *calldata)
{
	struct nfs41_call_sync_data *data = calldata;
	struct nfs4_session *session = nfs4_get_session(data->seq_server);

	dprintk("--> %s data->seq_server %p\n", __func__, data->seq_server);

	nfs41_setup_sequence(session, data->seq_args, data->seq_res, task);
}

static void nfs41_call_sync_done(struct rpc_task *task, void *calldata)
{
	struct nfs41_call_sync_data *data = calldata;

	nfs41_sequence_done(task, data->seq_res);
}

static const struct rpc_call_ops nfs41_call_sync_ops = {
	.rpc_call_prepare = nfs41_call_sync_prepare,
	.rpc_call_done = nfs41_call_sync_done,
};

static int nfs4_call_sync_sequence(struct rpc_clnt *clnt,
				   struct nfs_server *server,
				   struct rpc_message *msg,
				   struct nfs4_sequence_args *args,
				   struct nfs4_sequence_res *res)
{
	int ret;
	struct rpc_task *task;
	struct nfs41_call_sync_data data = {
		.seq_server = server,
		.seq_args = args,
		.seq_res = res,
	};
	struct rpc_task_setup task_setup = {
		.rpc_client = clnt,
		.rpc_message = msg,
		.callback_ops = &nfs41_call_sync_ops,
		.callback_data = &data
	};

	task = rpc_run_task(&task_setup);
	if (IS_ERR(task))
		ret = PTR_ERR(task);
	else {
		ret = task->tk_status;
		rpc_put_task(task);
	}
	return ret;
}

#else
static
void nfs41_init_sequence(struct nfs4_sequence_args *args,
		struct nfs4_sequence_res *res, int cache_reply)
{
}

static void nfs4_set_sequence_privileged(struct nfs4_sequence_args *args)
{
}


static int nfs4_sequence_done(struct rpc_task *task,
			       struct nfs4_sequence_res *res)
{
	return 1;
}
#endif /* CONFIG_NFS_V4_1 */

static
int _nfs4_call_sync(struct rpc_clnt *clnt,
		    struct nfs_server *server,
		    struct rpc_message *msg,
		    struct nfs4_sequence_args *args,
		    struct nfs4_sequence_res *res)
{
	return rpc_call_sync(clnt, msg, 0);
}

static
int nfs4_call_sync(struct rpc_clnt *clnt,
		   struct nfs_server *server,
		   struct rpc_message *msg,
		   struct nfs4_sequence_args *args,
		   struct nfs4_sequence_res *res,
		   int cache_reply)
{
	nfs41_init_sequence(args, res, cache_reply);
	return server->nfs_client->cl_mvops->call_sync(clnt, server, msg,
						args, res);
}

static void update_changeattr(struct inode *dir, struct nfs4_change_info *cinfo)
{
	struct nfs_inode *nfsi = NFS_I(dir);

	spin_lock(&dir->i_lock);
	nfsi->cache_validity |= NFS_INO_INVALID_ATTR|NFS_INO_INVALID_DATA;
	if (!cinfo->atomic || cinfo->before != dir->i_version)
		nfs_force_lookup_revalidate(dir);
	dir->i_version = cinfo->after;
	nfs_fscache_invalidate(dir);
	spin_unlock(&dir->i_lock);
}

struct nfs4_opendata {
	struct kref kref;
	struct nfs_openargs o_arg;
	struct nfs_openres o_res;
	struct nfs_open_confirmargs c_arg;
	struct nfs_open_confirmres c_res;
	struct nfs4_string owner_name;
	struct nfs4_string group_name;
	struct nfs_fattr f_attr;
	struct nfs4_label *f_label;
	struct dentry *dir;
	struct dentry *dentry;
	struct nfs4_state_owner *owner;
	struct nfs4_state *state;
	struct iattr attrs;
	unsigned long timestamp;
	unsigned int rpc_done : 1;
	unsigned int is_recover : 1;
	int rpc_status;
	int cancelled;
};

static bool nfs4_clear_cap_atomic_open_v1(struct nfs_server *server,
		int err, struct nfs4_exception *exception)
{
	if (err != -EINVAL)
		return false;
	if (!(server->caps & NFS_CAP_ATOMIC_OPEN_V1))
		return false;
	server->caps &= ~NFS_CAP_ATOMIC_OPEN_V1;
	exception->retry = 1;
	return true;
}

static enum open_claim_type4
nfs4_map_atomic_open_claim(struct nfs_server *server,
		enum open_claim_type4 claim)
{
	if (server->caps & NFS_CAP_ATOMIC_OPEN_V1)
		return claim;
	switch (claim) {
	default:
		return claim;
	case NFS4_OPEN_CLAIM_FH:
		return NFS4_OPEN_CLAIM_NULL;
	case NFS4_OPEN_CLAIM_DELEG_CUR_FH:
		return NFS4_OPEN_CLAIM_DELEGATE_CUR;
	case NFS4_OPEN_CLAIM_DELEG_PREV_FH:
		return NFS4_OPEN_CLAIM_DELEGATE_PREV;
	}
}

static void nfs4_init_opendata_res(struct nfs4_opendata *p)
{
	p->o_res.f_attr = &p->f_attr;
	p->o_res.f_label = p->f_label;
	p->o_res.seqid = p->o_arg.seqid;
	p->c_res.seqid = p->c_arg.seqid;
	p->o_res.server = p->o_arg.server;
	p->o_res.access_request = p->o_arg.access;
	nfs_fattr_init(&p->f_attr);
	nfs_fattr_init_names(&p->f_attr, &p->owner_name, &p->group_name);
}

static struct nfs4_opendata *nfs4_opendata_alloc(struct dentry *dentry,
		struct nfs4_state_owner *sp, fmode_t fmode, int flags,
		const struct iattr *attrs,
		struct nfs4_label *label,
		enum open_claim_type4 claim,
		gfp_t gfp_mask)
{
	struct dentry *parent = dget_parent(dentry);
	struct inode *dir = parent->d_inode;
	struct nfs_server *server = NFS_SERVER(dir);
	struct nfs4_opendata *p;

	p = kzalloc(sizeof(*p), gfp_mask);
	if (p == NULL)
		goto err;

	p->f_label = nfs4_label_alloc(server, gfp_mask);
	if (IS_ERR(p->f_label))
		goto err_free_p;

	p->o_arg.seqid = nfs_alloc_seqid(&sp->so_seqid, gfp_mask);
	if (p->o_arg.seqid == NULL)
		goto err_free_label;
	nfs_sb_active(dentry->d_sb);
	p->dentry = dget(dentry);
	p->dir = parent;
	p->owner = sp;
	atomic_inc(&sp->so_count);
	p->o_arg.open_flags = flags;
	p->o_arg.fmode = fmode & (FMODE_READ|FMODE_WRITE);
	/* don't put an ACCESS op in OPEN compound if O_EXCL, because ACCESS
	 * will return permission denied for all bits until close */
	if (!(flags & O_EXCL)) {
		/* ask server to check for all possible rights as results
		 * are cached */
		p->o_arg.access = NFS4_ACCESS_READ | NFS4_ACCESS_MODIFY |
				  NFS4_ACCESS_EXTEND | NFS4_ACCESS_EXECUTE;
	}
	p->o_arg.clientid = server->nfs_client->cl_clientid;
	p->o_arg.id.create_time = ktime_to_ns(sp->so_seqid.create_time);
	p->o_arg.id.uniquifier = sp->so_seqid.owner_id;
	p->o_arg.name = &dentry->d_name;
	p->o_arg.server = server;
	p->o_arg.bitmask = nfs4_bitmask(server, label);
	p->o_arg.open_bitmap = &nfs4_fattr_bitmap[0];
	p->o_arg.label = label;
	p->o_arg.claim = nfs4_map_atomic_open_claim(server, claim);
	switch (p->o_arg.claim) {
	case NFS4_OPEN_CLAIM_NULL:
	case NFS4_OPEN_CLAIM_DELEGATE_CUR:
	case NFS4_OPEN_CLAIM_DELEGATE_PREV:
		p->o_arg.fh = NFS_FH(dir);
		break;
	case NFS4_OPEN_CLAIM_PREVIOUS:
	case NFS4_OPEN_CLAIM_FH:
	case NFS4_OPEN_CLAIM_DELEG_CUR_FH:
	case NFS4_OPEN_CLAIM_DELEG_PREV_FH:
		p->o_arg.fh = NFS_FH(dentry->d_inode);
	}
	if (attrs != NULL && attrs->ia_valid != 0) {
		__be32 verf[2];

		p->o_arg.u.attrs = &p->attrs;
		memcpy(&p->attrs, attrs, sizeof(p->attrs));

		verf[0] = jiffies;
		verf[1] = current->pid;
		memcpy(p->o_arg.u.verifier.data, verf,
				sizeof(p->o_arg.u.verifier.data));
	}
	p->c_arg.fh = &p->o_res.fh;
	p->c_arg.stateid = &p->o_res.stateid;
	p->c_arg.seqid = p->o_arg.seqid;
	nfs4_init_opendata_res(p);
	kref_init(&p->kref);
	return p;

err_free_label:
	nfs4_label_free(p->f_label);
err_free_p:
	kfree(p);
err:
	dput(parent);
	return NULL;
}

static void nfs4_opendata_free(struct kref *kref)
{
	struct nfs4_opendata *p = container_of(kref,
			struct nfs4_opendata, kref);
	struct super_block *sb = p->dentry->d_sb;

	nfs_free_seqid(p->o_arg.seqid);
	if (p->state != NULL)
		nfs4_put_open_state(p->state);
	nfs4_put_state_owner(p->owner);

	nfs4_label_free(p->f_label);

	dput(p->dir);
	dput(p->dentry);
	nfs_sb_deactive(sb);
	nfs_fattr_free_names(&p->f_attr);
	kfree(p);
}

static void nfs4_opendata_put(struct nfs4_opendata *p)
{
	if (p != NULL)
		kref_put(&p->kref, nfs4_opendata_free);
}

static int nfs4_wait_for_completion_rpc_task(struct rpc_task *task)
{
	int ret;

	ret = rpc_wait_for_completion_task(task);
	return ret;
}

static int can_open_cached(struct nfs4_state *state, fmode_t mode, int open_mode)
{
	int ret = 0;

	if (open_mode & (O_EXCL|O_TRUNC))
		goto out;
	switch (mode & (FMODE_READ|FMODE_WRITE)) {
		case FMODE_READ:
			ret |= test_bit(NFS_O_RDONLY_STATE, &state->flags) != 0
				&& state->n_rdonly != 0;
			break;
		case FMODE_WRITE:
			ret |= test_bit(NFS_O_WRONLY_STATE, &state->flags) != 0
				&& state->n_wronly != 0;
			break;
		case FMODE_READ|FMODE_WRITE:
			ret |= test_bit(NFS_O_RDWR_STATE, &state->flags) != 0
				&& state->n_rdwr != 0;
	}
out:
	return ret;
}

static int can_open_delegated(struct nfs_delegation *delegation, fmode_t fmode)
{
	if (delegation == NULL)
		return 0;
	if ((delegation->type & fmode) != fmode)
		return 0;
	if (test_bit(NFS_DELEGATION_NEED_RECLAIM, &delegation->flags))
		return 0;
	if (test_bit(NFS_DELEGATION_RETURNING, &delegation->flags))
		return 0;
	nfs_mark_delegation_referenced(delegation);
	return 1;
}

static void update_open_stateflags(struct nfs4_state *state, fmode_t fmode)
{
	switch (fmode) {
		case FMODE_WRITE:
			state->n_wronly++;
			break;
		case FMODE_READ:
			state->n_rdonly++;
			break;
		case FMODE_READ|FMODE_WRITE:
			state->n_rdwr++;
	}
	nfs4_state_set_mode_locked(state, state->state | fmode);
}

static void nfs_set_open_stateid_locked(struct nfs4_state *state, nfs4_stateid *stateid, fmode_t fmode)
{
	if (test_bit(NFS_DELEGATED_STATE, &state->flags) == 0)
		nfs4_stateid_copy(&state->stateid, stateid);
	nfs4_stateid_copy(&state->open_stateid, stateid);
	set_bit(NFS_OPEN_STATE, &state->flags);
	switch (fmode) {
		case FMODE_READ:
			set_bit(NFS_O_RDONLY_STATE, &state->flags);
			break;
		case FMODE_WRITE:
			set_bit(NFS_O_WRONLY_STATE, &state->flags);
			break;
		case FMODE_READ|FMODE_WRITE:
			set_bit(NFS_O_RDWR_STATE, &state->flags);
	}
}

static void nfs_set_open_stateid(struct nfs4_state *state, nfs4_stateid *stateid, fmode_t fmode)
{
	write_seqlock(&state->seqlock);
	nfs_set_open_stateid_locked(state, stateid, fmode);
	write_sequnlock(&state->seqlock);
}

static void __update_open_stateid(struct nfs4_state *state, nfs4_stateid *open_stateid, const nfs4_stateid *deleg_stateid, fmode_t fmode)
{
	/*
	 * Protect the call to nfs4_state_set_mode_locked and
	 * serialise the stateid update
	 */
	write_seqlock(&state->seqlock);
	if (deleg_stateid != NULL) {
		nfs4_stateid_copy(&state->stateid, deleg_stateid);
		set_bit(NFS_DELEGATED_STATE, &state->flags);
	}
	if (open_stateid != NULL)
		nfs_set_open_stateid_locked(state, open_stateid, fmode);
	write_sequnlock(&state->seqlock);
	spin_lock(&state->owner->so_lock);
	update_open_stateflags(state, fmode);
	spin_unlock(&state->owner->so_lock);
}

static int update_open_stateid(struct nfs4_state *state, nfs4_stateid *open_stateid, nfs4_stateid *delegation, fmode_t fmode)
{
	struct nfs_inode *nfsi = NFS_I(state->inode);
	struct nfs_delegation *deleg_cur;
	int ret = 0;

	fmode &= (FMODE_READ|FMODE_WRITE);

	rcu_read_lock();
	deleg_cur = rcu_dereference(nfsi->delegation);
	if (deleg_cur == NULL)
		goto no_delegation;

	spin_lock(&deleg_cur->lock);
	if (nfsi->delegation != deleg_cur ||
	   test_bit(NFS_DELEGATION_RETURNING, &deleg_cur->flags) ||
	    (deleg_cur->type & fmode) != fmode)
		goto no_delegation_unlock;

	if (delegation == NULL)
		delegation = &deleg_cur->stateid;
	else if (!nfs4_stateid_match(&deleg_cur->stateid, delegation))
		goto no_delegation_unlock;

	nfs_mark_delegation_referenced(deleg_cur);
	__update_open_stateid(state, open_stateid, &deleg_cur->stateid, fmode);
	ret = 1;
no_delegation_unlock:
	spin_unlock(&deleg_cur->lock);
no_delegation:
	rcu_read_unlock();

	if (!ret && open_stateid != NULL) {
		__update_open_stateid(state, open_stateid, NULL, fmode);
		ret = 1;
	}

	return ret;
}


static void nfs4_return_incompatible_delegation(struct inode *inode, fmode_t fmode)
{
	struct nfs_delegation *delegation;

	rcu_read_lock();
	delegation = rcu_dereference(NFS_I(inode)->delegation);
	if (delegation == NULL || (delegation->type & fmode) == fmode) {
		rcu_read_unlock();
		return;
	}
	rcu_read_unlock();
	nfs4_inode_return_delegation(inode);
}

static struct nfs4_state *nfs4_try_open_cached(struct nfs4_opendata *opendata)
{
	struct nfs4_state *state = opendata->state;
	struct nfs_inode *nfsi = NFS_I(state->inode);
	struct nfs_delegation *delegation;
	int open_mode = opendata->o_arg.open_flags;
	fmode_t fmode = opendata->o_arg.fmode;
	nfs4_stateid stateid;
	int ret = -EAGAIN;

	for (;;) {
		if (can_open_cached(state, fmode, open_mode)) {
			spin_lock(&state->owner->so_lock);
			if (can_open_cached(state, fmode, open_mode)) {
				update_open_stateflags(state, fmode);
				spin_unlock(&state->owner->so_lock);
				goto out_return_state;
			}
			spin_unlock(&state->owner->so_lock);
		}
		rcu_read_lock();
		delegation = rcu_dereference(nfsi->delegation);
		if (!can_open_delegated(delegation, fmode)) {
			rcu_read_unlock();
			break;
		}
		/* Save the delegation */
		nfs4_stateid_copy(&stateid, &delegation->stateid);
		rcu_read_unlock();
		nfs_release_seqid(opendata->o_arg.seqid);
		if (!opendata->is_recover) {
			ret = nfs_may_open(state->inode, state->owner->so_cred, open_mode);
			if (ret != 0)
				goto out;
		}
		ret = -EAGAIN;

		/* Try to update the stateid using the delegation */
		if (update_open_stateid(state, NULL, &stateid, fmode))
			goto out_return_state;
	}
out:
	return ERR_PTR(ret);
out_return_state:
	atomic_inc(&state->count);
	return state;
}

static void
nfs4_opendata_check_deleg(struct nfs4_opendata *data, struct nfs4_state *state)
{
	struct nfs_client *clp = NFS_SERVER(state->inode)->nfs_client;
	struct nfs_delegation *delegation;
	int delegation_flags = 0;

	rcu_read_lock();
	delegation = rcu_dereference(NFS_I(state->inode)->delegation);
	if (delegation)
		delegation_flags = delegation->flags;
	rcu_read_unlock();
	if (data->o_arg.claim == NFS4_OPEN_CLAIM_DELEGATE_CUR) {
		pr_err_ratelimited("NFS: Broken NFSv4 server %s is "
				   "returning a delegation for "
				   "OPEN(CLAIM_DELEGATE_CUR)\n",
				   clp->cl_hostname);
	} else if ((delegation_flags & 1UL<<NFS_DELEGATION_NEED_RECLAIM) == 0)
		nfs_inode_set_delegation(state->inode,
					 data->owner->so_cred,
					 &data->o_res);
	else
		nfs_inode_reclaim_delegation(state->inode,
					     data->owner->so_cred,
					     &data->o_res);
}

/*
 * Check the inode attributes against the CLAIM_PREVIOUS returned attributes
 * and update the nfs4_state.
 */
static struct nfs4_state *
_nfs4_opendata_reclaim_to_nfs4_state(struct nfs4_opendata *data)
{
	struct inode *inode = data->state->inode;
	struct nfs4_state *state = data->state;
	int ret;

	if (!data->rpc_done) {
		ret = data->rpc_status;
		goto err;
	}

	ret = -ESTALE;
	if (!(data->f_attr.valid & NFS_ATTR_FATTR_TYPE) ||
	    !(data->f_attr.valid & NFS_ATTR_FATTR_FILEID) ||
	    !(data->f_attr.valid & NFS_ATTR_FATTR_CHANGE))
		goto err;

	ret = -ENOMEM;
	state = nfs4_get_open_state(inode, data->owner);
	if (state == NULL)
		goto err;

	ret = nfs_refresh_inode(inode, &data->f_attr);
	if (ret)
		goto err;

	nfs_setsecurity(inode, &data->f_attr, data->f_label);

	if (data->o_res.delegation_type != 0)
		nfs4_opendata_check_deleg(data, state);
	update_open_stateid(state, &data->o_res.stateid, NULL,
			    data->o_arg.fmode);

	return state;
err:
	return ERR_PTR(ret);

}

static struct nfs4_state *
_nfs4_opendata_to_nfs4_state(struct nfs4_opendata *data)
{
	struct inode *inode;
	struct nfs4_state *state = NULL;
	int ret;

	if (!data->rpc_done) {
		state = nfs4_try_open_cached(data);
		goto out;
	}

	ret = -EAGAIN;
	if (!(data->f_attr.valid & NFS_ATTR_FATTR))
		goto err;
	inode = nfs_fhget(data->dir->d_sb, &data->o_res.fh, &data->f_attr, data->f_label);
	ret = PTR_ERR(inode);
	if (IS_ERR(inode))
		goto err;
	ret = -ENOMEM;
	state = nfs4_get_open_state(inode, data->owner);
	if (state == NULL)
		goto err_put_inode;
	if (data->o_res.delegation_type != 0)
		nfs4_opendata_check_deleg(data, state);
	update_open_stateid(state, &data->o_res.stateid, NULL,
			data->o_arg.fmode);
	iput(inode);
out:
	nfs_release_seqid(data->o_arg.seqid);
	return state;
err_put_inode:
	iput(inode);
err:
	return ERR_PTR(ret);
}

static struct nfs4_state *
nfs4_opendata_to_nfs4_state(struct nfs4_opendata *data)
{
	if (data->o_arg.claim == NFS4_OPEN_CLAIM_PREVIOUS)
		return _nfs4_opendata_reclaim_to_nfs4_state(data);
	return _nfs4_opendata_to_nfs4_state(data);
}

static struct nfs_open_context *nfs4_state_find_open_context(struct nfs4_state *state)
{
	struct nfs_inode *nfsi = NFS_I(state->inode);
	struct nfs_open_context *ctx;

	spin_lock(&state->inode->i_lock);
	list_for_each_entry(ctx, &nfsi->open_files, list) {
		if (ctx->state != state)
			continue;
		get_nfs_open_context(ctx);
		spin_unlock(&state->inode->i_lock);
		return ctx;
	}
	spin_unlock(&state->inode->i_lock);
	return ERR_PTR(-ENOENT);
}

static struct nfs4_opendata *nfs4_open_recoverdata_alloc(struct nfs_open_context *ctx,
		struct nfs4_state *state, enum open_claim_type4 claim)
{
	struct nfs4_opendata *opendata;

	opendata = nfs4_opendata_alloc(ctx->dentry, state->owner, 0, 0,
			NULL, NULL, claim, GFP_NOFS);
	if (opendata == NULL)
		return ERR_PTR(-ENOMEM);
	opendata->state = state;
	atomic_inc(&state->count);
	return opendata;
}

static int nfs4_open_recover_helper(struct nfs4_opendata *opendata, fmode_t fmode, struct nfs4_state **res)
{
	struct nfs4_state *newstate;
	int ret;

	opendata->o_arg.open_flags = 0;
	opendata->o_arg.fmode = fmode;
	memset(&opendata->o_res, 0, sizeof(opendata->o_res));
	memset(&opendata->c_res, 0, sizeof(opendata->c_res));
	nfs4_init_opendata_res(opendata);
	ret = _nfs4_recover_proc_open(opendata);
	if (ret != 0)
		return ret; 
	newstate = nfs4_opendata_to_nfs4_state(opendata);
	if (IS_ERR(newstate))
		return PTR_ERR(newstate);
	nfs4_close_state(newstate, fmode);
	*res = newstate;
	return 0;
}

static int nfs4_open_recover(struct nfs4_opendata *opendata, struct nfs4_state *state)
{
	struct nfs4_state *newstate;
	int ret;

	/* memory barrier prior to reading state->n_* */
	clear_bit(NFS_DELEGATED_STATE, &state->flags);
	clear_bit(NFS_OPEN_STATE, &state->flags);
	smp_rmb();
	if (state->n_rdwr != 0) {
		clear_bit(NFS_O_RDWR_STATE, &state->flags);
		ret = nfs4_open_recover_helper(opendata, FMODE_READ|FMODE_WRITE, &newstate);
		if (ret != 0)
			return ret;
		if (newstate != state)
			return -ESTALE;
	}
	if (state->n_wronly != 0) {
		clear_bit(NFS_O_WRONLY_STATE, &state->flags);
		ret = nfs4_open_recover_helper(opendata, FMODE_WRITE, &newstate);
		if (ret != 0)
			return ret;
		if (newstate != state)
			return -ESTALE;
	}
	if (state->n_rdonly != 0) {
		clear_bit(NFS_O_RDONLY_STATE, &state->flags);
		ret = nfs4_open_recover_helper(opendata, FMODE_READ, &newstate);
		if (ret != 0)
			return ret;
		if (newstate != state)
			return -ESTALE;
	}
	/*
	 * We may have performed cached opens for all three recoveries.
	 * Check if we need to update the current stateid.
	 */
	if (test_bit(NFS_DELEGATED_STATE, &state->flags) == 0 &&
	    !nfs4_stateid_match(&state->stateid, &state->open_stateid)) {
		write_seqlock(&state->seqlock);
		if (test_bit(NFS_DELEGATED_STATE, &state->flags) == 0)
			nfs4_stateid_copy(&state->stateid, &state->open_stateid);
		write_sequnlock(&state->seqlock);
	}
	return 0;
}

/*
 * OPEN_RECLAIM:
 * 	reclaim state on the server after a reboot.
 */
static int _nfs4_do_open_reclaim(struct nfs_open_context *ctx, struct nfs4_state *state)
{
	struct nfs_delegation *delegation;
	struct nfs4_opendata *opendata;
	fmode_t delegation_type = 0;
	int status;

	opendata = nfs4_open_recoverdata_alloc(ctx, state,
			NFS4_OPEN_CLAIM_PREVIOUS);
	if (IS_ERR(opendata))
		return PTR_ERR(opendata);
	rcu_read_lock();
	delegation = rcu_dereference(NFS_I(state->inode)->delegation);
	if (delegation != NULL && test_bit(NFS_DELEGATION_NEED_RECLAIM, &delegation->flags) != 0)
		delegation_type = delegation->type;
	rcu_read_unlock();
	opendata->o_arg.u.delegation_type = delegation_type;
	status = nfs4_open_recover(opendata, state);
	nfs4_opendata_put(opendata);
	return status;
}

static int nfs4_do_open_reclaim(struct nfs_open_context *ctx, struct nfs4_state *state)
{
	struct nfs_server *server = NFS_SERVER(state->inode);
	struct nfs4_exception exception = { };
	int err;
	do {
		err = _nfs4_do_open_reclaim(ctx, state);
		if (nfs4_clear_cap_atomic_open_v1(server, err, &exception))
			continue;
		if (err != -NFS4ERR_DELAY)
			break;
		nfs4_handle_exception(server, err, &exception);
	} while (exception.retry);
	return err;
}

static int nfs4_open_reclaim(struct nfs4_state_owner *sp, struct nfs4_state *state)
{
	struct nfs_open_context *ctx;
	int ret;

	ctx = nfs4_state_find_open_context(state);
	if (IS_ERR(ctx))
		return -EAGAIN;
	ret = nfs4_do_open_reclaim(ctx, state);
	put_nfs_open_context(ctx);
	return ret;
}

static int nfs4_handle_delegation_recall_error(struct nfs_server *server, struct nfs4_state *state, const nfs4_stateid *stateid, int err)
{
	switch (err) {
		default:
			printk(KERN_ERR "NFS: %s: unhandled error "
					"%d.\n", __func__, err);
		case 0:
		case -ENOENT:
		case -ESTALE:
			break;
		case -NFS4ERR_BADSESSION:
		case -NFS4ERR_BADSLOT:
		case -NFS4ERR_BAD_HIGH_SLOT:
		case -NFS4ERR_CONN_NOT_BOUND_TO_SESSION:
		case -NFS4ERR_DEADSESSION:
			set_bit(NFS_DELEGATED_STATE, &state->flags);
			nfs4_schedule_session_recovery(server->nfs_client->cl_session, err);
			return -EAGAIN;
		case -NFS4ERR_STALE_CLIENTID:
		case -NFS4ERR_STALE_STATEID:
			set_bit(NFS_DELEGATED_STATE, &state->flags);
		case -NFS4ERR_EXPIRED:
			/* Don't recall a delegation if it was lost */
			nfs4_schedule_lease_recovery(server->nfs_client);
			return -EAGAIN;
		case -NFS4ERR_DELEG_REVOKED:
		case -NFS4ERR_ADMIN_REVOKED:
		case -NFS4ERR_BAD_STATEID:
		case -NFS4ERR_OPENMODE:
			nfs_inode_find_state_and_recover(state->inode,
					stateid);
			nfs4_schedule_stateid_recovery(server, state);
			return 0;
		case -NFS4ERR_DELAY:
		case -NFS4ERR_GRACE:
			set_bit(NFS_DELEGATED_STATE, &state->flags);
			ssleep(1);
			return -EAGAIN;
		case -ENOMEM:
		case -NFS4ERR_DENIED:
			/* kill_proc(fl->fl_pid, SIGLOST, 1); */
			return 0;
	}
	return err;
}

int nfs4_open_delegation_recall(struct nfs_open_context *ctx, struct nfs4_state *state, const nfs4_stateid *stateid)
{
	struct nfs_server *server = NFS_SERVER(state->inode);
	struct nfs4_opendata *opendata;
	int err;

	opendata = nfs4_open_recoverdata_alloc(ctx, state,
			NFS4_OPEN_CLAIM_DELEG_CUR_FH);
	if (IS_ERR(opendata))
		return PTR_ERR(opendata);
	nfs4_stateid_copy(&opendata->o_arg.u.delegation, stateid);
	err = nfs4_open_recover(opendata, state);
	nfs4_opendata_put(opendata);
	return nfs4_handle_delegation_recall_error(server, state, stateid, err);
}

static void nfs4_open_confirm_done(struct rpc_task *task, void *calldata)
{
	struct nfs4_opendata *data = calldata;

	data->rpc_status = task->tk_status;
	if (data->rpc_status == 0) {
		nfs4_stateid_copy(&data->o_res.stateid, &data->c_res.stateid);
		nfs_confirm_seqid(&data->owner->so_seqid, 0);
		renew_lease(data->o_res.server, data->timestamp);
		data->rpc_done = 1;
	}
}

static void nfs4_open_confirm_release(void *calldata)
{
	struct nfs4_opendata *data = calldata;
	struct nfs4_state *state = NULL;

	/* If this request hasn't been cancelled, do nothing */
	if (data->cancelled == 0)
		goto out_free;
	/* In case of error, no cleanup! */
	if (!data->rpc_done)
		goto out_free;
	state = nfs4_opendata_to_nfs4_state(data);
	if (!IS_ERR(state))
		nfs4_close_state(state, data->o_arg.fmode);
out_free:
	nfs4_opendata_put(data);
}

static const struct rpc_call_ops nfs4_open_confirm_ops = {
	.rpc_call_done = nfs4_open_confirm_done,
	.rpc_release = nfs4_open_confirm_release,
};

/*
 * Note: On error, nfs4_proc_open_confirm will free the struct nfs4_opendata
 */
static int _nfs4_proc_open_confirm(struct nfs4_opendata *data)
{
	struct nfs_server *server = NFS_SERVER(data->dir->d_inode);
	struct rpc_task *task;
	struct  rpc_message msg = {
		.rpc_proc = &nfs4_procedures[NFSPROC4_CLNT_OPEN_CONFIRM],
		.rpc_argp = &data->c_arg,
		.rpc_resp = &data->c_res,
		.rpc_cred = data->owner->so_cred,
	};
	struct rpc_task_setup task_setup_data = {
		.rpc_client = server->client,
		.rpc_message = &msg,
		.callback_ops = &nfs4_open_confirm_ops,
		.callback_data = data,
		.workqueue = nfsiod_workqueue,
		.flags = RPC_TASK_ASYNC,
	};
	int status;

	kref_get(&data->kref);
	data->rpc_done = 0;
	data->rpc_status = 0;
	data->timestamp = jiffies;
	task = rpc_run_task(&task_setup_data);
	if (IS_ERR(task))
		return PTR_ERR(task);
	status = nfs4_wait_for_completion_rpc_task(task);
	if (status != 0) {
		data->cancelled = 1;
		smp_wmb();
	} else
		status = data->rpc_status;
	rpc_put_task(task);
	return status;
}

static void nfs4_open_prepare(struct rpc_task *task, void *calldata)
{
	struct nfs4_opendata *data = calldata;
	struct nfs4_state_owner *sp = data->owner;
	struct nfs_client *clp = sp->so_server->nfs_client;

	if (nfs_wait_on_sequence(data->o_arg.seqid, task) != 0)
		goto out_wait;
	/*
	 * Check if we still need to send an OPEN call, or if we can use
	 * a delegation instead.
	 */
	if (data->state != NULL) {
		struct nfs_delegation *delegation;

		if (can_open_cached(data->state, data->o_arg.fmode, data->o_arg.open_flags))
			goto out_no_action;
		rcu_read_lock();
		delegation = rcu_dereference(NFS_I(data->state->inode)->delegation);
		if (data->o_arg.claim != NFS4_OPEN_CLAIM_DELEGATE_CUR &&
		    data->o_arg.claim != NFS4_OPEN_CLAIM_DELEG_CUR_FH &&
		    can_open_delegated(delegation, data->o_arg.fmode))
			goto unlock_no_action;
		rcu_read_unlock();
	}
	/* Update client id. */
	data->o_arg.clientid = clp->cl_clientid;
	switch (data->o_arg.claim) {
	case NFS4_OPEN_CLAIM_PREVIOUS:
	case NFS4_OPEN_CLAIM_DELEG_CUR_FH:
	case NFS4_OPEN_CLAIM_DELEG_PREV_FH:
		data->o_arg.open_bitmap = &nfs4_open_noattr_bitmap[0];
	case NFS4_OPEN_CLAIM_FH:
		task->tk_msg.rpc_proc = &nfs4_procedures[NFSPROC4_CLNT_OPEN_NOATTR];
		nfs_copy_fh(&data->o_res.fh, data->o_arg.fh);
	}
	data->timestamp = jiffies;
	if (nfs4_setup_sequence(data->o_arg.server,
				&data->o_arg.seq_args,
				&data->o_res.seq_res,
				task) != 0)
		nfs_release_seqid(data->o_arg.seqid);

	/* Set the create mode (note dependency on the session type) */
	data->o_arg.createmode = NFS4_CREATE_UNCHECKED;
	if (data->o_arg.open_flags & O_EXCL) {
		data->o_arg.createmode = NFS4_CREATE_EXCLUSIVE;
		if (nfs4_has_persistent_session(clp))
			data->o_arg.createmode = NFS4_CREATE_GUARDED;
		else if (clp->cl_mvops->minor_version > 0)
			data->o_arg.createmode = NFS4_CREATE_EXCLUSIVE4_1;
	}
	return;
unlock_no_action:
	rcu_read_unlock();
out_no_action:
	task->tk_action = NULL;
out_wait:
	nfs4_sequence_done(task, &data->o_res.seq_res);
}

static void nfs4_open_done(struct rpc_task *task, void *calldata)
{
	struct nfs4_opendata *data = calldata;

	data->rpc_status = task->tk_status;

	if (!nfs4_sequence_done(task, &data->o_res.seq_res))
		return;

	if (task->tk_status == 0) {
		if (data->o_res.f_attr->valid & NFS_ATTR_FATTR_TYPE) {
			switch (data->o_res.f_attr->mode & S_IFMT) {
			case S_IFREG:
				break;
			case S_IFLNK:
				data->rpc_status = -ELOOP;
				break;
			case S_IFDIR:
				data->rpc_status = -EISDIR;
				break;
			default:
				data->rpc_status = -ENOTDIR;
			}
		}
		renew_lease(data->o_res.server, data->timestamp);
		if (!(data->o_res.rflags & NFS4_OPEN_RESULT_CONFIRM))
			nfs_confirm_seqid(&data->owner->so_seqid, 0);
	}
	data->rpc_done = 1;
}

static void nfs4_open_release(void *calldata)
{
	struct nfs4_opendata *data = calldata;
	struct nfs4_state *state = NULL;

	/* If this request hasn't been cancelled, do nothing */
	if (data->cancelled == 0)
		goto out_free;
	/* In case of error, no cleanup! */
	if (data->rpc_status != 0 || !data->rpc_done)
		goto out_free;
	/* In case we need an open_confirm, no cleanup! */
	if (data->o_res.rflags & NFS4_OPEN_RESULT_CONFIRM)
		goto out_free;
	state = nfs4_opendata_to_nfs4_state(data);
	if (!IS_ERR(state))
		nfs4_close_state(state, data->o_arg.fmode);
out_free:
	nfs4_opendata_put(data);
}

static const struct rpc_call_ops nfs4_open_ops = {
	.rpc_call_prepare = nfs4_open_prepare,
	.rpc_call_done = nfs4_open_done,
	.rpc_release = nfs4_open_release,
};

static int nfs4_run_open_task(struct nfs4_opendata *data, int isrecover)
{
	struct inode *dir = data->dir->d_inode;
	struct nfs_server *server = NFS_SERVER(dir);
	struct nfs_openargs *o_arg = &data->o_arg;
	struct nfs_openres *o_res = &data->o_res;
	struct rpc_task *task;
	struct rpc_message msg = {
		.rpc_proc = &nfs4_procedures[NFSPROC4_CLNT_OPEN],
		.rpc_argp = o_arg,
		.rpc_resp = o_res,
		.rpc_cred = data->owner->so_cred,
	};
	struct rpc_task_setup task_setup_data = {
		.rpc_client = server->client,
		.rpc_message = &msg,
		.callback_ops = &nfs4_open_ops,
		.callback_data = data,
		.workqueue = nfsiod_workqueue,
		.flags = RPC_TASK_ASYNC,
	};
	int status;

	nfs41_init_sequence(&o_arg->seq_args, &o_res->seq_res, 1);
	kref_get(&data->kref);
	data->rpc_done = 0;
	data->rpc_status = 0;
	data->cancelled = 0;
	data->is_recover = 0;
	if (isrecover) {
		nfs4_set_sequence_privileged(&o_arg->seq_args);
		data->is_recover = 1;
	}
	task = rpc_run_task(&task_setup_data);
        if (IS_ERR(task))
                return PTR_ERR(task);
        status = nfs4_wait_for_completion_rpc_task(task);
        if (status != 0) {
                data->cancelled = 1;
                smp_wmb();
        } else
                status = data->rpc_status;
        rpc_put_task(task);

	return status;
}

static int _nfs4_recover_proc_open(struct nfs4_opendata *data)
{
	struct inode *dir = data->dir->d_inode;
	struct nfs_openres *o_res = &data->o_res;
        int status;

	status = nfs4_run_open_task(data, 1);
	if (status != 0 || !data->rpc_done)
		return status;

	nfs_fattr_map_and_free_names(NFS_SERVER(dir), &data->f_attr);

	if (o_res->rflags & NFS4_OPEN_RESULT_CONFIRM) {
		status = _nfs4_proc_open_confirm(data);
		if (status != 0)
			return status;
	}

	return status;
}

static int nfs4_opendata_access(struct rpc_cred *cred,
				struct nfs4_opendata *opendata,
				struct nfs4_state *state, fmode_t fmode,
				int openflags)
{
	struct nfs_access_entry cache;
	u32 mask;

	/* access call failed or for some reason the server doesn't
	 * support any access modes -- defer access call until later */
	if (opendata->o_res.access_supported == 0)
		return 0;

	mask = 0;
	/* don't check MAY_WRITE - a newly created file may not have
	 * write mode bits, but POSIX allows the creating process to write.
	 * use openflags to check for exec, because fmode won't
	 * always have FMODE_EXEC set when file open for exec. */
	if (openflags & __FMODE_EXEC) {
		/* ONLY check for exec rights */
		mask = MAY_EXEC;
	} else if (fmode & FMODE_READ)
		mask = MAY_READ;

	cache.cred = cred;
	cache.jiffies = jiffies;
	nfs_access_set_mask(&cache, opendata->o_res.access_result);
	nfs_access_add_cache(state->inode, &cache);

	if ((mask & ~cache.mask & (MAY_READ | MAY_EXEC)) == 0)
		return 0;

	/* even though OPEN succeeded, access is denied. Close the file */
	nfs4_close_state(state, fmode);
	return -EACCES;
}

/*
 * Note: On error, nfs4_proc_open will free the struct nfs4_opendata
 */
static int _nfs4_proc_open(struct nfs4_opendata *data)
{
	struct inode *dir = data->dir->d_inode;
	struct nfs_server *server = NFS_SERVER(dir);
	struct nfs_openargs *o_arg = &data->o_arg;
	struct nfs_openres *o_res = &data->o_res;
	int status;

	status = nfs4_run_open_task(data, 0);
	if (!data->rpc_done)
		return status;
	if (status != 0) {
		if (status == -NFS4ERR_BADNAME &&
				!(o_arg->open_flags & O_CREAT))
			return -ENOENT;
		return status;
	}

	nfs_fattr_map_and_free_names(server, &data->f_attr);

	if (o_arg->open_flags & O_CREAT)
		update_changeattr(dir, &o_res->cinfo);
	if ((o_res->rflags & NFS4_OPEN_RESULT_LOCKTYPE_POSIX) == 0)
		server->caps &= ~NFS_CAP_POSIX_LOCK;
	if(o_res->rflags & NFS4_OPEN_RESULT_CONFIRM) {
		status = _nfs4_proc_open_confirm(data);
		if (status != 0)
			return status;
	}
	if (!(o_res->f_attr->valid & NFS_ATTR_FATTR))
		_nfs4_proc_getattr(server, &o_res->fh, o_res->f_attr, o_res->f_label);
	return 0;
}

static int nfs4_recover_expired_lease(struct nfs_server *server)
{
	return nfs4_client_recover_expired_lease(server->nfs_client);
}

/*
 * OPEN_EXPIRED:
 * 	reclaim state on the server after a network partition.
 * 	Assumes caller holds the appropriate lock
 */
static int _nfs4_open_expired(struct nfs_open_context *ctx, struct nfs4_state *state)
{
	struct nfs4_opendata *opendata;
	int ret;

	opendata = nfs4_open_recoverdata_alloc(ctx, state,
			NFS4_OPEN_CLAIM_FH);
	if (IS_ERR(opendata))
		return PTR_ERR(opendata);
	ret = nfs4_open_recover(opendata, state);
	if (ret == -ESTALE)
		d_drop(ctx->dentry);
	nfs4_opendata_put(opendata);
	return ret;
}

static int nfs4_do_open_expired(struct nfs_open_context *ctx, struct nfs4_state *state)
{
	struct nfs_server *server = NFS_SERVER(state->inode);
	struct nfs4_exception exception = { };
	int err;

	do {
		err = _nfs4_open_expired(ctx, state);
		if (nfs4_clear_cap_atomic_open_v1(server, err, &exception))
			continue;
		switch (err) {
		default:
			goto out;
		case -NFS4ERR_GRACE:
		case -NFS4ERR_DELAY:
			nfs4_handle_exception(server, err, &exception);
			err = 0;
		}
	} while (exception.retry);
out:
	return err;
}

static int nfs4_open_expired(struct nfs4_state_owner *sp, struct nfs4_state *state)
{
	struct nfs_open_context *ctx;
	int ret;

	ctx = nfs4_state_find_open_context(state);
	if (IS_ERR(ctx))
		return -EAGAIN;
	ret = nfs4_do_open_expired(ctx, state);
	put_nfs_open_context(ctx);
	return ret;
}

#if defined(CONFIG_NFS_V4_1)
static void nfs41_clear_delegation_stateid(struct nfs4_state *state)
{
	struct nfs_server *server = NFS_SERVER(state->inode);
	nfs4_stateid *stateid = &state->stateid;
	struct nfs_delegation *delegation;
	struct rpc_cred *cred = NULL;
	int status = -NFS4ERR_BAD_STATEID;

	/* If a state reset has been done, test_stateid is unneeded */
	if (test_bit(NFS_DELEGATED_STATE, &state->flags) == 0)
		return;

	/* Get the delegation credential for use by test/free_stateid */
	rcu_read_lock();
	delegation = rcu_dereference(NFS_I(state->inode)->delegation);
	if (delegation != NULL &&
	    nfs4_stateid_match(&delegation->stateid, stateid)) {
		cred = get_rpccred(delegation->cred);
		rcu_read_unlock();
		status = nfs41_test_stateid(server, stateid, cred);
	} else
		rcu_read_unlock();

	if (status != NFS_OK) {
		/* Free the stateid unless the server explicitly
		 * informs us the stateid is unrecognized. */
		if (status != -NFS4ERR_BAD_STATEID)
			nfs41_free_stateid(server, stateid, cred);
		nfs_remove_bad_delegation(state->inode);

		write_seqlock(&state->seqlock);
		nfs4_stateid_copy(&state->stateid, &state->open_stateid);
		write_sequnlock(&state->seqlock);
		clear_bit(NFS_DELEGATED_STATE, &state->flags);
	}

	if (cred != NULL)
		put_rpccred(cred);
}

/**
 * nfs41_check_open_stateid - possibly free an open stateid
 *
 * @state: NFSv4 state for an inode
 *
 * Returns NFS_OK if recovery for this stateid is now finished.
 * Otherwise a negative NFS4ERR value is returned.
 */
static int nfs41_check_open_stateid(struct nfs4_state *state)
{
	struct nfs_server *server = NFS_SERVER(state->inode);
	nfs4_stateid *stateid = &state->open_stateid;
	struct rpc_cred *cred = state->owner->so_cred;
	int status;

	/* If a state reset has been done, test_stateid is unneeded */
	if ((test_bit(NFS_O_RDONLY_STATE, &state->flags) == 0) &&
	    (test_bit(NFS_O_WRONLY_STATE, &state->flags) == 0) &&
	    (test_bit(NFS_O_RDWR_STATE, &state->flags) == 0))
		return -NFS4ERR_BAD_STATEID;

	status = nfs41_test_stateid(server, stateid, cred);
	if (status != NFS_OK) {
		/* Free the stateid unless the server explicitly
		 * informs us the stateid is unrecognized. */
		if (status != -NFS4ERR_BAD_STATEID)
			nfs41_free_stateid(server, stateid, cred);

		clear_bit(NFS_O_RDONLY_STATE, &state->flags);
		clear_bit(NFS_O_WRONLY_STATE, &state->flags);
		clear_bit(NFS_O_RDWR_STATE, &state->flags);
		clear_bit(NFS_OPEN_STATE, &state->flags);
	}
	return status;
}

static int nfs41_open_expired(struct nfs4_state_owner *sp, struct nfs4_state *state)
{
	int status;

	nfs41_clear_delegation_stateid(state);
	status = nfs41_check_open_stateid(state);
	if (status != NFS_OK)
		status = nfs4_open_expired(sp, state);
	return status;
}
#endif

/*
 * on an EXCLUSIVE create, the server should send back a bitmask with FATTR4-*
 * fields corresponding to attributes that were used to store the verifier.
 * Make sure we clobber those fields in the later setattr call
 */
static inline void nfs4_exclusive_attrset(struct nfs4_opendata *opendata, struct iattr *sattr)
{
	if ((opendata->o_res.attrset[1] & FATTR4_WORD1_TIME_ACCESS) &&
	    !(sattr->ia_valid & ATTR_ATIME_SET))
		sattr->ia_valid |= ATTR_ATIME;

	if ((opendata->o_res.attrset[1] & FATTR4_WORD1_TIME_MODIFY) &&
	    !(sattr->ia_valid & ATTR_MTIME_SET))
		sattr->ia_valid |= ATTR_MTIME;
}

static int _nfs4_open_and_get_state(struct nfs4_opendata *opendata,
		fmode_t fmode,
		int flags,
		struct nfs_open_context *ctx)
{
	struct nfs4_state_owner *sp = opendata->owner;
	struct nfs_server *server = sp->so_server;
	struct dentry *dentry;
	struct nfs4_state *state;
	unsigned int seq;
	int ret;

	seq = raw_seqcount_begin(&sp->so_reclaim_seqcount);

	ret = _nfs4_proc_open(opendata);
	if (ret != 0)
		goto out;

	state = nfs4_opendata_to_nfs4_state(opendata);
	ret = PTR_ERR(state);
	if (IS_ERR(state))
		goto out;
	if (server->caps & NFS_CAP_POSIX_LOCK)
		set_bit(NFS_STATE_POSIX_LOCKS, &state->flags);

	dentry = opendata->dentry;
	if (dentry->d_inode == NULL) {
		/* FIXME: Is this d_drop() ever needed? */
		d_drop(dentry);
		dentry = d_add_unique(dentry, igrab(state->inode));
		if (dentry == NULL) {
			dentry = opendata->dentry;
		} else if (dentry != ctx->dentry) {
			dput(ctx->dentry);
			ctx->dentry = dget(dentry);
		}
		nfs_set_verifier(dentry,
				nfs_save_change_attribute(opendata->dir->d_inode));
	}

	ret = nfs4_opendata_access(sp->so_cred, opendata, state, fmode, flags);
	if (ret != 0)
		goto out;

	ctx->state = state;
	if (dentry->d_inode == state->inode) {
		nfs_inode_attach_open_context(ctx);
		if (read_seqcount_retry(&sp->so_reclaim_seqcount, seq))
			nfs4_schedule_stateid_recovery(server, state);
	}
out:
	return ret;
}

/*
 * Returns a referenced nfs4_state
 */
static int _nfs4_do_open(struct inode *dir,
			struct nfs_open_context *ctx,
			int flags,
<<<<<<< HEAD
			struct iattr *sattr)
=======
			struct iattr *sattr,
			struct nfs4_label *label,
			struct rpc_cred *cred,
			struct nfs4_state **res,
			struct nfs4_threshold **ctx_th)
>>>>>>> 7017310a
{
	struct nfs4_state_owner  *sp;
	struct nfs4_state     *state = NULL;
	struct nfs_server       *server = NFS_SERVER(dir);
	struct nfs4_opendata *opendata;
	struct dentry *dentry = ctx->dentry;
	struct rpc_cred *cred = ctx->cred;
	struct nfs4_threshold **ctx_th = &ctx->mdsthreshold;
	fmode_t fmode = ctx->mode & (FMODE_READ|FMODE_WRITE|FMODE_EXEC);
	enum open_claim_type4 claim = NFS4_OPEN_CLAIM_NULL;
	struct nfs4_label *olabel = NULL;
	int status;

	/* Protect against reboot recovery conflicts */
	status = -ENOMEM;
	sp = nfs4_get_state_owner(server, cred, GFP_KERNEL);
	if (sp == NULL) {
		dprintk("nfs4_do_open: nfs4_get_state_owner failed!\n");
		goto out_err;
	}
	status = nfs4_recover_expired_lease(server);
	if (status != 0)
		goto err_put_state_owner;
	if (dentry->d_inode != NULL)
		nfs4_return_incompatible_delegation(dentry->d_inode, fmode);
	status = -ENOMEM;
	if (dentry->d_inode)
		claim = NFS4_OPEN_CLAIM_FH;
	opendata = nfs4_opendata_alloc(dentry, sp, fmode, flags, sattr,
			label, claim, GFP_KERNEL);
	if (opendata == NULL)
		goto err_put_state_owner;

	if (label) {
		olabel = nfs4_label_alloc(server, GFP_KERNEL);
		if (IS_ERR(olabel)) {
			status = PTR_ERR(olabel);
			goto err_opendata_put;
		}
	}

	if (ctx_th && server->attr_bitmask[2] & FATTR4_WORD2_MDSTHRESHOLD) {
		opendata->f_attr.mdsthreshold = pnfs_mdsthreshold_alloc();
		if (!opendata->f_attr.mdsthreshold)
			goto err_free_label;
		opendata->o_arg.open_bitmap = &nfs4_pnfs_open_bitmap[0];
	}
	if (dentry->d_inode != NULL)
		opendata->state = nfs4_get_open_state(dentry->d_inode, sp);

	status = _nfs4_open_and_get_state(opendata, fmode, flags, ctx);
	if (status != 0)
<<<<<<< HEAD
		goto err_opendata_put;
	state = ctx->state;
=======
		goto err_free_label;
>>>>>>> 7017310a

	if ((opendata->o_arg.open_flags & O_EXCL) &&
	    (opendata->o_arg.createmode != NFS4_CREATE_GUARDED)) {
		nfs4_exclusive_attrset(opendata, sattr);

		nfs_fattr_init(opendata->o_res.f_attr);
		status = nfs4_do_setattr(state->inode, cred,
				opendata->o_res.f_attr, sattr,
				state, label, olabel);
		if (status == 0) {
			nfs_setattr_update_inode(state->inode, sattr);
			nfs_post_op_update_inode(state->inode, opendata->o_res.f_attr);
			nfs_setsecurity(state->inode, opendata->o_res.f_attr, olabel);
		}
	}

	if (pnfs_use_threshold(ctx_th, opendata->f_attr.mdsthreshold, server))
		*ctx_th = opendata->f_attr.mdsthreshold;
	else
		kfree(opendata->f_attr.mdsthreshold);
	opendata->f_attr.mdsthreshold = NULL;

	nfs4_label_free(olabel);

	nfs4_opendata_put(opendata);
	nfs4_put_state_owner(sp);
	return 0;
err_free_label:
	nfs4_label_free(olabel);
err_opendata_put:
	kfree(opendata->f_attr.mdsthreshold);
	nfs4_opendata_put(opendata);
err_put_state_owner:
	nfs4_put_state_owner(sp);
out_err:
	return status;
}


static struct nfs4_state *nfs4_do_open(struct inode *dir,
					struct nfs_open_context *ctx,
					int flags,
<<<<<<< HEAD
					struct iattr *sattr)
=======
					struct iattr *sattr,
					struct nfs4_label *label,
					struct rpc_cred *cred,
					struct nfs4_threshold **ctx_th)
>>>>>>> 7017310a
{
	struct nfs_server *server = NFS_SERVER(dir);
	struct nfs4_exception exception = { };
	struct nfs4_state *res;
	int status;

	do {
<<<<<<< HEAD
		status = _nfs4_do_open(dir, ctx, flags, sattr);
		res = ctx->state;
=======
		status = _nfs4_do_open(dir, dentry, fmode, flags, sattr, label, cred,
				       &res, ctx_th);
>>>>>>> 7017310a
		if (status == 0)
			break;
		/* NOTE: BAD_SEQID means the server and client disagree about the
		 * book-keeping w.r.t. state-changing operations
		 * (OPEN/CLOSE/LOCK/LOCKU...)
		 * It is actually a sign of a bug on the client or on the server.
		 *
		 * If we receive a BAD_SEQID error in the particular case of
		 * doing an OPEN, we assume that nfs_increment_open_seqid() will
		 * have unhashed the old state_owner for us, and that we can
		 * therefore safely retry using a new one. We should still warn
		 * the user though...
		 */
		if (status == -NFS4ERR_BAD_SEQID) {
			pr_warn_ratelimited("NFS: v4 server %s "
					" returned a bad sequence-id error!\n",
					NFS_SERVER(dir)->nfs_client->cl_hostname);
			exception.retry = 1;
			continue;
		}
		/*
		 * BAD_STATEID on OPEN means that the server cancelled our
		 * state before it received the OPEN_CONFIRM.
		 * Recover by retrying the request as per the discussion
		 * on Page 181 of RFC3530.
		 */
		if (status == -NFS4ERR_BAD_STATEID) {
			exception.retry = 1;
			continue;
		}
		if (status == -EAGAIN) {
			/* We must have found a delegation */
			exception.retry = 1;
			continue;
		}
		if (nfs4_clear_cap_atomic_open_v1(server, status, &exception))
			continue;
		res = ERR_PTR(nfs4_handle_exception(server,
					status, &exception));
	} while (exception.retry);
	return res;
}

static int _nfs4_do_setattr(struct inode *inode, struct rpc_cred *cred,
			    struct nfs_fattr *fattr, struct iattr *sattr,
			    struct nfs4_state *state, struct nfs4_label *ilabel,
			    struct nfs4_label *olabel)
{
	struct nfs_server *server = NFS_SERVER(inode);
        struct nfs_setattrargs  arg = {
                .fh             = NFS_FH(inode),
                .iap            = sattr,
		.server		= server,
		.bitmask = server->attr_bitmask,
		.label		= ilabel,
        };
        struct nfs_setattrres  res = {
		.fattr		= fattr,
		.label		= olabel,
		.server		= server,
        };
        struct rpc_message msg = {
		.rpc_proc	= &nfs4_procedures[NFSPROC4_CLNT_SETATTR],
		.rpc_argp	= &arg,
		.rpc_resp	= &res,
		.rpc_cred	= cred,
        };
	unsigned long timestamp = jiffies;
	fmode_t fmode;
	bool truncate;
	int status;

	arg.bitmask = nfs4_bitmask(server, ilabel);
	if (ilabel)
		arg.bitmask = nfs4_bitmask(server, olabel);

	nfs_fattr_init(fattr);

	/* Servers should only apply open mode checks for file size changes */
	truncate = (sattr->ia_valid & ATTR_SIZE) ? true : false;
	fmode = truncate ? FMODE_WRITE : FMODE_READ;

	if (nfs4_copy_delegation_stateid(&arg.stateid, inode, fmode)) {
		/* Use that stateid */
	} else if (truncate && state != NULL && nfs4_valid_open_stateid(state)) {
		struct nfs_lockowner lockowner = {
			.l_owner = current->files,
			.l_pid = current->tgid,
		};
		nfs4_select_rw_stateid(&arg.stateid, state, FMODE_WRITE,
				&lockowner);
	} else
		nfs4_stateid_copy(&arg.stateid, &zero_stateid);

	status = nfs4_call_sync(server->client, server, &msg, &arg.seq_args, &res.seq_res, 1);
	if (status == 0 && state != NULL)
		renew_lease(server, timestamp);
	return status;
}

static int nfs4_do_setattr(struct inode *inode, struct rpc_cred *cred,
			   struct nfs_fattr *fattr, struct iattr *sattr,
			   struct nfs4_state *state, struct nfs4_label *ilabel,
			   struct nfs4_label *olabel)
{
	struct nfs_server *server = NFS_SERVER(inode);
	struct nfs4_exception exception = {
		.state = state,
		.inode = inode,
	};
	int err;
	do {
		err = _nfs4_do_setattr(inode, cred, fattr, sattr, state, ilabel, olabel);
		switch (err) {
		case -NFS4ERR_OPENMODE:
			if (!(sattr->ia_valid & ATTR_SIZE)) {
				pr_warn_once("NFSv4: server %s is incorrectly "
						"applying open mode checks to "
						"a SETATTR that is not "
						"changing file size.\n",
						server->nfs_client->cl_hostname);
			}
			if (state && !(state->state & FMODE_WRITE)) {
				err = -EBADF;
				if (sattr->ia_valid & ATTR_OPEN)
					err = -EACCES;
				goto out;
			}
		}
		err = nfs4_handle_exception(server, err, &exception);
	} while (exception.retry);
out:
	return err;
}

struct nfs4_closedata {
	struct inode *inode;
	struct nfs4_state *state;
	struct nfs_closeargs arg;
	struct nfs_closeres res;
	struct nfs_fattr fattr;
	unsigned long timestamp;
	bool roc;
	u32 roc_barrier;
};

static void nfs4_free_closedata(void *data)
{
	struct nfs4_closedata *calldata = data;
	struct nfs4_state_owner *sp = calldata->state->owner;
	struct super_block *sb = calldata->state->inode->i_sb;

	if (calldata->roc)
		pnfs_roc_release(calldata->state->inode);
	nfs4_put_open_state(calldata->state);
	nfs_free_seqid(calldata->arg.seqid);
	nfs4_put_state_owner(sp);
	nfs_sb_deactive(sb);
	kfree(calldata);
}

static void nfs4_close_clear_stateid_flags(struct nfs4_state *state,
		fmode_t fmode)
{
	spin_lock(&state->owner->so_lock);
	clear_bit(NFS_O_RDWR_STATE, &state->flags);
	switch (fmode & (FMODE_READ|FMODE_WRITE)) {
	case FMODE_WRITE:
		clear_bit(NFS_O_RDONLY_STATE, &state->flags);
		break;
	case FMODE_READ:
		clear_bit(NFS_O_WRONLY_STATE, &state->flags);
		break;
	case 0:
		clear_bit(NFS_O_RDONLY_STATE, &state->flags);
		clear_bit(NFS_O_WRONLY_STATE, &state->flags);
		clear_bit(NFS_OPEN_STATE, &state->flags);
	}
	spin_unlock(&state->owner->so_lock);
}

static void nfs4_close_done(struct rpc_task *task, void *data)
{
	struct nfs4_closedata *calldata = data;
	struct nfs4_state *state = calldata->state;
	struct nfs_server *server = NFS_SERVER(calldata->inode);

	dprintk("%s: begin!\n", __func__);
	if (!nfs4_sequence_done(task, &calldata->res.seq_res))
		return;
        /* hmm. we are done with the inode, and in the process of freeing
	 * the state_owner. we keep this around to process errors
	 */
	switch (task->tk_status) {
		case 0:
			if (calldata->roc)
				pnfs_roc_set_barrier(state->inode,
						     calldata->roc_barrier);
			nfs_set_open_stateid(state, &calldata->res.stateid, 0);
			renew_lease(server, calldata->timestamp);
			nfs4_close_clear_stateid_flags(state,
					calldata->arg.fmode);
			break;
		case -NFS4ERR_STALE_STATEID:
		case -NFS4ERR_OLD_STATEID:
		case -NFS4ERR_BAD_STATEID:
		case -NFS4ERR_EXPIRED:
			if (calldata->arg.fmode == 0)
				break;
		default:
			if (nfs4_async_handle_error(task, server, state) == -EAGAIN)
				rpc_restart_call_prepare(task);
	}
	nfs_release_seqid(calldata->arg.seqid);
	nfs_refresh_inode(calldata->inode, calldata->res.fattr);
	dprintk("%s: done, ret = %d!\n", __func__, task->tk_status);
}

static void nfs4_close_prepare(struct rpc_task *task, void *data)
{
	struct nfs4_closedata *calldata = data;
	struct nfs4_state *state = calldata->state;
	struct inode *inode = calldata->inode;
	int call_close = 0;

	dprintk("%s: begin!\n", __func__);
	if (nfs_wait_on_sequence(calldata->arg.seqid, task) != 0)
		goto out_wait;

	task->tk_msg.rpc_proc = &nfs4_procedures[NFSPROC4_CLNT_OPEN_DOWNGRADE];
	calldata->arg.fmode = FMODE_READ|FMODE_WRITE;
	spin_lock(&state->owner->so_lock);
	/* Calculate the change in open mode */
	if (state->n_rdwr == 0) {
		if (state->n_rdonly == 0) {
			call_close |= test_bit(NFS_O_RDONLY_STATE, &state->flags);
			call_close |= test_bit(NFS_O_RDWR_STATE, &state->flags);
			calldata->arg.fmode &= ~FMODE_READ;
		}
		if (state->n_wronly == 0) {
			call_close |= test_bit(NFS_O_WRONLY_STATE, &state->flags);
			call_close |= test_bit(NFS_O_RDWR_STATE, &state->flags);
			calldata->arg.fmode &= ~FMODE_WRITE;
		}
	}
	if (!nfs4_valid_open_stateid(state))
		call_close = 0;
	spin_unlock(&state->owner->so_lock);

	if (!call_close) {
		/* Note: exit _without_ calling nfs4_close_done */
		goto out_no_action;
	}

	if (calldata->arg.fmode == 0) {
		task->tk_msg.rpc_proc = &nfs4_procedures[NFSPROC4_CLNT_CLOSE];
		if (calldata->roc &&
		    pnfs_roc_drain(inode, &calldata->roc_barrier, task)) {
			nfs_release_seqid(calldata->arg.seqid);
			goto out_wait;
		    }
	}

	nfs_fattr_init(calldata->res.fattr);
	calldata->timestamp = jiffies;
	if (nfs4_setup_sequence(NFS_SERVER(inode),
				&calldata->arg.seq_args,
				&calldata->res.seq_res,
				task) != 0)
		nfs_release_seqid(calldata->arg.seqid);
	dprintk("%s: done!\n", __func__);
	return;
out_no_action:
	task->tk_action = NULL;
out_wait:
	nfs4_sequence_done(task, &calldata->res.seq_res);
}

static const struct rpc_call_ops nfs4_close_ops = {
	.rpc_call_prepare = nfs4_close_prepare,
	.rpc_call_done = nfs4_close_done,
	.rpc_release = nfs4_free_closedata,
};

/* 
 * It is possible for data to be read/written from a mem-mapped file 
 * after the sys_close call (which hits the vfs layer as a flush).
 * This means that we can't safely call nfsv4 close on a file until 
 * the inode is cleared. This in turn means that we are not good
 * NFSv4 citizens - we do not indicate to the server to update the file's 
 * share state even when we are done with one of the three share 
 * stateid's in the inode.
 *
 * NOTE: Caller must be holding the sp->so_owner semaphore!
 */
int nfs4_do_close(struct nfs4_state *state, gfp_t gfp_mask, int wait)
{
	struct nfs_server *server = NFS_SERVER(state->inode);
	struct nfs4_closedata *calldata;
	struct nfs4_state_owner *sp = state->owner;
	struct rpc_task *task;
	struct rpc_message msg = {
		.rpc_proc = &nfs4_procedures[NFSPROC4_CLNT_CLOSE],
		.rpc_cred = state->owner->so_cred,
	};
	struct rpc_task_setup task_setup_data = {
		.rpc_client = server->client,
		.rpc_message = &msg,
		.callback_ops = &nfs4_close_ops,
		.workqueue = nfsiod_workqueue,
		.flags = RPC_TASK_ASYNC,
	};
	int status = -ENOMEM;

	calldata = kzalloc(sizeof(*calldata), gfp_mask);
	if (calldata == NULL)
		goto out;
	nfs41_init_sequence(&calldata->arg.seq_args, &calldata->res.seq_res, 1);
	calldata->inode = state->inode;
	calldata->state = state;
	calldata->arg.fh = NFS_FH(state->inode);
	calldata->arg.stateid = &state->open_stateid;
	/* Serialization for the sequence id */
	calldata->arg.seqid = nfs_alloc_seqid(&state->owner->so_seqid, gfp_mask);
	if (calldata->arg.seqid == NULL)
		goto out_free_calldata;
	calldata->arg.fmode = 0;
	calldata->arg.bitmask = server->cache_consistency_bitmask;
	calldata->res.fattr = &calldata->fattr;
	calldata->res.seqid = calldata->arg.seqid;
	calldata->res.server = server;
	calldata->roc = pnfs_roc(state->inode);
	nfs_sb_active(calldata->inode->i_sb);

	msg.rpc_argp = &calldata->arg;
	msg.rpc_resp = &calldata->res;
	task_setup_data.callback_data = calldata;
	task = rpc_run_task(&task_setup_data);
	if (IS_ERR(task))
		return PTR_ERR(task);
	status = 0;
	if (wait)
		status = rpc_wait_for_completion_task(task);
	rpc_put_task(task);
	return status;
out_free_calldata:
	kfree(calldata);
out:
	nfs4_put_open_state(state);
	nfs4_put_state_owner(sp);
	return status;
}

static struct inode *
nfs4_atomic_open(struct inode *dir, struct nfs_open_context *ctx, int open_flags, struct iattr *attr)
{
	struct nfs4_state *state;
	struct nfs4_label l = {0, 0, 0, NULL}, *label = NULL;

	label = nfs4_label_init_security(dir, ctx->dentry, attr, &l);

	/* Protect against concurrent sillydeletes */
<<<<<<< HEAD
	state = nfs4_do_open(dir, ctx, open_flags, attr);
=======
	state = nfs4_do_open(dir, ctx->dentry, ctx->mode, open_flags, attr, label,
			     ctx->cred, &ctx->mdsthreshold);

	nfs4_label_release_security(label);

>>>>>>> 7017310a
	if (IS_ERR(state))
		return ERR_CAST(state);
	return state->inode;
}

static void nfs4_close_context(struct nfs_open_context *ctx, int is_sync)
{
	if (ctx->state == NULL)
		return;
	if (is_sync)
		nfs4_close_sync(ctx->state, ctx->mode);
	else
		nfs4_close_state(ctx->state, ctx->mode);
}

static int _nfs4_server_capabilities(struct nfs_server *server, struct nfs_fh *fhandle)
{
	struct nfs4_server_caps_arg args = {
		.fhandle = fhandle,
	};
	struct nfs4_server_caps_res res = {};
	struct rpc_message msg = {
		.rpc_proc = &nfs4_procedures[NFSPROC4_CLNT_SERVER_CAPS],
		.rpc_argp = &args,
		.rpc_resp = &res,
	};
	int status;

	status = nfs4_call_sync(server->client, server, &msg, &args.seq_args, &res.seq_res, 0);
	if (status == 0) {
		memcpy(server->attr_bitmask, res.attr_bitmask, sizeof(server->attr_bitmask));
		server->caps &= ~(NFS_CAP_ACLS|NFS_CAP_HARDLINKS|
				NFS_CAP_SYMLINKS|NFS_CAP_FILEID|
				NFS_CAP_MODE|NFS_CAP_NLINK|NFS_CAP_OWNER|
				NFS_CAP_OWNER_GROUP|NFS_CAP_ATIME|
				NFS_CAP_CTIME|NFS_CAP_MTIME);
		if (res.attr_bitmask[0] & FATTR4_WORD0_ACL)
			server->caps |= NFS_CAP_ACLS;
		if (res.has_links != 0)
			server->caps |= NFS_CAP_HARDLINKS;
		if (res.has_symlinks != 0)
			server->caps |= NFS_CAP_SYMLINKS;
		if (res.attr_bitmask[0] & FATTR4_WORD0_FILEID)
			server->caps |= NFS_CAP_FILEID;
		if (res.attr_bitmask[1] & FATTR4_WORD1_MODE)
			server->caps |= NFS_CAP_MODE;
		if (res.attr_bitmask[1] & FATTR4_WORD1_NUMLINKS)
			server->caps |= NFS_CAP_NLINK;
		if (res.attr_bitmask[1] & FATTR4_WORD1_OWNER)
			server->caps |= NFS_CAP_OWNER;
		if (res.attr_bitmask[1] & FATTR4_WORD1_OWNER_GROUP)
			server->caps |= NFS_CAP_OWNER_GROUP;
		if (res.attr_bitmask[1] & FATTR4_WORD1_TIME_ACCESS)
			server->caps |= NFS_CAP_ATIME;
		if (res.attr_bitmask[1] & FATTR4_WORD1_TIME_METADATA)
			server->caps |= NFS_CAP_CTIME;
		if (res.attr_bitmask[1] & FATTR4_WORD1_TIME_MODIFY)
			server->caps |= NFS_CAP_MTIME;
#ifdef CONFIG_NFS_V4_SECURITY_LABEL
		if (res.attr_bitmask[2] & FATTR4_WORD2_SECURITY_LABEL)
			server->caps |= NFS_CAP_SECURITY_LABEL;
#endif
		memcpy(server->attr_bitmask_nl, res.attr_bitmask,
				sizeof(server->attr_bitmask));

		if (server->caps & NFS_CAP_SECURITY_LABEL) {
			server->attr_bitmask_nl[2] &= ~FATTR4_WORD2_SECURITY_LABEL;
			res.attr_bitmask[2] &= ~FATTR4_WORD2_SECURITY_LABEL;
		}
		memcpy(server->cache_consistency_bitmask, res.attr_bitmask, sizeof(server->cache_consistency_bitmask));
		server->cache_consistency_bitmask[0] &= FATTR4_WORD0_CHANGE|FATTR4_WORD0_SIZE;
		server->cache_consistency_bitmask[1] &= FATTR4_WORD1_TIME_METADATA|FATTR4_WORD1_TIME_MODIFY;
		server->acl_bitmask = res.acl_bitmask;
		server->fh_expire_type = res.fh_expire_type;
	}

	return status;
}

int nfs4_server_capabilities(struct nfs_server *server, struct nfs_fh *fhandle)
{
	struct nfs4_exception exception = { };
	int err;
	do {
		err = nfs4_handle_exception(server,
				_nfs4_server_capabilities(server, fhandle),
				&exception);
	} while (exception.retry);
	return err;
}

static int _nfs4_lookup_root(struct nfs_server *server, struct nfs_fh *fhandle,
		struct nfs_fsinfo *info)
{
	u32 bitmask[3];
	struct nfs4_lookup_root_arg args = {
		.bitmask = bitmask,
	};
	struct nfs4_lookup_res res = {
		.server = server,
		.fattr = info->fattr,
		.fh = fhandle,
	};
	struct rpc_message msg = {
		.rpc_proc = &nfs4_procedures[NFSPROC4_CLNT_LOOKUP_ROOT],
		.rpc_argp = &args,
		.rpc_resp = &res,
	};

	bitmask[0] = nfs4_fattr_bitmap[0];
	bitmask[1] = nfs4_fattr_bitmap[1];
	/*
	 * Process the label in the upcoming getfattr
	 */
	bitmask[2] = nfs4_fattr_bitmap[2] & ~FATTR4_WORD2_SECURITY_LABEL;

	nfs_fattr_init(info->fattr);
	return nfs4_call_sync(server->client, server, &msg, &args.seq_args, &res.seq_res, 0);
}

static int nfs4_lookup_root(struct nfs_server *server, struct nfs_fh *fhandle,
		struct nfs_fsinfo *info)
{
	struct nfs4_exception exception = { };
	int err;
	do {
		err = _nfs4_lookup_root(server, fhandle, info);
		switch (err) {
		case 0:
		case -NFS4ERR_WRONGSEC:
			goto out;
		default:
			err = nfs4_handle_exception(server, err, &exception);
		}
	} while (exception.retry);
out:
	return err;
}

static int nfs4_lookup_root_sec(struct nfs_server *server, struct nfs_fh *fhandle,
				struct nfs_fsinfo *info, rpc_authflavor_t flavor)
{
	struct rpc_auth *auth;
	int ret;

	auth = rpcauth_create(flavor, server->client);
	if (IS_ERR(auth)) {
		ret = -EACCES;
		goto out;
	}
	ret = nfs4_lookup_root(server, fhandle, info);
out:
	return ret;
}

/*
 * Retry pseudoroot lookup with various security flavors.  We do this when:
 *
 *   NFSv4.0: the PUTROOTFH operation returns NFS4ERR_WRONGSEC
 *   NFSv4.1: the server does not support the SECINFO_NO_NAME operation
 *
 * Returns zero on success, or a negative NFS4ERR value, or a
 * negative errno value.
 */
static int nfs4_find_root_sec(struct nfs_server *server, struct nfs_fh *fhandle,
			      struct nfs_fsinfo *info)
{
	/* Per 3530bis 15.33.5 */
	static const rpc_authflavor_t flav_array[] = {
		RPC_AUTH_GSS_KRB5P,
		RPC_AUTH_GSS_KRB5I,
		RPC_AUTH_GSS_KRB5,
		RPC_AUTH_UNIX,			/* courtesy */
		RPC_AUTH_NULL,
	};
	int status = -EPERM;
	size_t i;

	for (i = 0; i < ARRAY_SIZE(flav_array); i++) {
		status = nfs4_lookup_root_sec(server, fhandle, info, flav_array[i]);
		if (status == -NFS4ERR_WRONGSEC || status == -EACCES)
			continue;
		break;
	}

	/*
	 * -EACCESS could mean that the user doesn't have correct permissions
	 * to access the mount.  It could also mean that we tried to mount
	 * with a gss auth flavor, but rpc.gssd isn't running.  Either way,
	 * existing mount programs don't handle -EACCES very well so it should
	 * be mapped to -EPERM instead.
	 */
	if (status == -EACCES)
		status = -EPERM;
	return status;
}

static int nfs4_do_find_root_sec(struct nfs_server *server,
		struct nfs_fh *fhandle, struct nfs_fsinfo *info)
{
	int mv = server->nfs_client->cl_minorversion;
	return nfs_v4_minor_ops[mv]->find_root_sec(server, fhandle, info);
}

/**
 * nfs4_proc_get_rootfh - get file handle for server's pseudoroot
 * @server: initialized nfs_server handle
 * @fhandle: we fill in the pseudo-fs root file handle
 * @info: we fill in an FSINFO struct
 *
 * Returns zero on success, or a negative errno.
 */
int nfs4_proc_get_rootfh(struct nfs_server *server, struct nfs_fh *fhandle,
			 struct nfs_fsinfo *info)
{
	int status;

	status = nfs4_lookup_root(server, fhandle, info);
	if ((status == -NFS4ERR_WRONGSEC) &&
	    !(server->flags & NFS_MOUNT_SECFLAVOUR))
		status = nfs4_do_find_root_sec(server, fhandle, info);

	if (status == 0)
		status = nfs4_server_capabilities(server, fhandle);
	if (status == 0)
		status = nfs4_do_fsinfo(server, fhandle, info);

	return nfs4_map_errors(status);
}

static int nfs4_proc_get_root(struct nfs_server *server, struct nfs_fh *mntfh,
			      struct nfs_fsinfo *info)
{
	int error;
	struct nfs_fattr *fattr = info->fattr;
	struct nfs4_label *label = NULL;

	error = nfs4_server_capabilities(server, mntfh);
	if (error < 0) {
		dprintk("nfs4_get_root: getcaps error = %d\n", -error);
		return error;
	}

	label = nfs4_label_alloc(server, GFP_KERNEL);
	if (IS_ERR(label))
		return PTR_ERR(label);

	error = nfs4_proc_getattr(server, mntfh, fattr, label);
	if (error < 0) {
		dprintk("nfs4_get_root: getattr error = %d\n", -error);
		goto err_free_label;
	}

	if (fattr->valid & NFS_ATTR_FATTR_FSID &&
	    !nfs_fsid_equal(&server->fsid, &fattr->fsid))
		memcpy(&server->fsid, &fattr->fsid, sizeof(server->fsid));

err_free_label:
	nfs4_label_free(label);

	return error;
}

/*
 * Get locations and (maybe) other attributes of a referral.
 * Note that we'll actually follow the referral later when
 * we detect fsid mismatch in inode revalidation
 */
static int nfs4_get_referral(struct rpc_clnt *client, struct inode *dir,
			     const struct qstr *name, struct nfs_fattr *fattr,
			     struct nfs_fh *fhandle)
{
	int status = -ENOMEM;
	struct page *page = NULL;
	struct nfs4_fs_locations *locations = NULL;

	page = alloc_page(GFP_KERNEL);
	if (page == NULL)
		goto out;
	locations = kmalloc(sizeof(struct nfs4_fs_locations), GFP_KERNEL);
	if (locations == NULL)
		goto out;

	status = nfs4_proc_fs_locations(client, dir, name, locations, page);
	if (status != 0)
		goto out;
	/* Make sure server returned a different fsid for the referral */
	if (nfs_fsid_equal(&NFS_SERVER(dir)->fsid, &locations->fattr.fsid)) {
		dprintk("%s: server did not return a different fsid for"
			" a referral at %s\n", __func__, name->name);
		status = -EIO;
		goto out;
	}
	/* Fixup attributes for the nfs_lookup() call to nfs_fhget() */
	nfs_fixup_referral_attributes(&locations->fattr);

	/* replace the lookup nfs_fattr with the locations nfs_fattr */
	memcpy(fattr, &locations->fattr, sizeof(struct nfs_fattr));
	memset(fhandle, 0, sizeof(struct nfs_fh));
out:
	if (page)
		__free_page(page);
	kfree(locations);
	return status;
}

static int _nfs4_proc_getattr(struct nfs_server *server, struct nfs_fh *fhandle,
				struct nfs_fattr *fattr, struct nfs4_label *label)
{
	struct nfs4_getattr_arg args = {
		.fh = fhandle,
		.bitmask = server->attr_bitmask,
	};
	struct nfs4_getattr_res res = {
		.fattr = fattr,
		.label = label,
		.server = server,
	};
	struct rpc_message msg = {
		.rpc_proc = &nfs4_procedures[NFSPROC4_CLNT_GETATTR],
		.rpc_argp = &args,
		.rpc_resp = &res,
	};

	args.bitmask = nfs4_bitmask(server, label);

	nfs_fattr_init(fattr);
	return nfs4_call_sync(server->client, server, &msg, &args.seq_args, &res.seq_res, 0);
}

static int nfs4_proc_getattr(struct nfs_server *server, struct nfs_fh *fhandle,
				struct nfs_fattr *fattr, struct nfs4_label *label)
{
	struct nfs4_exception exception = { };
	int err;
	do {
		err = nfs4_handle_exception(server,
				_nfs4_proc_getattr(server, fhandle, fattr, label),
				&exception);
	} while (exception.retry);
	return err;
}

/* 
 * The file is not closed if it is opened due to the a request to change
 * the size of the file. The open call will not be needed once the
 * VFS layer lookup-intents are implemented.
 *
 * Close is called when the inode is destroyed.
 * If we haven't opened the file for O_WRONLY, we
 * need to in the size_change case to obtain a stateid.
 *
 * Got race?
 * Because OPEN is always done by name in nfsv4, it is
 * possible that we opened a different file by the same
 * name.  We can recognize this race condition, but we
 * can't do anything about it besides returning an error.
 *
 * This will be fixed with VFS changes (lookup-intent).
 */
static int
nfs4_proc_setattr(struct dentry *dentry, struct nfs_fattr *fattr,
		  struct iattr *sattr)
{
	struct inode *inode = dentry->d_inode;
	struct rpc_cred *cred = NULL;
	struct nfs4_state *state = NULL;
	struct nfs4_label *label = NULL;
	int status;

	if (pnfs_ld_layoutret_on_setattr(inode))
		pnfs_commit_and_return_layout(inode);

	nfs_fattr_init(fattr);
	
	/* Deal with open(O_TRUNC) */
	if (sattr->ia_valid & ATTR_OPEN)
		sattr->ia_valid &= ~(ATTR_MTIME|ATTR_CTIME|ATTR_OPEN);

	/* Optimization: if the end result is no change, don't RPC */
	if ((sattr->ia_valid & ~(ATTR_FILE)) == 0)
		return 0;

	/* Search for an existing open(O_WRITE) file */
	if (sattr->ia_valid & ATTR_FILE) {
		struct nfs_open_context *ctx;

		ctx = nfs_file_open_context(sattr->ia_file);
		if (ctx) {
			cred = ctx->cred;
			state = ctx->state;
		}
	}

	label = nfs4_label_alloc(NFS_SERVER(inode), GFP_KERNEL);
	if (IS_ERR(label))
		return PTR_ERR(label);

	status = nfs4_do_setattr(inode, cred, fattr, sattr, state, NULL, label);
	if (status == 0) {
		nfs_setattr_update_inode(inode, sattr);
		nfs_setsecurity(inode, fattr, label);
	}
	nfs4_label_free(label);
	return status;
}

static int _nfs4_proc_lookup(struct rpc_clnt *clnt, struct inode *dir,
		const struct qstr *name, struct nfs_fh *fhandle,
		struct nfs_fattr *fattr, struct nfs4_label *label)
{
	struct nfs_server *server = NFS_SERVER(dir);
	int		       status;
	struct nfs4_lookup_arg args = {
		.bitmask = server->attr_bitmask,
		.dir_fh = NFS_FH(dir),
		.name = name,
	};
	struct nfs4_lookup_res res = {
		.server = server,
		.fattr = fattr,
		.label = label,
		.fh = fhandle,
	};
	struct rpc_message msg = {
		.rpc_proc = &nfs4_procedures[NFSPROC4_CLNT_LOOKUP],
		.rpc_argp = &args,
		.rpc_resp = &res,
	};

	args.bitmask = nfs4_bitmask(server, label);

	nfs_fattr_init(fattr);

	dprintk("NFS call  lookup %s\n", name->name);
	status = nfs4_call_sync(clnt, server, &msg, &args.seq_args, &res.seq_res, 0);
	dprintk("NFS reply lookup: %d\n", status);
	return status;
}

static void nfs_fixup_secinfo_attributes(struct nfs_fattr *fattr)
{
	fattr->valid |= NFS_ATTR_FATTR_TYPE | NFS_ATTR_FATTR_MODE |
		NFS_ATTR_FATTR_NLINK | NFS_ATTR_FATTR_MOUNTPOINT;
	fattr->mode = S_IFDIR | S_IRUGO | S_IXUGO;
	fattr->nlink = 2;
}

static int nfs4_proc_lookup_common(struct rpc_clnt **clnt, struct inode *dir,
				   struct qstr *name, struct nfs_fh *fhandle,
				   struct nfs_fattr *fattr, struct nfs4_label *label)
{
	struct nfs4_exception exception = { };
	struct rpc_clnt *client = *clnt;
	int err;
	do {
		err = _nfs4_proc_lookup(client, dir, name, fhandle, fattr, label);
		switch (err) {
		case -NFS4ERR_BADNAME:
			err = -ENOENT;
			goto out;
		case -NFS4ERR_MOVED:
			err = nfs4_get_referral(client, dir, name, fattr, fhandle);
			goto out;
		case -NFS4ERR_WRONGSEC:
			err = -EPERM;
			if (client != *clnt)
				goto out;

			client = nfs4_create_sec_client(client, dir, name);
			if (IS_ERR(client))
				return PTR_ERR(client);

			exception.retry = 1;
			break;
		default:
			err = nfs4_handle_exception(NFS_SERVER(dir), err, &exception);
		}
	} while (exception.retry);

out:
	if (err == 0)
		*clnt = client;
	else if (client != *clnt)
		rpc_shutdown_client(client);

	return err;
}

static int nfs4_proc_lookup(struct inode *dir, struct qstr *name,
			    struct nfs_fh *fhandle, struct nfs_fattr *fattr,
			    struct nfs4_label *label)
{
	int status;
	struct rpc_clnt *client = NFS_CLIENT(dir);

	status = nfs4_proc_lookup_common(&client, dir, name, fhandle, fattr, label);
	if (client != NFS_CLIENT(dir)) {
		rpc_shutdown_client(client);
		nfs_fixup_secinfo_attributes(fattr);
	}
	return status;
}

struct rpc_clnt *
nfs4_proc_lookup_mountpoint(struct inode *dir, struct qstr *name,
			    struct nfs_fh *fhandle, struct nfs_fattr *fattr)
{
	int status;
	struct rpc_clnt *client = rpc_clone_client(NFS_CLIENT(dir));

	status = nfs4_proc_lookup_common(&client, dir, name, fhandle, fattr, NULL);
	if (status < 0) {
		rpc_shutdown_client(client);
		return ERR_PTR(status);
	}
	return client;
}

static int _nfs4_proc_access(struct inode *inode, struct nfs_access_entry *entry)
{
	struct nfs_server *server = NFS_SERVER(inode);
	struct nfs4_accessargs args = {
		.fh = NFS_FH(inode),
		.bitmask = server->cache_consistency_bitmask,
	};
	struct nfs4_accessres res = {
		.server = server,
	};
	struct rpc_message msg = {
		.rpc_proc = &nfs4_procedures[NFSPROC4_CLNT_ACCESS],
		.rpc_argp = &args,
		.rpc_resp = &res,
		.rpc_cred = entry->cred,
	};
	int mode = entry->mask;
	int status = 0;

	/*
	 * Determine which access bits we want to ask for...
	 */
	if (mode & MAY_READ)
		args.access |= NFS4_ACCESS_READ;
	if (S_ISDIR(inode->i_mode)) {
		if (mode & MAY_WRITE)
			args.access |= NFS4_ACCESS_MODIFY | NFS4_ACCESS_EXTEND | NFS4_ACCESS_DELETE;
		if (mode & MAY_EXEC)
			args.access |= NFS4_ACCESS_LOOKUP;
	} else {
		if (mode & MAY_WRITE)
			args.access |= NFS4_ACCESS_MODIFY | NFS4_ACCESS_EXTEND;
		if (mode & MAY_EXEC)
			args.access |= NFS4_ACCESS_EXECUTE;
	}

	res.fattr = nfs_alloc_fattr();
	if (res.fattr == NULL)
		return -ENOMEM;

	status = nfs4_call_sync(server->client, server, &msg, &args.seq_args, &res.seq_res, 0);
	if (!status) {
		nfs_access_set_mask(entry, res.access);
		nfs_refresh_inode(inode, res.fattr);
	}
	nfs_free_fattr(res.fattr);
	return status;
}

static int nfs4_proc_access(struct inode *inode, struct nfs_access_entry *entry)
{
	struct nfs4_exception exception = { };
	int err;
	do {
		err = nfs4_handle_exception(NFS_SERVER(inode),
				_nfs4_proc_access(inode, entry),
				&exception);
	} while (exception.retry);
	return err;
}

/*
 * TODO: For the time being, we don't try to get any attributes
 * along with any of the zero-copy operations READ, READDIR,
 * READLINK, WRITE.
 *
 * In the case of the first three, we want to put the GETATTR
 * after the read-type operation -- this is because it is hard
 * to predict the length of a GETATTR response in v4, and thus
 * align the READ data correctly.  This means that the GETATTR
 * may end up partially falling into the page cache, and we should
 * shift it into the 'tail' of the xdr_buf before processing.
 * To do this efficiently, we need to know the total length
 * of data received, which doesn't seem to be available outside
 * of the RPC layer.
 *
 * In the case of WRITE, we also want to put the GETATTR after
 * the operation -- in this case because we want to make sure
 * we get the post-operation mtime and size.
 *
 * Both of these changes to the XDR layer would in fact be quite
 * minor, but I decided to leave them for a subsequent patch.
 */
static int _nfs4_proc_readlink(struct inode *inode, struct page *page,
		unsigned int pgbase, unsigned int pglen)
{
	struct nfs4_readlink args = {
		.fh       = NFS_FH(inode),
		.pgbase	  = pgbase,
		.pglen    = pglen,
		.pages    = &page,
	};
	struct nfs4_readlink_res res;
	struct rpc_message msg = {
		.rpc_proc = &nfs4_procedures[NFSPROC4_CLNT_READLINK],
		.rpc_argp = &args,
		.rpc_resp = &res,
	};

	return nfs4_call_sync(NFS_SERVER(inode)->client, NFS_SERVER(inode), &msg, &args.seq_args, &res.seq_res, 0);
}

static int nfs4_proc_readlink(struct inode *inode, struct page *page,
		unsigned int pgbase, unsigned int pglen)
{
	struct nfs4_exception exception = { };
	int err;
	do {
		err = nfs4_handle_exception(NFS_SERVER(inode),
				_nfs4_proc_readlink(inode, page, pgbase, pglen),
				&exception);
	} while (exception.retry);
	return err;
}

/*
 * This is just for mknod.  open(O_CREAT) will always do ->open_context().
 */
static int
nfs4_proc_create(struct inode *dir, struct dentry *dentry, struct iattr *sattr,
		 int flags)
{
	struct nfs4_label l, *ilabel = NULL;
	struct nfs_open_context *ctx;
	struct nfs4_state *state;
	int status = 0;

	ctx = alloc_nfs_open_context(dentry, FMODE_READ);
	if (IS_ERR(ctx))
		return PTR_ERR(ctx);

	ilabel = nfs4_label_init_security(dir, dentry, sattr, &l);

	sattr->ia_mode &= ~current_umask();
<<<<<<< HEAD
	state = nfs4_do_open(dir, ctx, flags, sattr);
=======
	state = nfs4_do_open(dir, dentry, ctx->mode,
			flags, sattr, ilabel, ctx->cred,
			&ctx->mdsthreshold);
	d_drop(dentry);
>>>>>>> 7017310a
	if (IS_ERR(state)) {
		status = PTR_ERR(state);
		goto out;
	}
out:
	nfs4_label_release_security(ilabel);
	put_nfs_open_context(ctx);
	return status;
}

static int _nfs4_proc_remove(struct inode *dir, struct qstr *name)
{
	struct nfs_server *server = NFS_SERVER(dir);
	struct nfs_removeargs args = {
		.fh = NFS_FH(dir),
		.name = *name,
	};
	struct nfs_removeres res = {
		.server = server,
	};
	struct rpc_message msg = {
		.rpc_proc = &nfs4_procedures[NFSPROC4_CLNT_REMOVE],
		.rpc_argp = &args,
		.rpc_resp = &res,
	};
	int status;

	status = nfs4_call_sync(server->client, server, &msg, &args.seq_args, &res.seq_res, 1);
	if (status == 0)
		update_changeattr(dir, &res.cinfo);
	return status;
}

static int nfs4_proc_remove(struct inode *dir, struct qstr *name)
{
	struct nfs4_exception exception = { };
	int err;
	do {
		err = nfs4_handle_exception(NFS_SERVER(dir),
				_nfs4_proc_remove(dir, name),
				&exception);
	} while (exception.retry);
	return err;
}

static void nfs4_proc_unlink_setup(struct rpc_message *msg, struct inode *dir)
{
	struct nfs_server *server = NFS_SERVER(dir);
	struct nfs_removeargs *args = msg->rpc_argp;
	struct nfs_removeres *res = msg->rpc_resp;

	res->server = server;
	msg->rpc_proc = &nfs4_procedures[NFSPROC4_CLNT_REMOVE];
	nfs41_init_sequence(&args->seq_args, &res->seq_res, 1);

	nfs_fattr_init(res->dir_attr);
}

static void nfs4_proc_unlink_rpc_prepare(struct rpc_task *task, struct nfs_unlinkdata *data)
{
	nfs4_setup_sequence(NFS_SERVER(data->dir),
			&data->args.seq_args,
			&data->res.seq_res,
			task);
}

static int nfs4_proc_unlink_done(struct rpc_task *task, struct inode *dir)
{
	struct nfs_removeres *res = task->tk_msg.rpc_resp;

	if (!nfs4_sequence_done(task, &res->seq_res))
		return 0;
	if (nfs4_async_handle_error(task, res->server, NULL) == -EAGAIN)
		return 0;
	update_changeattr(dir, &res->cinfo);
	return 1;
}

static void nfs4_proc_rename_setup(struct rpc_message *msg, struct inode *dir)
{
	struct nfs_server *server = NFS_SERVER(dir);
	struct nfs_renameargs *arg = msg->rpc_argp;
	struct nfs_renameres *res = msg->rpc_resp;

	msg->rpc_proc = &nfs4_procedures[NFSPROC4_CLNT_RENAME];
	res->server = server;
	nfs41_init_sequence(&arg->seq_args, &res->seq_res, 1);
}

static void nfs4_proc_rename_rpc_prepare(struct rpc_task *task, struct nfs_renamedata *data)
{
	nfs4_setup_sequence(NFS_SERVER(data->old_dir),
			&data->args.seq_args,
			&data->res.seq_res,
			task);
}

static int nfs4_proc_rename_done(struct rpc_task *task, struct inode *old_dir,
				 struct inode *new_dir)
{
	struct nfs_renameres *res = task->tk_msg.rpc_resp;

	if (!nfs4_sequence_done(task, &res->seq_res))
		return 0;
	if (nfs4_async_handle_error(task, res->server, NULL) == -EAGAIN)
		return 0;

	update_changeattr(old_dir, &res->old_cinfo);
	update_changeattr(new_dir, &res->new_cinfo);
	return 1;
}

static int _nfs4_proc_rename(struct inode *old_dir, struct qstr *old_name,
		struct inode *new_dir, struct qstr *new_name)
{
	struct nfs_server *server = NFS_SERVER(old_dir);
	struct nfs_renameargs arg = {
		.old_dir = NFS_FH(old_dir),
		.new_dir = NFS_FH(new_dir),
		.old_name = old_name,
		.new_name = new_name,
	};
	struct nfs_renameres res = {
		.server = server,
	};
	struct rpc_message msg = {
		.rpc_proc = &nfs4_procedures[NFSPROC4_CLNT_RENAME],
		.rpc_argp = &arg,
		.rpc_resp = &res,
	};
	int status = -ENOMEM;

	status = nfs4_call_sync(server->client, server, &msg, &arg.seq_args, &res.seq_res, 1);
	if (!status) {
		update_changeattr(old_dir, &res.old_cinfo);
		update_changeattr(new_dir, &res.new_cinfo);
	}
	return status;
}

static int nfs4_proc_rename(struct inode *old_dir, struct qstr *old_name,
		struct inode *new_dir, struct qstr *new_name)
{
	struct nfs4_exception exception = { };
	int err;
	do {
		err = nfs4_handle_exception(NFS_SERVER(old_dir),
				_nfs4_proc_rename(old_dir, old_name,
					new_dir, new_name),
				&exception);
	} while (exception.retry);
	return err;
}

static int _nfs4_proc_link(struct inode *inode, struct inode *dir, struct qstr *name)
{
	struct nfs_server *server = NFS_SERVER(inode);
	struct nfs4_link_arg arg = {
		.fh     = NFS_FH(inode),
		.dir_fh = NFS_FH(dir),
		.name   = name,
		.bitmask = server->attr_bitmask,
	};
	struct nfs4_link_res res = {
		.server = server,
		.label = NULL,
	};
	struct rpc_message msg = {
		.rpc_proc = &nfs4_procedures[NFSPROC4_CLNT_LINK],
		.rpc_argp = &arg,
		.rpc_resp = &res,
	};
	int status = -ENOMEM;

	res.fattr = nfs_alloc_fattr();
	if (res.fattr == NULL)
		goto out;

	res.label = nfs4_label_alloc(server, GFP_KERNEL);
	if (IS_ERR(res.label)) {
		status = PTR_ERR(res.label);
		goto out;
	}
	arg.bitmask = nfs4_bitmask(server, res.label);

	status = nfs4_call_sync(server->client, server, &msg, &arg.seq_args, &res.seq_res, 1);
	if (!status) {
		update_changeattr(dir, &res.cinfo);
		status = nfs_post_op_update_inode(inode, res.fattr);
		if (!status)
			nfs_setsecurity(inode, res.fattr, res.label);
	}


	nfs4_label_free(res.label);

out:
	nfs_free_fattr(res.fattr);
	return status;
}

static int nfs4_proc_link(struct inode *inode, struct inode *dir, struct qstr *name)
{
	struct nfs4_exception exception = { };
	int err;
	do {
		err = nfs4_handle_exception(NFS_SERVER(inode),
				_nfs4_proc_link(inode, dir, name),
				&exception);
	} while (exception.retry);
	return err;
}

struct nfs4_createdata {
	struct rpc_message msg;
	struct nfs4_create_arg arg;
	struct nfs4_create_res res;
	struct nfs_fh fh;
	struct nfs_fattr fattr;
	struct nfs4_label *label;
};

static struct nfs4_createdata *nfs4_alloc_createdata(struct inode *dir,
		struct qstr *name, struct iattr *sattr, u32 ftype)
{
	struct nfs4_createdata *data;

	data = kzalloc(sizeof(*data), GFP_KERNEL);
	if (data != NULL) {
		struct nfs_server *server = NFS_SERVER(dir);

		data->label = nfs4_label_alloc(server, GFP_KERNEL);
		if (IS_ERR(data->label))
			goto out_free;

		data->msg.rpc_proc = &nfs4_procedures[NFSPROC4_CLNT_CREATE];
		data->msg.rpc_argp = &data->arg;
		data->msg.rpc_resp = &data->res;
		data->arg.dir_fh = NFS_FH(dir);
		data->arg.server = server;
		data->arg.name = name;
		data->arg.attrs = sattr;
		data->arg.ftype = ftype;
		data->arg.bitmask = nfs4_bitmask(server, data->label);
		data->res.server = server;
		data->res.fh = &data->fh;
		data->res.fattr = &data->fattr;
		data->res.label = data->label;
		nfs_fattr_init(data->res.fattr);
	}
	return data;
out_free:
	kfree(data);
	return NULL;
}

static int nfs4_do_create(struct inode *dir, struct dentry *dentry, struct nfs4_createdata *data)
{
	int status = nfs4_call_sync(NFS_SERVER(dir)->client, NFS_SERVER(dir), &data->msg,
				    &data->arg.seq_args, &data->res.seq_res, 1);
	if (status == 0) {
		update_changeattr(dir, &data->res.dir_cinfo);
		status = nfs_instantiate(dentry, data->res.fh, data->res.fattr, data->res.label);
	}
	return status;
}

static void nfs4_free_createdata(struct nfs4_createdata *data)
{
	nfs4_label_free(data->label);
	kfree(data);
}

static int _nfs4_proc_symlink(struct inode *dir, struct dentry *dentry,
		struct page *page, unsigned int len, struct iattr *sattr,
		struct nfs4_label *label)
{
	struct nfs4_createdata *data;
	int status = -ENAMETOOLONG;

	if (len > NFS4_MAXPATHLEN)
		goto out;

	status = -ENOMEM;
	data = nfs4_alloc_createdata(dir, &dentry->d_name, sattr, NF4LNK);
	if (data == NULL)
		goto out;

	data->msg.rpc_proc = &nfs4_procedures[NFSPROC4_CLNT_SYMLINK];
	data->arg.u.symlink.pages = &page;
	data->arg.u.symlink.len = len;
	data->arg.label = label;
	
	status = nfs4_do_create(dir, dentry, data);

	nfs4_free_createdata(data);
out:
	return status;
}

static int nfs4_proc_symlink(struct inode *dir, struct dentry *dentry,
		struct page *page, unsigned int len, struct iattr *sattr)
{
	struct nfs4_exception exception = { };
	struct nfs4_label l, *label = NULL;
	int err;

	label = nfs4_label_init_security(dir, dentry, sattr, &l);

	do {
		err = nfs4_handle_exception(NFS_SERVER(dir),
				_nfs4_proc_symlink(dir, dentry, page,
							len, sattr, label),
				&exception);
	} while (exception.retry);

	nfs4_label_release_security(label);
	return err;
}

static int _nfs4_proc_mkdir(struct inode *dir, struct dentry *dentry,
		struct iattr *sattr, struct nfs4_label *label)
{
	struct nfs4_createdata *data;
	int status = -ENOMEM;

	data = nfs4_alloc_createdata(dir, &dentry->d_name, sattr, NF4DIR);
	if (data == NULL)
		goto out;

	data->arg.label = label;
	status = nfs4_do_create(dir, dentry, data);

	nfs4_free_createdata(data);
out:
	return status;
}

static int nfs4_proc_mkdir(struct inode *dir, struct dentry *dentry,
		struct iattr *sattr)
{
	struct nfs4_exception exception = { };
	struct nfs4_label l, *label = NULL;
	int err;

	label = nfs4_label_init_security(dir, dentry, sattr, &l);

	sattr->ia_mode &= ~current_umask();
	do {
		err = nfs4_handle_exception(NFS_SERVER(dir),
				_nfs4_proc_mkdir(dir, dentry, sattr, label),
				&exception);
	} while (exception.retry);
	nfs4_label_release_security(label);

	return err;
}

static int _nfs4_proc_readdir(struct dentry *dentry, struct rpc_cred *cred,
		u64 cookie, struct page **pages, unsigned int count, int plus)
{
	struct inode		*dir = dentry->d_inode;
	struct nfs4_readdir_arg args = {
		.fh = NFS_FH(dir),
		.pages = pages,
		.pgbase = 0,
		.count = count,
		.bitmask = NFS_SERVER(dentry->d_inode)->attr_bitmask,
		.plus = plus,
	};
	struct nfs4_readdir_res res;
	struct rpc_message msg = {
		.rpc_proc = &nfs4_procedures[NFSPROC4_CLNT_READDIR],
		.rpc_argp = &args,
		.rpc_resp = &res,
		.rpc_cred = cred,
	};
	int			status;

	dprintk("%s: dentry = %s/%s, cookie = %Lu\n", __func__,
			dentry->d_parent->d_name.name,
			dentry->d_name.name,
			(unsigned long long)cookie);
	nfs4_setup_readdir(cookie, NFS_I(dir)->cookieverf, dentry, &args);
	res.pgbase = args.pgbase;
	status = nfs4_call_sync(NFS_SERVER(dir)->client, NFS_SERVER(dir), &msg, &args.seq_args, &res.seq_res, 0);
	if (status >= 0) {
		memcpy(NFS_I(dir)->cookieverf, res.verifier.data, NFS4_VERIFIER_SIZE);
		status += args.pgbase;
	}

	nfs_invalidate_atime(dir);

	dprintk("%s: returns %d\n", __func__, status);
	return status;
}

static int nfs4_proc_readdir(struct dentry *dentry, struct rpc_cred *cred,
		u64 cookie, struct page **pages, unsigned int count, int plus)
{
	struct nfs4_exception exception = { };
	int err;
	do {
		err = nfs4_handle_exception(NFS_SERVER(dentry->d_inode),
				_nfs4_proc_readdir(dentry, cred, cookie,
					pages, count, plus),
				&exception);
	} while (exception.retry);
	return err;
}

static int _nfs4_proc_mknod(struct inode *dir, struct dentry *dentry,
		struct iattr *sattr, struct nfs4_label *label, dev_t rdev)
{
	struct nfs4_createdata *data;
	int mode = sattr->ia_mode;
	int status = -ENOMEM;

	data = nfs4_alloc_createdata(dir, &dentry->d_name, sattr, NF4SOCK);
	if (data == NULL)
		goto out;

	if (S_ISFIFO(mode))
		data->arg.ftype = NF4FIFO;
	else if (S_ISBLK(mode)) {
		data->arg.ftype = NF4BLK;
		data->arg.u.device.specdata1 = MAJOR(rdev);
		data->arg.u.device.specdata2 = MINOR(rdev);
	}
	else if (S_ISCHR(mode)) {
		data->arg.ftype = NF4CHR;
		data->arg.u.device.specdata1 = MAJOR(rdev);
		data->arg.u.device.specdata2 = MINOR(rdev);
	} else if (!S_ISSOCK(mode)) {
		status = -EINVAL;
		goto out_free;
	}

	data->arg.label = label;
	status = nfs4_do_create(dir, dentry, data);
out_free:
	nfs4_free_createdata(data);
out:
	return status;
}

static int nfs4_proc_mknod(struct inode *dir, struct dentry *dentry,
		struct iattr *sattr, dev_t rdev)
{
	struct nfs4_exception exception = { };
	struct nfs4_label l, *label = NULL;
	int err;

	label = nfs4_label_init_security(dir, dentry, sattr, &l);

	sattr->ia_mode &= ~current_umask();
	do {
		err = nfs4_handle_exception(NFS_SERVER(dir),
				_nfs4_proc_mknod(dir, dentry, sattr, label, rdev),
				&exception);
	} while (exception.retry);

	nfs4_label_release_security(label);

	return err;
}

static int _nfs4_proc_statfs(struct nfs_server *server, struct nfs_fh *fhandle,
		 struct nfs_fsstat *fsstat)
{
	struct nfs4_statfs_arg args = {
		.fh = fhandle,
		.bitmask = server->attr_bitmask,
	};
	struct nfs4_statfs_res res = {
		.fsstat = fsstat,
	};
	struct rpc_message msg = {
		.rpc_proc = &nfs4_procedures[NFSPROC4_CLNT_STATFS],
		.rpc_argp = &args,
		.rpc_resp = &res,
	};

	nfs_fattr_init(fsstat->fattr);
	return  nfs4_call_sync(server->client, server, &msg, &args.seq_args, &res.seq_res, 0);
}

static int nfs4_proc_statfs(struct nfs_server *server, struct nfs_fh *fhandle, struct nfs_fsstat *fsstat)
{
	struct nfs4_exception exception = { };
	int err;
	do {
		err = nfs4_handle_exception(server,
				_nfs4_proc_statfs(server, fhandle, fsstat),
				&exception);
	} while (exception.retry);
	return err;
}

static int _nfs4_do_fsinfo(struct nfs_server *server, struct nfs_fh *fhandle,
		struct nfs_fsinfo *fsinfo)
{
	struct nfs4_fsinfo_arg args = {
		.fh = fhandle,
		.bitmask = server->attr_bitmask,
	};
	struct nfs4_fsinfo_res res = {
		.fsinfo = fsinfo,
	};
	struct rpc_message msg = {
		.rpc_proc = &nfs4_procedures[NFSPROC4_CLNT_FSINFO],
		.rpc_argp = &args,
		.rpc_resp = &res,
	};

	return nfs4_call_sync(server->client, server, &msg, &args.seq_args, &res.seq_res, 0);
}

static int nfs4_do_fsinfo(struct nfs_server *server, struct nfs_fh *fhandle, struct nfs_fsinfo *fsinfo)
{
	struct nfs4_exception exception = { };
	unsigned long now = jiffies;
	int err;

	do {
		err = _nfs4_do_fsinfo(server, fhandle, fsinfo);
		if (err == 0) {
			struct nfs_client *clp = server->nfs_client;

			spin_lock(&clp->cl_lock);
			clp->cl_lease_time = fsinfo->lease_time * HZ;
			clp->cl_last_renewal = now;
			spin_unlock(&clp->cl_lock);
			break;
		}
		err = nfs4_handle_exception(server, err, &exception);
	} while (exception.retry);
	return err;
}

static int nfs4_proc_fsinfo(struct nfs_server *server, struct nfs_fh *fhandle, struct nfs_fsinfo *fsinfo)
{
	int error;

	nfs_fattr_init(fsinfo->fattr);
	error = nfs4_do_fsinfo(server, fhandle, fsinfo);
	if (error == 0) {
		/* block layout checks this! */
		server->pnfs_blksize = fsinfo->blksize;
		set_pnfs_layoutdriver(server, fhandle, fsinfo->layouttype);
	}

	return error;
}

static int _nfs4_proc_pathconf(struct nfs_server *server, struct nfs_fh *fhandle,
		struct nfs_pathconf *pathconf)
{
	struct nfs4_pathconf_arg args = {
		.fh = fhandle,
		.bitmask = server->attr_bitmask,
	};
	struct nfs4_pathconf_res res = {
		.pathconf = pathconf,
	};
	struct rpc_message msg = {
		.rpc_proc = &nfs4_procedures[NFSPROC4_CLNT_PATHCONF],
		.rpc_argp = &args,
		.rpc_resp = &res,
	};

	/* None of the pathconf attributes are mandatory to implement */
	if ((args.bitmask[0] & nfs4_pathconf_bitmap[0]) == 0) {
		memset(pathconf, 0, sizeof(*pathconf));
		return 0;
	}

	nfs_fattr_init(pathconf->fattr);
	return nfs4_call_sync(server->client, server, &msg, &args.seq_args, &res.seq_res, 0);
}

static int nfs4_proc_pathconf(struct nfs_server *server, struct nfs_fh *fhandle,
		struct nfs_pathconf *pathconf)
{
	struct nfs4_exception exception = { };
	int err;

	do {
		err = nfs4_handle_exception(server,
				_nfs4_proc_pathconf(server, fhandle, pathconf),
				&exception);
	} while (exception.retry);
	return err;
}

int nfs4_set_rw_stateid(nfs4_stateid *stateid,
		const struct nfs_open_context *ctx,
		const struct nfs_lock_context *l_ctx,
		fmode_t fmode)
{
	const struct nfs_lockowner *lockowner = NULL;

	if (l_ctx != NULL)
		lockowner = &l_ctx->lockowner;
	return nfs4_select_rw_stateid(stateid, ctx->state, fmode, lockowner);
}
EXPORT_SYMBOL_GPL(nfs4_set_rw_stateid);

static bool nfs4_stateid_is_current(nfs4_stateid *stateid,
		const struct nfs_open_context *ctx,
		const struct nfs_lock_context *l_ctx,
		fmode_t fmode)
{
	nfs4_stateid current_stateid;

	if (nfs4_set_rw_stateid(&current_stateid, ctx, l_ctx, fmode))
		return false;
	return nfs4_stateid_match(stateid, &current_stateid);
}

static bool nfs4_error_stateid_expired(int err)
{
	switch (err) {
	case -NFS4ERR_DELEG_REVOKED:
	case -NFS4ERR_ADMIN_REVOKED:
	case -NFS4ERR_BAD_STATEID:
	case -NFS4ERR_STALE_STATEID:
	case -NFS4ERR_OLD_STATEID:
	case -NFS4ERR_OPENMODE:
	case -NFS4ERR_EXPIRED:
		return true;
	}
	return false;
}

void __nfs4_read_done_cb(struct nfs_read_data *data)
{
	nfs_invalidate_atime(data->header->inode);
}

static int nfs4_read_done_cb(struct rpc_task *task, struct nfs_read_data *data)
{
	struct nfs_server *server = NFS_SERVER(data->header->inode);

	if (nfs4_async_handle_error(task, server, data->args.context->state) == -EAGAIN) {
		rpc_restart_call_prepare(task);
		return -EAGAIN;
	}

	__nfs4_read_done_cb(data);
	if (task->tk_status > 0)
		renew_lease(server, data->timestamp);
	return 0;
}

static bool nfs4_read_stateid_changed(struct rpc_task *task,
		struct nfs_readargs *args)
{

	if (!nfs4_error_stateid_expired(task->tk_status) ||
		nfs4_stateid_is_current(&args->stateid,
				args->context,
				args->lock_context,
				FMODE_READ))
		return false;
	rpc_restart_call_prepare(task);
	return true;
}

static int nfs4_read_done(struct rpc_task *task, struct nfs_read_data *data)
{

	dprintk("--> %s\n", __func__);

	if (!nfs4_sequence_done(task, &data->res.seq_res))
		return -EAGAIN;
	if (nfs4_read_stateid_changed(task, &data->args))
		return -EAGAIN;
	return data->read_done_cb ? data->read_done_cb(task, data) :
				    nfs4_read_done_cb(task, data);
}

static void nfs4_proc_read_setup(struct nfs_read_data *data, struct rpc_message *msg)
{
	data->timestamp   = jiffies;
	data->read_done_cb = nfs4_read_done_cb;
	msg->rpc_proc = &nfs4_procedures[NFSPROC4_CLNT_READ];
	nfs41_init_sequence(&data->args.seq_args, &data->res.seq_res, 0);
}

static void nfs4_proc_read_rpc_prepare(struct rpc_task *task, struct nfs_read_data *data)
{
	if (nfs4_setup_sequence(NFS_SERVER(data->header->inode),
			&data->args.seq_args,
			&data->res.seq_res,
			task))
		return;
	nfs4_set_rw_stateid(&data->args.stateid, data->args.context,
			data->args.lock_context, FMODE_READ);
}

static int nfs4_write_done_cb(struct rpc_task *task, struct nfs_write_data *data)
{
	struct inode *inode = data->header->inode;
	
	if (nfs4_async_handle_error(task, NFS_SERVER(inode), data->args.context->state) == -EAGAIN) {
		rpc_restart_call_prepare(task);
		return -EAGAIN;
	}
	if (task->tk_status >= 0) {
		renew_lease(NFS_SERVER(inode), data->timestamp);
		nfs_post_op_update_inode_force_wcc(inode, &data->fattr);
	}
	return 0;
}

static bool nfs4_write_stateid_changed(struct rpc_task *task,
		struct nfs_writeargs *args)
{

	if (!nfs4_error_stateid_expired(task->tk_status) ||
		nfs4_stateid_is_current(&args->stateid,
				args->context,
				args->lock_context,
				FMODE_WRITE))
		return false;
	rpc_restart_call_prepare(task);
	return true;
}

static int nfs4_write_done(struct rpc_task *task, struct nfs_write_data *data)
{
	if (!nfs4_sequence_done(task, &data->res.seq_res))
		return -EAGAIN;
	if (nfs4_write_stateid_changed(task, &data->args))
		return -EAGAIN;
	return data->write_done_cb ? data->write_done_cb(task, data) :
		nfs4_write_done_cb(task, data);
}

static
bool nfs4_write_need_cache_consistency_data(const struct nfs_write_data *data)
{
	const struct nfs_pgio_header *hdr = data->header;

	/* Don't request attributes for pNFS or O_DIRECT writes */
	if (data->ds_clp != NULL || hdr->dreq != NULL)
		return false;
	/* Otherwise, request attributes if and only if we don't hold
	 * a delegation
	 */
	return nfs4_have_delegation(hdr->inode, FMODE_READ) == 0;
}

static void nfs4_proc_write_setup(struct nfs_write_data *data, struct rpc_message *msg)
{
	struct nfs_server *server = NFS_SERVER(data->header->inode);

	if (!nfs4_write_need_cache_consistency_data(data)) {
		data->args.bitmask = NULL;
		data->res.fattr = NULL;
	} else
		data->args.bitmask = server->cache_consistency_bitmask;

	if (!data->write_done_cb)
		data->write_done_cb = nfs4_write_done_cb;
	data->res.server = server;
	data->timestamp   = jiffies;

	msg->rpc_proc = &nfs4_procedures[NFSPROC4_CLNT_WRITE];
	nfs41_init_sequence(&data->args.seq_args, &data->res.seq_res, 1);
}

static void nfs4_proc_write_rpc_prepare(struct rpc_task *task, struct nfs_write_data *data)
{
	if (nfs4_setup_sequence(NFS_SERVER(data->header->inode),
			&data->args.seq_args,
			&data->res.seq_res,
			task))
		return;
	nfs4_set_rw_stateid(&data->args.stateid, data->args.context,
			data->args.lock_context, FMODE_WRITE);
}

static void nfs4_proc_commit_rpc_prepare(struct rpc_task *task, struct nfs_commit_data *data)
{
	nfs4_setup_sequence(NFS_SERVER(data->inode),
			&data->args.seq_args,
			&data->res.seq_res,
			task);
}

static int nfs4_commit_done_cb(struct rpc_task *task, struct nfs_commit_data *data)
{
	struct inode *inode = data->inode;

	if (nfs4_async_handle_error(task, NFS_SERVER(inode), NULL) == -EAGAIN) {
		rpc_restart_call_prepare(task);
		return -EAGAIN;
	}
	return 0;
}

static int nfs4_commit_done(struct rpc_task *task, struct nfs_commit_data *data)
{
	if (!nfs4_sequence_done(task, &data->res.seq_res))
		return -EAGAIN;
	return data->commit_done_cb(task, data);
}

static void nfs4_proc_commit_setup(struct nfs_commit_data *data, struct rpc_message *msg)
{
	struct nfs_server *server = NFS_SERVER(data->inode);

	if (data->commit_done_cb == NULL)
		data->commit_done_cb = nfs4_commit_done_cb;
	data->res.server = server;
	msg->rpc_proc = &nfs4_procedures[NFSPROC4_CLNT_COMMIT];
	nfs41_init_sequence(&data->args.seq_args, &data->res.seq_res, 1);
}

struct nfs4_renewdata {
	struct nfs_client	*client;
	unsigned long		timestamp;
};

/*
 * nfs4_proc_async_renew(): This is not one of the nfs_rpc_ops; it is a special
 * standalone procedure for queueing an asynchronous RENEW.
 */
static void nfs4_renew_release(void *calldata)
{
	struct nfs4_renewdata *data = calldata;
	struct nfs_client *clp = data->client;

	if (atomic_read(&clp->cl_count) > 1)
		nfs4_schedule_state_renewal(clp);
	nfs_put_client(clp);
	kfree(data);
}

static void nfs4_renew_done(struct rpc_task *task, void *calldata)
{
	struct nfs4_renewdata *data = calldata;
	struct nfs_client *clp = data->client;
	unsigned long timestamp = data->timestamp;

	if (task->tk_status < 0) {
		/* Unless we're shutting down, schedule state recovery! */
		if (test_bit(NFS_CS_RENEWD, &clp->cl_res_state) == 0)
			return;
		if (task->tk_status != NFS4ERR_CB_PATH_DOWN) {
			nfs4_schedule_lease_recovery(clp);
			return;
		}
		nfs4_schedule_path_down_recovery(clp);
	}
	do_renew_lease(clp, timestamp);
}

static const struct rpc_call_ops nfs4_renew_ops = {
	.rpc_call_done = nfs4_renew_done,
	.rpc_release = nfs4_renew_release,
};

static int nfs4_proc_async_renew(struct nfs_client *clp, struct rpc_cred *cred, unsigned renew_flags)
{
	struct rpc_message msg = {
		.rpc_proc	= &nfs4_procedures[NFSPROC4_CLNT_RENEW],
		.rpc_argp	= clp,
		.rpc_cred	= cred,
	};
	struct nfs4_renewdata *data;

	if (renew_flags == 0)
		return 0;
	if (!atomic_inc_not_zero(&clp->cl_count))
		return -EIO;
	data = kmalloc(sizeof(*data), GFP_NOFS);
	if (data == NULL)
		return -ENOMEM;
	data->client = clp;
	data->timestamp = jiffies;
	return rpc_call_async(clp->cl_rpcclient, &msg, RPC_TASK_TIMEOUT,
			&nfs4_renew_ops, data);
}

static int nfs4_proc_renew(struct nfs_client *clp, struct rpc_cred *cred)
{
	struct rpc_message msg = {
		.rpc_proc	= &nfs4_procedures[NFSPROC4_CLNT_RENEW],
		.rpc_argp	= clp,
		.rpc_cred	= cred,
	};
	unsigned long now = jiffies;
	int status;

	status = rpc_call_sync(clp->cl_rpcclient, &msg, RPC_TASK_TIMEOUT);
	if (status < 0)
		return status;
	do_renew_lease(clp, now);
	return 0;
}

static inline int nfs4_server_supports_acls(struct nfs_server *server)
{
	return (server->caps & NFS_CAP_ACLS)
		&& (server->acl_bitmask & ACL4_SUPPORT_ALLOW_ACL)
		&& (server->acl_bitmask & ACL4_SUPPORT_DENY_ACL);
}

/* Assuming that XATTR_SIZE_MAX is a multiple of PAGE_SIZE, and that
 * it's OK to put sizeof(void) * (XATTR_SIZE_MAX/PAGE_SIZE) bytes on
 * the stack.
 */
#define NFS4ACL_MAXPAGES DIV_ROUND_UP(XATTR_SIZE_MAX, PAGE_SIZE)

static int buf_to_pages_noslab(const void *buf, size_t buflen,
		struct page **pages, unsigned int *pgbase)
{
	struct page *newpage, **spages;
	int rc = 0;
	size_t len;
	spages = pages;

	do {
		len = min_t(size_t, PAGE_SIZE, buflen);
		newpage = alloc_page(GFP_KERNEL);

		if (newpage == NULL)
			goto unwind;
		memcpy(page_address(newpage), buf, len);
                buf += len;
                buflen -= len;
		*pages++ = newpage;
		rc++;
	} while (buflen != 0);

	return rc;

unwind:
	for(; rc > 0; rc--)
		__free_page(spages[rc-1]);
	return -ENOMEM;
}

struct nfs4_cached_acl {
	int cached;
	size_t len;
	char data[0];
};

static void nfs4_set_cached_acl(struct inode *inode, struct nfs4_cached_acl *acl)
{
	struct nfs_inode *nfsi = NFS_I(inode);

	spin_lock(&inode->i_lock);
	kfree(nfsi->nfs4_acl);
	nfsi->nfs4_acl = acl;
	spin_unlock(&inode->i_lock);
}

static void nfs4_zap_acl_attr(struct inode *inode)
{
	nfs4_set_cached_acl(inode, NULL);
}

static inline ssize_t nfs4_read_cached_acl(struct inode *inode, char *buf, size_t buflen)
{
	struct nfs_inode *nfsi = NFS_I(inode);
	struct nfs4_cached_acl *acl;
	int ret = -ENOENT;

	spin_lock(&inode->i_lock);
	acl = nfsi->nfs4_acl;
	if (acl == NULL)
		goto out;
	if (buf == NULL) /* user is just asking for length */
		goto out_len;
	if (acl->cached == 0)
		goto out;
	ret = -ERANGE; /* see getxattr(2) man page */
	if (acl->len > buflen)
		goto out;
	memcpy(buf, acl->data, acl->len);
out_len:
	ret = acl->len;
out:
	spin_unlock(&inode->i_lock);
	return ret;
}

static void nfs4_write_cached_acl(struct inode *inode, struct page **pages, size_t pgbase, size_t acl_len)
{
	struct nfs4_cached_acl *acl;
	size_t buflen = sizeof(*acl) + acl_len;

	if (buflen <= PAGE_SIZE) {
		acl = kmalloc(buflen, GFP_KERNEL);
		if (acl == NULL)
			goto out;
		acl->cached = 1;
		_copy_from_pages(acl->data, pages, pgbase, acl_len);
	} else {
		acl = kmalloc(sizeof(*acl), GFP_KERNEL);
		if (acl == NULL)
			goto out;
		acl->cached = 0;
	}
	acl->len = acl_len;
out:
	nfs4_set_cached_acl(inode, acl);
}

/*
 * The getxattr API returns the required buffer length when called with a
 * NULL buf. The NFSv4 acl tool then calls getxattr again after allocating
 * the required buf.  On a NULL buf, we send a page of data to the server
 * guessing that the ACL request can be serviced by a page. If so, we cache
 * up to the page of ACL data, and the 2nd call to getxattr is serviced by
 * the cache. If not so, we throw away the page, and cache the required
 * length. The next getxattr call will then produce another round trip to
 * the server, this time with the input buf of the required size.
 */
static ssize_t __nfs4_get_acl_uncached(struct inode *inode, void *buf, size_t buflen)
{
	struct page *pages[NFS4ACL_MAXPAGES] = {NULL, };
	struct nfs_getaclargs args = {
		.fh = NFS_FH(inode),
		.acl_pages = pages,
		.acl_len = buflen,
	};
	struct nfs_getaclres res = {
		.acl_len = buflen,
	};
	struct rpc_message msg = {
		.rpc_proc = &nfs4_procedures[NFSPROC4_CLNT_GETACL],
		.rpc_argp = &args,
		.rpc_resp = &res,
	};
	unsigned int npages = DIV_ROUND_UP(buflen, PAGE_SIZE);
	int ret = -ENOMEM, i;

	/* As long as we're doing a round trip to the server anyway,
	 * let's be prepared for a page of acl data. */
	if (npages == 0)
		npages = 1;
	if (npages > ARRAY_SIZE(pages))
		return -ERANGE;

	for (i = 0; i < npages; i++) {
		pages[i] = alloc_page(GFP_KERNEL);
		if (!pages[i])
			goto out_free;
	}

	/* for decoding across pages */
	res.acl_scratch = alloc_page(GFP_KERNEL);
	if (!res.acl_scratch)
		goto out_free;

	args.acl_len = npages * PAGE_SIZE;
	args.acl_pgbase = 0;

	dprintk("%s  buf %p buflen %zu npages %d args.acl_len %zu\n",
		__func__, buf, buflen, npages, args.acl_len);
	ret = nfs4_call_sync(NFS_SERVER(inode)->client, NFS_SERVER(inode),
			     &msg, &args.seq_args, &res.seq_res, 0);
	if (ret)
		goto out_free;

	/* Handle the case where the passed-in buffer is too short */
	if (res.acl_flags & NFS4_ACL_TRUNC) {
		/* Did the user only issue a request for the acl length? */
		if (buf == NULL)
			goto out_ok;
		ret = -ERANGE;
		goto out_free;
	}
	nfs4_write_cached_acl(inode, pages, res.acl_data_offset, res.acl_len);
	if (buf) {
		if (res.acl_len > buflen) {
			ret = -ERANGE;
			goto out_free;
		}
		_copy_from_pages(buf, pages, res.acl_data_offset, res.acl_len);
	}
out_ok:
	ret = res.acl_len;
out_free:
	for (i = 0; i < npages; i++)
		if (pages[i])
			__free_page(pages[i]);
	if (res.acl_scratch)
		__free_page(res.acl_scratch);
	return ret;
}

static ssize_t nfs4_get_acl_uncached(struct inode *inode, void *buf, size_t buflen)
{
	struct nfs4_exception exception = { };
	ssize_t ret;
	do {
		ret = __nfs4_get_acl_uncached(inode, buf, buflen);
		if (ret >= 0)
			break;
		ret = nfs4_handle_exception(NFS_SERVER(inode), ret, &exception);
	} while (exception.retry);
	return ret;
}

static ssize_t nfs4_proc_get_acl(struct inode *inode, void *buf, size_t buflen)
{
	struct nfs_server *server = NFS_SERVER(inode);
	int ret;

	if (!nfs4_server_supports_acls(server))
		return -EOPNOTSUPP;
	ret = nfs_revalidate_inode(server, inode);
	if (ret < 0)
		return ret;
	if (NFS_I(inode)->cache_validity & NFS_INO_INVALID_ACL)
		nfs_zap_acl_cache(inode);
	ret = nfs4_read_cached_acl(inode, buf, buflen);
	if (ret != -ENOENT)
		/* -ENOENT is returned if there is no ACL or if there is an ACL
		 * but no cached acl data, just the acl length */
		return ret;
	return nfs4_get_acl_uncached(inode, buf, buflen);
}

static int __nfs4_proc_set_acl(struct inode *inode, const void *buf, size_t buflen)
{
	struct nfs_server *server = NFS_SERVER(inode);
	struct page *pages[NFS4ACL_MAXPAGES];
	struct nfs_setaclargs arg = {
		.fh		= NFS_FH(inode),
		.acl_pages	= pages,
		.acl_len	= buflen,
	};
	struct nfs_setaclres res;
	struct rpc_message msg = {
		.rpc_proc	= &nfs4_procedures[NFSPROC4_CLNT_SETACL],
		.rpc_argp	= &arg,
		.rpc_resp	= &res,
	};
	unsigned int npages = DIV_ROUND_UP(buflen, PAGE_SIZE);
	int ret, i;

	if (!nfs4_server_supports_acls(server))
		return -EOPNOTSUPP;
	if (npages > ARRAY_SIZE(pages))
		return -ERANGE;
	i = buf_to_pages_noslab(buf, buflen, arg.acl_pages, &arg.acl_pgbase);
	if (i < 0)
		return i;
	nfs4_inode_return_delegation(inode);
	ret = nfs4_call_sync(server->client, server, &msg, &arg.seq_args, &res.seq_res, 1);

	/*
	 * Free each page after tx, so the only ref left is
	 * held by the network stack
	 */
	for (; i > 0; i--)
		put_page(pages[i-1]);

	/*
	 * Acl update can result in inode attribute update.
	 * so mark the attribute cache invalid.
	 */
	spin_lock(&inode->i_lock);
	NFS_I(inode)->cache_validity |= NFS_INO_INVALID_ATTR;
	spin_unlock(&inode->i_lock);
	nfs_access_zap_cache(inode);
	nfs_zap_acl_cache(inode);
	return ret;
}

static int nfs4_proc_set_acl(struct inode *inode, const void *buf, size_t buflen)
{
	struct nfs4_exception exception = { };
	int err;
	do {
		err = nfs4_handle_exception(NFS_SERVER(inode),
				__nfs4_proc_set_acl(inode, buf, buflen),
				&exception);
	} while (exception.retry);
	return err;
}

#ifdef CONFIG_NFS_V4_SECURITY_LABEL
static int _nfs4_get_security_label(struct inode *inode, void *buf,
					size_t buflen)
{
	struct nfs_server *server = NFS_SERVER(inode);
	struct nfs_fattr fattr;
	struct nfs4_label label = {0, 0, buflen, buf};

	u32 bitmask[3] = { 0, 0, FATTR4_WORD2_SECURITY_LABEL };
	struct nfs4_getattr_arg args = {
		.fh		= NFS_FH(inode),
		.bitmask	= bitmask,
	};
	struct nfs4_getattr_res res = {
		.fattr		= &fattr,
		.label		= &label,
		.server		= server,
	};
	struct rpc_message msg = {
		.rpc_proc	= &nfs4_procedures[NFSPROC4_CLNT_GETATTR],
		.rpc_argp	= &args,
		.rpc_resp	= &res,
	};
	int ret;

	nfs_fattr_init(&fattr);

	ret = rpc_call_sync(server->client, &msg, 0);
	if (ret)
		return ret;
	if (!(fattr.valid & NFS_ATTR_FATTR_V4_SECURITY_LABEL))
		return -ENOENT;
	if (buflen < label.len)
		return -ERANGE;
	return 0;
}

static int nfs4_get_security_label(struct inode *inode, void *buf,
					size_t buflen)
{
	struct nfs4_exception exception = { };
	int err;

	if (!nfs_server_capable(inode, NFS_CAP_SECURITY_LABEL))
		return -EOPNOTSUPP;

	do {
		err = nfs4_handle_exception(NFS_SERVER(inode),
				_nfs4_get_security_label(inode, buf, buflen),
				&exception);
	} while (exception.retry);
	return err;
}

static int _nfs4_do_set_security_label(struct inode *inode,
		struct nfs4_label *ilabel,
		struct nfs_fattr *fattr,
		struct nfs4_label *olabel)
{

	struct iattr sattr = {0};
	struct nfs_server *server = NFS_SERVER(inode);
	const u32 bitmask[3] = { 0, 0, FATTR4_WORD2_SECURITY_LABEL };
	struct nfs_setattrargs args = {
		.fh             = NFS_FH(inode),
		.iap            = &sattr,
		.server		= server,
		.bitmask	= bitmask,
		.label		= ilabel,
	};
	struct nfs_setattrres res = {
		.fattr		= fattr,
		.label		= olabel,
		.server		= server,
	};
	struct rpc_message msg = {
		.rpc_proc       = &nfs4_procedures[NFSPROC4_CLNT_SETATTR],
		.rpc_argp       = &args,
		.rpc_resp       = &res,
	};
	int status;

	nfs4_stateid_copy(&args.stateid, &zero_stateid);

	status = rpc_call_sync(server->client, &msg, 0);
	if (status)
		dprintk("%s failed: %d\n", __func__, status);

	return status;
}

static int nfs4_do_set_security_label(struct inode *inode,
		struct nfs4_label *ilabel,
		struct nfs_fattr *fattr,
		struct nfs4_label *olabel)
{
	struct nfs4_exception exception = { };
	int err;

	do {
		err = nfs4_handle_exception(NFS_SERVER(inode),
				_nfs4_do_set_security_label(inode, ilabel,
				fattr, olabel),
				&exception);
	} while (exception.retry);
	return err;
}

static int
nfs4_set_security_label(struct dentry *dentry, const void *buf, size_t buflen)
{
	struct nfs4_label ilabel, *olabel = NULL;
	struct nfs_fattr fattr;
	struct rpc_cred *cred;
	struct inode *inode = dentry->d_inode;
	int status;

	if (!nfs_server_capable(inode, NFS_CAP_SECURITY_LABEL))
		return -EOPNOTSUPP;

	nfs_fattr_init(&fattr);

	ilabel.pi = 0;
	ilabel.lfs = 0;
	ilabel.label = (char *)buf;
	ilabel.len = buflen;

	cred = rpc_lookup_cred();
	if (IS_ERR(cred))
		return PTR_ERR(cred);

	olabel = nfs4_label_alloc(NFS_SERVER(inode), GFP_KERNEL);
	if (IS_ERR(olabel)) {
		status = -PTR_ERR(olabel);
		goto out;
	}

	status = nfs4_do_set_security_label(inode, &ilabel, &fattr, olabel);
	if (status == 0)
		nfs_setsecurity(inode, &fattr, olabel);

	nfs4_label_free(olabel);
out:
	put_rpccred(cred);
	return status;
}
#endif	/* CONFIG_NFS_V4_SECURITY_LABEL */


static int
nfs4_async_handle_error(struct rpc_task *task, const struct nfs_server *server, struct nfs4_state *state)
{
	struct nfs_client *clp = server->nfs_client;

	if (task->tk_status >= 0)
		return 0;
	switch(task->tk_status) {
		case -NFS4ERR_DELEG_REVOKED:
		case -NFS4ERR_ADMIN_REVOKED:
		case -NFS4ERR_BAD_STATEID:
			if (state == NULL)
				break;
			nfs_remove_bad_delegation(state->inode);
		case -NFS4ERR_OPENMODE:
			if (state == NULL)
				break;
			if (nfs4_schedule_stateid_recovery(server, state) < 0)
				goto stateid_invalid;
			goto wait_on_recovery;
		case -NFS4ERR_EXPIRED:
			if (state != NULL) {
				if (nfs4_schedule_stateid_recovery(server, state) < 0)
					goto stateid_invalid;
			}
		case -NFS4ERR_STALE_STATEID:
		case -NFS4ERR_STALE_CLIENTID:
			nfs4_schedule_lease_recovery(clp);
			goto wait_on_recovery;
#if defined(CONFIG_NFS_V4_1)
		case -NFS4ERR_BADSESSION:
		case -NFS4ERR_BADSLOT:
		case -NFS4ERR_BAD_HIGH_SLOT:
		case -NFS4ERR_DEADSESSION:
		case -NFS4ERR_CONN_NOT_BOUND_TO_SESSION:
		case -NFS4ERR_SEQ_FALSE_RETRY:
		case -NFS4ERR_SEQ_MISORDERED:
			dprintk("%s ERROR %d, Reset session\n", __func__,
				task->tk_status);
			nfs4_schedule_session_recovery(clp->cl_session, task->tk_status);
			task->tk_status = 0;
			return -EAGAIN;
#endif /* CONFIG_NFS_V4_1 */
		case -NFS4ERR_DELAY:
			nfs_inc_server_stats(server, NFSIOS_DELAY);
		case -NFS4ERR_GRACE:
			rpc_delay(task, NFS4_POLL_RETRY_MAX);
			task->tk_status = 0;
			return -EAGAIN;
		case -NFS4ERR_RETRY_UNCACHED_REP:
		case -NFS4ERR_OLD_STATEID:
			task->tk_status = 0;
			return -EAGAIN;
	}
	task->tk_status = nfs4_map_errors(task->tk_status);
	return 0;
stateid_invalid:
	task->tk_status = -EIO;
	return 0;
wait_on_recovery:
	rpc_sleep_on(&clp->cl_rpcwaitq, task, NULL);
	if (test_bit(NFS4CLNT_MANAGER_RUNNING, &clp->cl_state) == 0)
		rpc_wake_up_queued_task(&clp->cl_rpcwaitq, task);
	task->tk_status = 0;
	return -EAGAIN;
}

static void nfs4_init_boot_verifier(const struct nfs_client *clp,
				    nfs4_verifier *bootverf)
{
	__be32 verf[2];

	if (test_bit(NFS4CLNT_PURGE_STATE, &clp->cl_state)) {
		/* An impossible timestamp guarantees this value
		 * will never match a generated boot time. */
		verf[0] = 0;
		verf[1] = (__be32)(NSEC_PER_SEC + 1);
	} else {
		struct nfs_net *nn = net_generic(clp->cl_net, nfs_net_id);
		verf[0] = (__be32)nn->boot_time.tv_sec;
		verf[1] = (__be32)nn->boot_time.tv_nsec;
	}
	memcpy(bootverf->data, verf, sizeof(bootverf->data));
}

static unsigned int
nfs4_init_nonuniform_client_string(const struct nfs_client *clp,
				   char *buf, size_t len)
{
	unsigned int result;

	rcu_read_lock();
	result = scnprintf(buf, len, "Linux NFSv4.0 %s/%s %s",
				clp->cl_ipaddr,
				rpc_peeraddr2str(clp->cl_rpcclient,
							RPC_DISPLAY_ADDR),
				rpc_peeraddr2str(clp->cl_rpcclient,
							RPC_DISPLAY_PROTO));
	rcu_read_unlock();
	return result;
}

static unsigned int
nfs4_init_uniform_client_string(const struct nfs_client *clp,
				char *buf, size_t len)
{
	char *nodename = clp->cl_rpcclient->cl_nodename;

	if (nfs4_client_id_uniquifier[0] != '\0')
		nodename = nfs4_client_id_uniquifier;
	return scnprintf(buf, len, "Linux NFSv%u.%u %s",
				clp->rpc_ops->version, clp->cl_minorversion,
				nodename);
}

/**
 * nfs4_proc_setclientid - Negotiate client ID
 * @clp: state data structure
 * @program: RPC program for NFSv4 callback service
 * @port: IP port number for NFS4 callback service
 * @cred: RPC credential to use for this call
 * @res: where to place the result
 *
 * Returns zero, a negative errno, or a negative NFS4ERR status code.
 */
int nfs4_proc_setclientid(struct nfs_client *clp, u32 program,
		unsigned short port, struct rpc_cred *cred,
		struct nfs4_setclientid_res *res)
{
	nfs4_verifier sc_verifier;
	struct nfs4_setclientid setclientid = {
		.sc_verifier = &sc_verifier,
		.sc_prog = program,
		.sc_cb_ident = clp->cl_cb_ident,
	};
	struct rpc_message msg = {
		.rpc_proc = &nfs4_procedures[NFSPROC4_CLNT_SETCLIENTID],
		.rpc_argp = &setclientid,
		.rpc_resp = res,
		.rpc_cred = cred,
	};
	int status;

	/* nfs_client_id4 */
	nfs4_init_boot_verifier(clp, &sc_verifier);
	if (test_bit(NFS_CS_MIGRATION, &clp->cl_flags))
		setclientid.sc_name_len =
				nfs4_init_uniform_client_string(clp,
						setclientid.sc_name,
						sizeof(setclientid.sc_name));
	else
		setclientid.sc_name_len =
				nfs4_init_nonuniform_client_string(clp,
						setclientid.sc_name,
						sizeof(setclientid.sc_name));
	/* cb_client4 */
	rcu_read_lock();
	setclientid.sc_netid_len = scnprintf(setclientid.sc_netid,
				sizeof(setclientid.sc_netid), "%s",
				rpc_peeraddr2str(clp->cl_rpcclient,
							RPC_DISPLAY_NETID));
	rcu_read_unlock();
	setclientid.sc_uaddr_len = scnprintf(setclientid.sc_uaddr,
				sizeof(setclientid.sc_uaddr), "%s.%u.%u",
				clp->cl_ipaddr, port >> 8, port & 255);

	dprintk("NFS call  setclientid auth=%s, '%.*s'\n",
		clp->cl_rpcclient->cl_auth->au_ops->au_name,
		setclientid.sc_name_len, setclientid.sc_name);
	status = rpc_call_sync(clp->cl_rpcclient, &msg, RPC_TASK_TIMEOUT);
	dprintk("NFS reply setclientid: %d\n", status);
	return status;
}

/**
 * nfs4_proc_setclientid_confirm - Confirm client ID
 * @clp: state data structure
 * @res: result of a previous SETCLIENTID
 * @cred: RPC credential to use for this call
 *
 * Returns zero, a negative errno, or a negative NFS4ERR status code.
 */
int nfs4_proc_setclientid_confirm(struct nfs_client *clp,
		struct nfs4_setclientid_res *arg,
		struct rpc_cred *cred)
{
	struct rpc_message msg = {
		.rpc_proc = &nfs4_procedures[NFSPROC4_CLNT_SETCLIENTID_CONFIRM],
		.rpc_argp = arg,
		.rpc_cred = cred,
	};
	int status;

	dprintk("NFS call  setclientid_confirm auth=%s, (client ID %llx)\n",
		clp->cl_rpcclient->cl_auth->au_ops->au_name,
		clp->cl_clientid);
	status = rpc_call_sync(clp->cl_rpcclient, &msg, RPC_TASK_TIMEOUT);
	dprintk("NFS reply setclientid_confirm: %d\n", status);
	return status;
}

struct nfs4_delegreturndata {
	struct nfs4_delegreturnargs args;
	struct nfs4_delegreturnres res;
	struct nfs_fh fh;
	nfs4_stateid stateid;
	unsigned long timestamp;
	struct nfs_fattr fattr;
	int rpc_status;
};

static void nfs4_delegreturn_done(struct rpc_task *task, void *calldata)
{
	struct nfs4_delegreturndata *data = calldata;

	if (!nfs4_sequence_done(task, &data->res.seq_res))
		return;

	switch (task->tk_status) {
	case -NFS4ERR_STALE_STATEID:
	case -NFS4ERR_EXPIRED:
	case 0:
		renew_lease(data->res.server, data->timestamp);
		break;
	default:
		if (nfs4_async_handle_error(task, data->res.server, NULL) ==
				-EAGAIN) {
			rpc_restart_call_prepare(task);
			return;
		}
	}
	data->rpc_status = task->tk_status;
}

static void nfs4_delegreturn_release(void *calldata)
{
	kfree(calldata);
}

#if defined(CONFIG_NFS_V4_1)
static void nfs4_delegreturn_prepare(struct rpc_task *task, void *data)
{
	struct nfs4_delegreturndata *d_data;

	d_data = (struct nfs4_delegreturndata *)data;

	nfs4_setup_sequence(d_data->res.server,
			&d_data->args.seq_args,
			&d_data->res.seq_res,
			task);
}
#endif /* CONFIG_NFS_V4_1 */

static const struct rpc_call_ops nfs4_delegreturn_ops = {
#if defined(CONFIG_NFS_V4_1)
	.rpc_call_prepare = nfs4_delegreturn_prepare,
#endif /* CONFIG_NFS_V4_1 */
	.rpc_call_done = nfs4_delegreturn_done,
	.rpc_release = nfs4_delegreturn_release,
};

static int _nfs4_proc_delegreturn(struct inode *inode, struct rpc_cred *cred, const nfs4_stateid *stateid, int issync)
{
	struct nfs4_delegreturndata *data;
	struct nfs_server *server = NFS_SERVER(inode);
	struct rpc_task *task;
	struct rpc_message msg = {
		.rpc_proc = &nfs4_procedures[NFSPROC4_CLNT_DELEGRETURN],
		.rpc_cred = cred,
	};
	struct rpc_task_setup task_setup_data = {
		.rpc_client = server->client,
		.rpc_message = &msg,
		.callback_ops = &nfs4_delegreturn_ops,
		.flags = RPC_TASK_ASYNC,
	};
	int status = 0;

	data = kzalloc(sizeof(*data), GFP_NOFS);
	if (data == NULL)
		return -ENOMEM;
	nfs41_init_sequence(&data->args.seq_args, &data->res.seq_res, 1);
	data->args.fhandle = &data->fh;
	data->args.stateid = &data->stateid;
	data->args.bitmask = server->cache_consistency_bitmask;
	nfs_copy_fh(&data->fh, NFS_FH(inode));
	nfs4_stateid_copy(&data->stateid, stateid);
	data->res.fattr = &data->fattr;
	data->res.server = server;
	nfs_fattr_init(data->res.fattr);
	data->timestamp = jiffies;
	data->rpc_status = 0;

	task_setup_data.callback_data = data;
	msg.rpc_argp = &data->args;
	msg.rpc_resp = &data->res;
	task = rpc_run_task(&task_setup_data);
	if (IS_ERR(task))
		return PTR_ERR(task);
	if (!issync)
		goto out;
	status = nfs4_wait_for_completion_rpc_task(task);
	if (status != 0)
		goto out;
	status = data->rpc_status;
	if (status == 0)
		nfs_post_op_update_inode_force_wcc(inode, &data->fattr);
	else
		nfs_refresh_inode(inode, &data->fattr);
out:
	rpc_put_task(task);
	return status;
}

int nfs4_proc_delegreturn(struct inode *inode, struct rpc_cred *cred, const nfs4_stateid *stateid, int issync)
{
	struct nfs_server *server = NFS_SERVER(inode);
	struct nfs4_exception exception = { };
	int err;
	do {
		err = _nfs4_proc_delegreturn(inode, cred, stateid, issync);
		switch (err) {
			case -NFS4ERR_STALE_STATEID:
			case -NFS4ERR_EXPIRED:
			case 0:
				return 0;
		}
		err = nfs4_handle_exception(server, err, &exception);
	} while (exception.retry);
	return err;
}

#define NFS4_LOCK_MINTIMEOUT (1 * HZ)
#define NFS4_LOCK_MAXTIMEOUT (30 * HZ)

/* 
 * sleep, with exponential backoff, and retry the LOCK operation. 
 */
static unsigned long
nfs4_set_lock_task_retry(unsigned long timeout)
{
	freezable_schedule_timeout_killable(timeout);
	timeout <<= 1;
	if (timeout > NFS4_LOCK_MAXTIMEOUT)
		return NFS4_LOCK_MAXTIMEOUT;
	return timeout;
}

static int _nfs4_proc_getlk(struct nfs4_state *state, int cmd, struct file_lock *request)
{
	struct inode *inode = state->inode;
	struct nfs_server *server = NFS_SERVER(inode);
	struct nfs_client *clp = server->nfs_client;
	struct nfs_lockt_args arg = {
		.fh = NFS_FH(inode),
		.fl = request,
	};
	struct nfs_lockt_res res = {
		.denied = request,
	};
	struct rpc_message msg = {
		.rpc_proc	= &nfs4_procedures[NFSPROC4_CLNT_LOCKT],
		.rpc_argp       = &arg,
		.rpc_resp       = &res,
		.rpc_cred	= state->owner->so_cred,
	};
	struct nfs4_lock_state *lsp;
	int status;

	arg.lock_owner.clientid = clp->cl_clientid;
	status = nfs4_set_lock_state(state, request);
	if (status != 0)
		goto out;
	lsp = request->fl_u.nfs4_fl.owner;
	arg.lock_owner.id = lsp->ls_seqid.owner_id;
	arg.lock_owner.s_dev = server->s_dev;
	status = nfs4_call_sync(server->client, server, &msg, &arg.seq_args, &res.seq_res, 1);
	switch (status) {
		case 0:
			request->fl_type = F_UNLCK;
			break;
		case -NFS4ERR_DENIED:
			status = 0;
	}
	request->fl_ops->fl_release_private(request);
out:
	return status;
}

static int nfs4_proc_getlk(struct nfs4_state *state, int cmd, struct file_lock *request)
{
	struct nfs4_exception exception = { };
	int err;

	do {
		err = nfs4_handle_exception(NFS_SERVER(state->inode),
				_nfs4_proc_getlk(state, cmd, request),
				&exception);
	} while (exception.retry);
	return err;
}

static int do_vfs_lock(struct file *file, struct file_lock *fl)
{
	int res = 0;
	switch (fl->fl_flags & (FL_POSIX|FL_FLOCK)) {
		case FL_POSIX:
			res = posix_lock_file_wait(file, fl);
			break;
		case FL_FLOCK:
			res = flock_lock_file_wait(file, fl);
			break;
		default:
			BUG();
	}
	return res;
}

struct nfs4_unlockdata {
	struct nfs_locku_args arg;
	struct nfs_locku_res res;
	struct nfs4_lock_state *lsp;
	struct nfs_open_context *ctx;
	struct file_lock fl;
	const struct nfs_server *server;
	unsigned long timestamp;
};

static struct nfs4_unlockdata *nfs4_alloc_unlockdata(struct file_lock *fl,
		struct nfs_open_context *ctx,
		struct nfs4_lock_state *lsp,
		struct nfs_seqid *seqid)
{
	struct nfs4_unlockdata *p;
	struct inode *inode = lsp->ls_state->inode;

	p = kzalloc(sizeof(*p), GFP_NOFS);
	if (p == NULL)
		return NULL;
	p->arg.fh = NFS_FH(inode);
	p->arg.fl = &p->fl;
	p->arg.seqid = seqid;
	p->res.seqid = seqid;
	p->arg.stateid = &lsp->ls_stateid;
	p->lsp = lsp;
	atomic_inc(&lsp->ls_count);
	/* Ensure we don't close file until we're done freeing locks! */
	p->ctx = get_nfs_open_context(ctx);
	memcpy(&p->fl, fl, sizeof(p->fl));
	p->server = NFS_SERVER(inode);
	return p;
}

static void nfs4_locku_release_calldata(void *data)
{
	struct nfs4_unlockdata *calldata = data;
	nfs_free_seqid(calldata->arg.seqid);
	nfs4_put_lock_state(calldata->lsp);
	put_nfs_open_context(calldata->ctx);
	kfree(calldata);
}

static void nfs4_locku_done(struct rpc_task *task, void *data)
{
	struct nfs4_unlockdata *calldata = data;

	if (!nfs4_sequence_done(task, &calldata->res.seq_res))
		return;
	switch (task->tk_status) {
		case 0:
			nfs4_stateid_copy(&calldata->lsp->ls_stateid,
					&calldata->res.stateid);
			renew_lease(calldata->server, calldata->timestamp);
			break;
		case -NFS4ERR_BAD_STATEID:
		case -NFS4ERR_OLD_STATEID:
		case -NFS4ERR_STALE_STATEID:
		case -NFS4ERR_EXPIRED:
			break;
		default:
			if (nfs4_async_handle_error(task, calldata->server, NULL) == -EAGAIN)
				rpc_restart_call_prepare(task);
	}
	nfs_release_seqid(calldata->arg.seqid);
}

static void nfs4_locku_prepare(struct rpc_task *task, void *data)
{
	struct nfs4_unlockdata *calldata = data;

	if (nfs_wait_on_sequence(calldata->arg.seqid, task) != 0)
		goto out_wait;
	if (test_bit(NFS_LOCK_INITIALIZED, &calldata->lsp->ls_flags) == 0) {
		/* Note: exit _without_ running nfs4_locku_done */
		goto out_no_action;
	}
	calldata->timestamp = jiffies;
	if (nfs4_setup_sequence(calldata->server,
				&calldata->arg.seq_args,
				&calldata->res.seq_res,
				task) != 0)
		nfs_release_seqid(calldata->arg.seqid);
	return;
out_no_action:
	task->tk_action = NULL;
out_wait:
	nfs4_sequence_done(task, &calldata->res.seq_res);
}

static const struct rpc_call_ops nfs4_locku_ops = {
	.rpc_call_prepare = nfs4_locku_prepare,
	.rpc_call_done = nfs4_locku_done,
	.rpc_release = nfs4_locku_release_calldata,
};

static struct rpc_task *nfs4_do_unlck(struct file_lock *fl,
		struct nfs_open_context *ctx,
		struct nfs4_lock_state *lsp,
		struct nfs_seqid *seqid)
{
	struct nfs4_unlockdata *data;
	struct rpc_message msg = {
		.rpc_proc = &nfs4_procedures[NFSPROC4_CLNT_LOCKU],
		.rpc_cred = ctx->cred,
	};
	struct rpc_task_setup task_setup_data = {
		.rpc_client = NFS_CLIENT(lsp->ls_state->inode),
		.rpc_message = &msg,
		.callback_ops = &nfs4_locku_ops,
		.workqueue = nfsiod_workqueue,
		.flags = RPC_TASK_ASYNC,
	};

	/* Ensure this is an unlock - when canceling a lock, the
	 * canceled lock is passed in, and it won't be an unlock.
	 */
	fl->fl_type = F_UNLCK;

	data = nfs4_alloc_unlockdata(fl, ctx, lsp, seqid);
	if (data == NULL) {
		nfs_free_seqid(seqid);
		return ERR_PTR(-ENOMEM);
	}

	nfs41_init_sequence(&data->arg.seq_args, &data->res.seq_res, 1);
	msg.rpc_argp = &data->arg;
	msg.rpc_resp = &data->res;
	task_setup_data.callback_data = data;
	return rpc_run_task(&task_setup_data);
}

static int nfs4_proc_unlck(struct nfs4_state *state, int cmd, struct file_lock *request)
{
	struct inode *inode = state->inode;
	struct nfs4_state_owner *sp = state->owner;
	struct nfs_inode *nfsi = NFS_I(inode);
	struct nfs_seqid *seqid;
	struct nfs4_lock_state *lsp;
	struct rpc_task *task;
	int status = 0;
	unsigned char fl_flags = request->fl_flags;

	status = nfs4_set_lock_state(state, request);
	/* Unlock _before_ we do the RPC call */
	request->fl_flags |= FL_EXISTS;
	/* Exclude nfs_delegation_claim_locks() */
	mutex_lock(&sp->so_delegreturn_mutex);
	/* Exclude nfs4_reclaim_open_stateid() - note nesting! */
	down_read(&nfsi->rwsem);
	if (do_vfs_lock(request->fl_file, request) == -ENOENT) {
		up_read(&nfsi->rwsem);
		mutex_unlock(&sp->so_delegreturn_mutex);
		goto out;
	}
	up_read(&nfsi->rwsem);
	mutex_unlock(&sp->so_delegreturn_mutex);
	if (status != 0)
		goto out;
	/* Is this a delegated lock? */
	lsp = request->fl_u.nfs4_fl.owner;
	if (test_bit(NFS_LOCK_INITIALIZED, &lsp->ls_flags) == 0)
		goto out;
	seqid = nfs_alloc_seqid(&lsp->ls_seqid, GFP_KERNEL);
	status = -ENOMEM;
	if (seqid == NULL)
		goto out;
	task = nfs4_do_unlck(request, nfs_file_open_context(request->fl_file), lsp, seqid);
	status = PTR_ERR(task);
	if (IS_ERR(task))
		goto out;
	status = nfs4_wait_for_completion_rpc_task(task);
	rpc_put_task(task);
out:
	request->fl_flags = fl_flags;
	return status;
}

struct nfs4_lockdata {
	struct nfs_lock_args arg;
	struct nfs_lock_res res;
	struct nfs4_lock_state *lsp;
	struct nfs_open_context *ctx;
	struct file_lock fl;
	unsigned long timestamp;
	int rpc_status;
	int cancelled;
	struct nfs_server *server;
};

static struct nfs4_lockdata *nfs4_alloc_lockdata(struct file_lock *fl,
		struct nfs_open_context *ctx, struct nfs4_lock_state *lsp,
		gfp_t gfp_mask)
{
	struct nfs4_lockdata *p;
	struct inode *inode = lsp->ls_state->inode;
	struct nfs_server *server = NFS_SERVER(inode);

	p = kzalloc(sizeof(*p), gfp_mask);
	if (p == NULL)
		return NULL;

	p->arg.fh = NFS_FH(inode);
	p->arg.fl = &p->fl;
	p->arg.open_seqid = nfs_alloc_seqid(&lsp->ls_state->owner->so_seqid, gfp_mask);
	if (p->arg.open_seqid == NULL)
		goto out_free;
	p->arg.lock_seqid = nfs_alloc_seqid(&lsp->ls_seqid, gfp_mask);
	if (p->arg.lock_seqid == NULL)
		goto out_free_seqid;
	p->arg.lock_stateid = &lsp->ls_stateid;
	p->arg.lock_owner.clientid = server->nfs_client->cl_clientid;
	p->arg.lock_owner.id = lsp->ls_seqid.owner_id;
	p->arg.lock_owner.s_dev = server->s_dev;
	p->res.lock_seqid = p->arg.lock_seqid;
	p->lsp = lsp;
	p->server = server;
	atomic_inc(&lsp->ls_count);
	p->ctx = get_nfs_open_context(ctx);
	memcpy(&p->fl, fl, sizeof(p->fl));
	return p;
out_free_seqid:
	nfs_free_seqid(p->arg.open_seqid);
out_free:
	kfree(p);
	return NULL;
}

static void nfs4_lock_prepare(struct rpc_task *task, void *calldata)
{
	struct nfs4_lockdata *data = calldata;
	struct nfs4_state *state = data->lsp->ls_state;

	dprintk("%s: begin!\n", __func__);
	if (nfs_wait_on_sequence(data->arg.lock_seqid, task) != 0)
		goto out_wait;
	/* Do we need to do an open_to_lock_owner? */
	if (!(data->arg.lock_seqid->sequence->flags & NFS_SEQID_CONFIRMED)) {
		if (nfs_wait_on_sequence(data->arg.open_seqid, task) != 0) {
			goto out_release_lock_seqid;
		}
		data->arg.open_stateid = &state->open_stateid;
		data->arg.new_lock_owner = 1;
		data->res.open_seqid = data->arg.open_seqid;
	} else
		data->arg.new_lock_owner = 0;
	if (!nfs4_valid_open_stateid(state)) {
		data->rpc_status = -EBADF;
		task->tk_action = NULL;
		goto out_release_open_seqid;
	}
	data->timestamp = jiffies;
	if (nfs4_setup_sequence(data->server,
				&data->arg.seq_args,
				&data->res.seq_res,
				task) == 0)
		return;
out_release_open_seqid:
	nfs_release_seqid(data->arg.open_seqid);
out_release_lock_seqid:
	nfs_release_seqid(data->arg.lock_seqid);
out_wait:
	nfs4_sequence_done(task, &data->res.seq_res);
	dprintk("%s: done!, ret = %d\n", __func__, data->rpc_status);
}

static void nfs4_lock_done(struct rpc_task *task, void *calldata)
{
	struct nfs4_lockdata *data = calldata;

	dprintk("%s: begin!\n", __func__);

	if (!nfs4_sequence_done(task, &data->res.seq_res))
		return;

	data->rpc_status = task->tk_status;
	if (data->arg.new_lock_owner != 0) {
		if (data->rpc_status == 0)
			nfs_confirm_seqid(&data->lsp->ls_seqid, 0);
		else
			goto out;
	}
	if (data->rpc_status == 0) {
		nfs4_stateid_copy(&data->lsp->ls_stateid, &data->res.stateid);
		set_bit(NFS_LOCK_INITIALIZED, &data->lsp->ls_flags);
		renew_lease(NFS_SERVER(data->ctx->dentry->d_inode), data->timestamp);
	}
out:
	dprintk("%s: done, ret = %d!\n", __func__, data->rpc_status);
}

static void nfs4_lock_release(void *calldata)
{
	struct nfs4_lockdata *data = calldata;

	dprintk("%s: begin!\n", __func__);
	nfs_free_seqid(data->arg.open_seqid);
	if (data->cancelled != 0) {
		struct rpc_task *task;
		task = nfs4_do_unlck(&data->fl, data->ctx, data->lsp,
				data->arg.lock_seqid);
		if (!IS_ERR(task))
			rpc_put_task_async(task);
		dprintk("%s: cancelling lock!\n", __func__);
	} else
		nfs_free_seqid(data->arg.lock_seqid);
	nfs4_put_lock_state(data->lsp);
	put_nfs_open_context(data->ctx);
	kfree(data);
	dprintk("%s: done!\n", __func__);
}

static const struct rpc_call_ops nfs4_lock_ops = {
	.rpc_call_prepare = nfs4_lock_prepare,
	.rpc_call_done = nfs4_lock_done,
	.rpc_release = nfs4_lock_release,
};

static void nfs4_handle_setlk_error(struct nfs_server *server, struct nfs4_lock_state *lsp, int new_lock_owner, int error)
{
	switch (error) {
	case -NFS4ERR_ADMIN_REVOKED:
	case -NFS4ERR_BAD_STATEID:
		lsp->ls_seqid.flags &= ~NFS_SEQID_CONFIRMED;
		if (new_lock_owner != 0 ||
		   test_bit(NFS_LOCK_INITIALIZED, &lsp->ls_flags) != 0)
			nfs4_schedule_stateid_recovery(server, lsp->ls_state);
		break;
	case -NFS4ERR_STALE_STATEID:
		lsp->ls_seqid.flags &= ~NFS_SEQID_CONFIRMED;
	case -NFS4ERR_EXPIRED:
		nfs4_schedule_lease_recovery(server->nfs_client);
	};
}

static int _nfs4_do_setlk(struct nfs4_state *state, int cmd, struct file_lock *fl, int recovery_type)
{
	struct nfs4_lockdata *data;
	struct rpc_task *task;
	struct rpc_message msg = {
		.rpc_proc = &nfs4_procedures[NFSPROC4_CLNT_LOCK],
		.rpc_cred = state->owner->so_cred,
	};
	struct rpc_task_setup task_setup_data = {
		.rpc_client = NFS_CLIENT(state->inode),
		.rpc_message = &msg,
		.callback_ops = &nfs4_lock_ops,
		.workqueue = nfsiod_workqueue,
		.flags = RPC_TASK_ASYNC,
	};
	int ret;

	dprintk("%s: begin!\n", __func__);
	data = nfs4_alloc_lockdata(fl, nfs_file_open_context(fl->fl_file),
			fl->fl_u.nfs4_fl.owner,
			recovery_type == NFS_LOCK_NEW ? GFP_KERNEL : GFP_NOFS);
	if (data == NULL)
		return -ENOMEM;
	if (IS_SETLKW(cmd))
		data->arg.block = 1;
	nfs41_init_sequence(&data->arg.seq_args, &data->res.seq_res, 1);
	msg.rpc_argp = &data->arg;
	msg.rpc_resp = &data->res;
	task_setup_data.callback_data = data;
	if (recovery_type > NFS_LOCK_NEW) {
		if (recovery_type == NFS_LOCK_RECLAIM)
			data->arg.reclaim = NFS_LOCK_RECLAIM;
		nfs4_set_sequence_privileged(&data->arg.seq_args);
	}
	task = rpc_run_task(&task_setup_data);
	if (IS_ERR(task))
		return PTR_ERR(task);
	ret = nfs4_wait_for_completion_rpc_task(task);
	if (ret == 0) {
		ret = data->rpc_status;
		if (ret)
			nfs4_handle_setlk_error(data->server, data->lsp,
					data->arg.new_lock_owner, ret);
	} else
		data->cancelled = 1;
	rpc_put_task(task);
	dprintk("%s: done, ret = %d!\n", __func__, ret);
	return ret;
}

static int nfs4_lock_reclaim(struct nfs4_state *state, struct file_lock *request)
{
	struct nfs_server *server = NFS_SERVER(state->inode);
	struct nfs4_exception exception = {
		.inode = state->inode,
	};
	int err;

	do {
		/* Cache the lock if possible... */
		if (test_bit(NFS_DELEGATED_STATE, &state->flags) != 0)
			return 0;
		err = _nfs4_do_setlk(state, F_SETLK, request, NFS_LOCK_RECLAIM);
		if (err != -NFS4ERR_DELAY)
			break;
		nfs4_handle_exception(server, err, &exception);
	} while (exception.retry);
	return err;
}

static int nfs4_lock_expired(struct nfs4_state *state, struct file_lock *request)
{
	struct nfs_server *server = NFS_SERVER(state->inode);
	struct nfs4_exception exception = {
		.inode = state->inode,
	};
	int err;

	err = nfs4_set_lock_state(state, request);
	if (err != 0)
		return err;
	do {
		if (test_bit(NFS_DELEGATED_STATE, &state->flags) != 0)
			return 0;
		err = _nfs4_do_setlk(state, F_SETLK, request, NFS_LOCK_EXPIRED);
		switch (err) {
		default:
			goto out;
		case -NFS4ERR_GRACE:
		case -NFS4ERR_DELAY:
			nfs4_handle_exception(server, err, &exception);
			err = 0;
		}
	} while (exception.retry);
out:
	return err;
}

#if defined(CONFIG_NFS_V4_1)
/**
 * nfs41_check_expired_locks - possibly free a lock stateid
 *
 * @state: NFSv4 state for an inode
 *
 * Returns NFS_OK if recovery for this stateid is now finished.
 * Otherwise a negative NFS4ERR value is returned.
 */
static int nfs41_check_expired_locks(struct nfs4_state *state)
{
	int status, ret = -NFS4ERR_BAD_STATEID;
	struct nfs4_lock_state *lsp;
	struct nfs_server *server = NFS_SERVER(state->inode);

	list_for_each_entry(lsp, &state->lock_states, ls_locks) {
		if (test_bit(NFS_LOCK_INITIALIZED, &lsp->ls_flags)) {
			struct rpc_cred *cred = lsp->ls_state->owner->so_cred;

			status = nfs41_test_stateid(server,
					&lsp->ls_stateid,
					cred);
			if (status != NFS_OK) {
				/* Free the stateid unless the server
				 * informs us the stateid is unrecognized. */
				if (status != -NFS4ERR_BAD_STATEID)
					nfs41_free_stateid(server,
							&lsp->ls_stateid,
							cred);
				clear_bit(NFS_LOCK_INITIALIZED, &lsp->ls_flags);
				ret = status;
			}
		}
	};

	return ret;
}

static int nfs41_lock_expired(struct nfs4_state *state, struct file_lock *request)
{
	int status = NFS_OK;

	if (test_bit(LK_STATE_IN_USE, &state->flags))
		status = nfs41_check_expired_locks(state);
	if (status != NFS_OK)
		status = nfs4_lock_expired(state, request);
	return status;
}
#endif

static int _nfs4_proc_setlk(struct nfs4_state *state, int cmd, struct file_lock *request)
{
	struct nfs4_state_owner *sp = state->owner;
	struct nfs_inode *nfsi = NFS_I(state->inode);
	unsigned char fl_flags = request->fl_flags;
	unsigned int seq;
	int status = -ENOLCK;

	if ((fl_flags & FL_POSIX) &&
			!test_bit(NFS_STATE_POSIX_LOCKS, &state->flags))
		goto out;
	/* Is this a delegated open? */
	status = nfs4_set_lock_state(state, request);
	if (status != 0)
		goto out;
	request->fl_flags |= FL_ACCESS;
	status = do_vfs_lock(request->fl_file, request);
	if (status < 0)
		goto out;
	down_read(&nfsi->rwsem);
	if (test_bit(NFS_DELEGATED_STATE, &state->flags)) {
		/* Yes: cache locks! */
		/* ...but avoid races with delegation recall... */
		request->fl_flags = fl_flags & ~FL_SLEEP;
		status = do_vfs_lock(request->fl_file, request);
		goto out_unlock;
	}
	seq = raw_seqcount_begin(&sp->so_reclaim_seqcount);
	up_read(&nfsi->rwsem);
	status = _nfs4_do_setlk(state, cmd, request, NFS_LOCK_NEW);
	if (status != 0)
		goto out;
	down_read(&nfsi->rwsem);
	if (read_seqcount_retry(&sp->so_reclaim_seqcount, seq)) {
		status = -NFS4ERR_DELAY;
		goto out_unlock;
	}
	/* Note: we always want to sleep here! */
	request->fl_flags = fl_flags | FL_SLEEP;
	if (do_vfs_lock(request->fl_file, request) < 0)
		printk(KERN_WARNING "NFS: %s: VFS is out of sync with lock "
			"manager!\n", __func__);
out_unlock:
	up_read(&nfsi->rwsem);
out:
	request->fl_flags = fl_flags;
	return status;
}

static int nfs4_proc_setlk(struct nfs4_state *state, int cmd, struct file_lock *request)
{
	struct nfs4_exception exception = {
		.state = state,
		.inode = state->inode,
	};
	int err;

	do {
		err = _nfs4_proc_setlk(state, cmd, request);
		if (err == -NFS4ERR_DENIED)
			err = -EAGAIN;
		err = nfs4_handle_exception(NFS_SERVER(state->inode),
				err, &exception);
	} while (exception.retry);
	return err;
}

static int
nfs4_proc_lock(struct file *filp, int cmd, struct file_lock *request)
{
	struct nfs_open_context *ctx;
	struct nfs4_state *state;
	unsigned long timeout = NFS4_LOCK_MINTIMEOUT;
	int status;

	/* verify open state */
	ctx = nfs_file_open_context(filp);
	state = ctx->state;

	if (request->fl_start < 0 || request->fl_end < 0)
		return -EINVAL;

	if (IS_GETLK(cmd)) {
		if (state != NULL)
			return nfs4_proc_getlk(state, F_GETLK, request);
		return 0;
	}

	if (!(IS_SETLK(cmd) || IS_SETLKW(cmd)))
		return -EINVAL;

	if (request->fl_type == F_UNLCK) {
		if (state != NULL)
			return nfs4_proc_unlck(state, cmd, request);
		return 0;
	}

	if (state == NULL)
		return -ENOLCK;
	/*
	 * Don't rely on the VFS having checked the file open mode,
	 * since it won't do this for flock() locks.
	 */
	switch (request->fl_type) {
	case F_RDLCK:
		if (!(filp->f_mode & FMODE_READ))
			return -EBADF;
		break;
	case F_WRLCK:
		if (!(filp->f_mode & FMODE_WRITE))
			return -EBADF;
	}

	do {
		status = nfs4_proc_setlk(state, cmd, request);
		if ((status != -EAGAIN) || IS_SETLK(cmd))
			break;
		timeout = nfs4_set_lock_task_retry(timeout);
		status = -ERESTARTSYS;
		if (signalled())
			break;
	} while(status < 0);
	return status;
}

int nfs4_lock_delegation_recall(struct file_lock *fl, struct nfs4_state *state, const nfs4_stateid *stateid)
{
	struct nfs_server *server = NFS_SERVER(state->inode);
	int err;

	err = nfs4_set_lock_state(state, fl);
	if (err != 0)
		return err;
	err = _nfs4_do_setlk(state, F_SETLK, fl, NFS_LOCK_NEW);
	return nfs4_handle_delegation_recall_error(server, state, stateid, err);
}

struct nfs_release_lockowner_data {
	struct nfs4_lock_state *lsp;
	struct nfs_server *server;
	struct nfs_release_lockowner_args args;
};

static void nfs4_release_lockowner_release(void *calldata)
{
	struct nfs_release_lockowner_data *data = calldata;
	nfs4_free_lock_state(data->server, data->lsp);
	kfree(calldata);
}

static const struct rpc_call_ops nfs4_release_lockowner_ops = {
	.rpc_release = nfs4_release_lockowner_release,
};

static int nfs4_release_lockowner(struct nfs_server *server, struct nfs4_lock_state *lsp)
{
	struct nfs_release_lockowner_data *data;
	struct rpc_message msg = {
		.rpc_proc = &nfs4_procedures[NFSPROC4_CLNT_RELEASE_LOCKOWNER],
	};

	if (server->nfs_client->cl_mvops->minor_version != 0)
		return -EINVAL;
	data = kmalloc(sizeof(*data), GFP_NOFS);
	if (!data)
		return -ENOMEM;
	data->lsp = lsp;
	data->server = server;
	data->args.lock_owner.clientid = server->nfs_client->cl_clientid;
	data->args.lock_owner.id = lsp->ls_seqid.owner_id;
	data->args.lock_owner.s_dev = server->s_dev;
	msg.rpc_argp = &data->args;
	rpc_call_async(server->client, &msg, 0, &nfs4_release_lockowner_ops, data);
	return 0;
}

#define XATTR_NAME_NFSV4_ACL "system.nfs4_acl"

static int nfs4_xattr_set_nfs4_acl(struct dentry *dentry, const char *key,
				   const void *buf, size_t buflen,
				   int flags, int type)
{
	if (strcmp(key, "") != 0)
		return -EINVAL;

	return nfs4_proc_set_acl(dentry->d_inode, buf, buflen);
}

static int nfs4_xattr_get_nfs4_acl(struct dentry *dentry, const char *key,
				   void *buf, size_t buflen, int type)
{
	if (strcmp(key, "") != 0)
		return -EINVAL;

	return nfs4_proc_get_acl(dentry->d_inode, buf, buflen);
}

static size_t nfs4_xattr_list_nfs4_acl(struct dentry *dentry, char *list,
				       size_t list_len, const char *name,
				       size_t name_len, int type)
{
	size_t len = sizeof(XATTR_NAME_NFSV4_ACL);

	if (!nfs4_server_supports_acls(NFS_SERVER(dentry->d_inode)))
		return 0;

	if (list && len <= list_len)
		memcpy(list, XATTR_NAME_NFSV4_ACL, len);
	return len;
}

#ifdef CONFIG_NFS_V4_SECURITY_LABEL
static inline int nfs4_server_supports_labels(struct nfs_server *server)
{
	return server->caps & NFS_CAP_SECURITY_LABEL;
}

static int nfs4_xattr_set_nfs4_label(struct dentry *dentry, const char *key,
				   const void *buf, size_t buflen,
				   int flags, int type)
{
	if (security_ismaclabel(key))
		return nfs4_set_security_label(dentry, buf, buflen);

	return -EOPNOTSUPP;
}

static int nfs4_xattr_get_nfs4_label(struct dentry *dentry, const char *key,
				   void *buf, size_t buflen, int type)
{
	if (security_ismaclabel(key))
		return nfs4_get_security_label(dentry->d_inode, buf, buflen);
	return -EOPNOTSUPP;
}

static size_t nfs4_xattr_list_nfs4_label(struct dentry *dentry, char *list,
				       size_t list_len, const char *name,
				       size_t name_len, int type)
{
	size_t len = 0;

	if (nfs_server_capable(dentry->d_inode, NFS_CAP_SECURITY_LABEL)) {
		len = security_inode_listsecurity(dentry->d_inode, NULL, 0);
		if (list && len <= list_len)
			security_inode_listsecurity(dentry->d_inode, list, len);
	}
	return len;
}

static const struct xattr_handler nfs4_xattr_nfs4_label_handler = {
	.prefix = XATTR_SECURITY_PREFIX,
	.list	= nfs4_xattr_list_nfs4_label,
	.get	= nfs4_xattr_get_nfs4_label,
	.set	= nfs4_xattr_set_nfs4_label,
};
#endif


/*
 * nfs_fhget will use either the mounted_on_fileid or the fileid
 */
static void nfs_fixup_referral_attributes(struct nfs_fattr *fattr)
{
	if (!(((fattr->valid & NFS_ATTR_FATTR_MOUNTED_ON_FILEID) ||
	       (fattr->valid & NFS_ATTR_FATTR_FILEID)) &&
	      (fattr->valid & NFS_ATTR_FATTR_FSID) &&
	      (fattr->valid & NFS_ATTR_FATTR_V4_LOCATIONS)))
		return;

	fattr->valid |= NFS_ATTR_FATTR_TYPE | NFS_ATTR_FATTR_MODE |
		NFS_ATTR_FATTR_NLINK | NFS_ATTR_FATTR_V4_REFERRAL;
	fattr->mode = S_IFDIR | S_IRUGO | S_IXUGO;
	fattr->nlink = 2;
}

static int _nfs4_proc_fs_locations(struct rpc_clnt *client, struct inode *dir,
				   const struct qstr *name,
				   struct nfs4_fs_locations *fs_locations,
				   struct page *page)
{
	struct nfs_server *server = NFS_SERVER(dir);
	u32 bitmask[3] = {
		[0] = FATTR4_WORD0_FSID | FATTR4_WORD0_FS_LOCATIONS,
	};
	struct nfs4_fs_locations_arg args = {
		.dir_fh = NFS_FH(dir),
		.name = name,
		.page = page,
		.bitmask = bitmask,
	};
	struct nfs4_fs_locations_res res = {
		.fs_locations = fs_locations,
	};
	struct rpc_message msg = {
		.rpc_proc = &nfs4_procedures[NFSPROC4_CLNT_FS_LOCATIONS],
		.rpc_argp = &args,
		.rpc_resp = &res,
	};
	int status;

	dprintk("%s: start\n", __func__);

	/* Ask for the fileid of the absent filesystem if mounted_on_fileid
	 * is not supported */
	if (NFS_SERVER(dir)->attr_bitmask[1] & FATTR4_WORD1_MOUNTED_ON_FILEID)
		bitmask[1] |= FATTR4_WORD1_MOUNTED_ON_FILEID;
	else
		bitmask[0] |= FATTR4_WORD0_FILEID;

	nfs_fattr_init(&fs_locations->fattr);
	fs_locations->server = server;
	fs_locations->nlocations = 0;
	status = nfs4_call_sync(client, server, &msg, &args.seq_args, &res.seq_res, 0);
	dprintk("%s: returned status = %d\n", __func__, status);
	return status;
}

int nfs4_proc_fs_locations(struct rpc_clnt *client, struct inode *dir,
			   const struct qstr *name,
			   struct nfs4_fs_locations *fs_locations,
			   struct page *page)
{
	struct nfs4_exception exception = { };
	int err;
	do {
		err = nfs4_handle_exception(NFS_SERVER(dir),
				_nfs4_proc_fs_locations(client, dir, name, fs_locations, page),
				&exception);
	} while (exception.retry);
	return err;
}

static int _nfs4_proc_secinfo(struct inode *dir, const struct qstr *name, struct nfs4_secinfo_flavors *flavors)
{
	int status;
	struct nfs4_secinfo_arg args = {
		.dir_fh = NFS_FH(dir),
		.name   = name,
	};
	struct nfs4_secinfo_res res = {
		.flavors     = flavors,
	};
	struct rpc_message msg = {
		.rpc_proc = &nfs4_procedures[NFSPROC4_CLNT_SECINFO],
		.rpc_argp = &args,
		.rpc_resp = &res,
	};

	dprintk("NFS call  secinfo %s\n", name->name);
	status = nfs4_call_sync(NFS_SERVER(dir)->client, NFS_SERVER(dir), &msg, &args.seq_args, &res.seq_res, 0);
	dprintk("NFS reply  secinfo: %d\n", status);
	return status;
}

int nfs4_proc_secinfo(struct inode *dir, const struct qstr *name,
		      struct nfs4_secinfo_flavors *flavors)
{
	struct nfs4_exception exception = { };
	int err;
	do {
		err = nfs4_handle_exception(NFS_SERVER(dir),
				_nfs4_proc_secinfo(dir, name, flavors),
				&exception);
	} while (exception.retry);
	return err;
}

#ifdef CONFIG_NFS_V4_1
/*
 * Check the exchange flags returned by the server for invalid flags, having
 * both PNFS and NON_PNFS flags set, and not having one of NON_PNFS, PNFS, or
 * DS flags set.
 */
static int nfs4_check_cl_exchange_flags(u32 flags)
{
	if (flags & ~EXCHGID4_FLAG_MASK_R)
		goto out_inval;
	if ((flags & EXCHGID4_FLAG_USE_PNFS_MDS) &&
	    (flags & EXCHGID4_FLAG_USE_NON_PNFS))
		goto out_inval;
	if (!(flags & (EXCHGID4_FLAG_MASK_PNFS)))
		goto out_inval;
	return NFS_OK;
out_inval:
	return -NFS4ERR_INVAL;
}

static bool
nfs41_same_server_scope(struct nfs41_server_scope *a,
			struct nfs41_server_scope *b)
{
	if (a->server_scope_sz == b->server_scope_sz &&
	    memcmp(a->server_scope, b->server_scope, a->server_scope_sz) == 0)
		return true;

	return false;
}

/*
 * nfs4_proc_bind_conn_to_session()
 *
 * The 4.1 client currently uses the same TCP connection for the
 * fore and backchannel.
 */
int nfs4_proc_bind_conn_to_session(struct nfs_client *clp, struct rpc_cred *cred)
{
	int status;
	struct nfs41_bind_conn_to_session_res res;
	struct rpc_message msg = {
		.rpc_proc =
			&nfs4_procedures[NFSPROC4_CLNT_BIND_CONN_TO_SESSION],
		.rpc_argp = clp,
		.rpc_resp = &res,
		.rpc_cred = cred,
	};

	dprintk("--> %s\n", __func__);

	res.session = kzalloc(sizeof(struct nfs4_session), GFP_NOFS);
	if (unlikely(res.session == NULL)) {
		status = -ENOMEM;
		goto out;
	}

	status = rpc_call_sync(clp->cl_rpcclient, &msg, RPC_TASK_TIMEOUT);
	if (status == 0) {
		if (memcmp(res.session->sess_id.data,
		    clp->cl_session->sess_id.data, NFS4_MAX_SESSIONID_LEN)) {
			dprintk("NFS: %s: Session ID mismatch\n", __func__);
			status = -EIO;
			goto out_session;
		}
		if (res.dir != NFS4_CDFS4_BOTH) {
			dprintk("NFS: %s: Unexpected direction from server\n",
				__func__);
			status = -EIO;
			goto out_session;
		}
		if (res.use_conn_in_rdma_mode) {
			dprintk("NFS: %s: Server returned RDMA mode = true\n",
				__func__);
			status = -EIO;
			goto out_session;
		}
	}
out_session:
	kfree(res.session);
out:
	dprintk("<-- %s status= %d\n", __func__, status);
	return status;
}

/*
 * nfs4_proc_exchange_id()
 *
 * Returns zero, a negative errno, or a negative NFS4ERR status code.
 *
 * Since the clientid has expired, all compounds using sessions
 * associated with the stale clientid will be returning
 * NFS4ERR_BADSESSION in the sequence operation, and will therefore
 * be in some phase of session reset.
 */
int nfs4_proc_exchange_id(struct nfs_client *clp, struct rpc_cred *cred)
{
	nfs4_verifier verifier;
	struct nfs41_exchange_id_args args = {
		.verifier = &verifier,
		.client = clp,
		.flags = EXCHGID4_FLAG_SUPP_MOVED_REFER |
			EXCHGID4_FLAG_BIND_PRINC_STATEID,
	};
	struct nfs41_exchange_id_res res = {
		0
	};
	int status;
	struct rpc_message msg = {
		.rpc_proc = &nfs4_procedures[NFSPROC4_CLNT_EXCHANGE_ID],
		.rpc_argp = &args,
		.rpc_resp = &res,
		.rpc_cred = cred,
	};

	nfs4_init_boot_verifier(clp, &verifier);
	args.id_len = nfs4_init_uniform_client_string(clp, args.id,
							sizeof(args.id));
	dprintk("NFS call  exchange_id auth=%s, '%.*s'\n",
		clp->cl_rpcclient->cl_auth->au_ops->au_name,
		args.id_len, args.id);

	res.server_owner = kzalloc(sizeof(struct nfs41_server_owner),
					GFP_NOFS);
	if (unlikely(res.server_owner == NULL)) {
		status = -ENOMEM;
		goto out;
	}

	res.server_scope = kzalloc(sizeof(struct nfs41_server_scope),
					GFP_NOFS);
	if (unlikely(res.server_scope == NULL)) {
		status = -ENOMEM;
		goto out_server_owner;
	}

	res.impl_id = kzalloc(sizeof(struct nfs41_impl_id), GFP_NOFS);
	if (unlikely(res.impl_id == NULL)) {
		status = -ENOMEM;
		goto out_server_scope;
	}

	status = rpc_call_sync(clp->cl_rpcclient, &msg, RPC_TASK_TIMEOUT);
	if (status == 0)
		status = nfs4_check_cl_exchange_flags(res.flags);

	if (status == 0) {
		clp->cl_clientid = res.clientid;
		clp->cl_exchange_flags = (res.flags & ~EXCHGID4_FLAG_CONFIRMED_R);
		if (!(res.flags & EXCHGID4_FLAG_CONFIRMED_R))
			clp->cl_seqid = res.seqid;

		kfree(clp->cl_serverowner);
		clp->cl_serverowner = res.server_owner;
		res.server_owner = NULL;

		/* use the most recent implementation id */
		kfree(clp->cl_implid);
		clp->cl_implid = res.impl_id;

		if (clp->cl_serverscope != NULL &&
		    !nfs41_same_server_scope(clp->cl_serverscope,
					     res.server_scope)) {
			dprintk("%s: server_scope mismatch detected\n",
				__func__);
			set_bit(NFS4CLNT_SERVER_SCOPE_MISMATCH, &clp->cl_state);
			kfree(clp->cl_serverscope);
			clp->cl_serverscope = NULL;
		}

		if (clp->cl_serverscope == NULL) {
			clp->cl_serverscope = res.server_scope;
			goto out;
		}
	} else
		kfree(res.impl_id);

out_server_owner:
	kfree(res.server_owner);
out_server_scope:
	kfree(res.server_scope);
out:
	if (clp->cl_implid != NULL)
		dprintk("NFS reply exchange_id: Server Implementation ID: "
			"domain: %s, name: %s, date: %llu,%u\n",
			clp->cl_implid->domain, clp->cl_implid->name,
			clp->cl_implid->date.seconds,
			clp->cl_implid->date.nseconds);
	dprintk("NFS reply exchange_id: %d\n", status);
	return status;
}

static int _nfs4_proc_destroy_clientid(struct nfs_client *clp,
		struct rpc_cred *cred)
{
	struct rpc_message msg = {
		.rpc_proc = &nfs4_procedures[NFSPROC4_CLNT_DESTROY_CLIENTID],
		.rpc_argp = clp,
		.rpc_cred = cred,
	};
	int status;

	status = rpc_call_sync(clp->cl_rpcclient, &msg, RPC_TASK_TIMEOUT);
	if (status)
		dprintk("NFS: Got error %d from the server %s on "
			"DESTROY_CLIENTID.", status, clp->cl_hostname);
	return status;
}

static int nfs4_proc_destroy_clientid(struct nfs_client *clp,
		struct rpc_cred *cred)
{
	unsigned int loop;
	int ret;

	for (loop = NFS4_MAX_LOOP_ON_RECOVER; loop != 0; loop--) {
		ret = _nfs4_proc_destroy_clientid(clp, cred);
		switch (ret) {
		case -NFS4ERR_DELAY:
		case -NFS4ERR_CLIENTID_BUSY:
			ssleep(1);
			break;
		default:
			return ret;
		}
	}
	return 0;
}

int nfs4_destroy_clientid(struct nfs_client *clp)
{
	struct rpc_cred *cred;
	int ret = 0;

	if (clp->cl_mvops->minor_version < 1)
		goto out;
	if (clp->cl_exchange_flags == 0)
		goto out;
	if (clp->cl_preserve_clid)
		goto out;
	cred = nfs4_get_exchange_id_cred(clp);
	ret = nfs4_proc_destroy_clientid(clp, cred);
	if (cred)
		put_rpccred(cred);
	switch (ret) {
	case 0:
	case -NFS4ERR_STALE_CLIENTID:
		clp->cl_exchange_flags = 0;
	}
out:
	return ret;
}

struct nfs4_get_lease_time_data {
	struct nfs4_get_lease_time_args *args;
	struct nfs4_get_lease_time_res *res;
	struct nfs_client *clp;
};

static void nfs4_get_lease_time_prepare(struct rpc_task *task,
					void *calldata)
{
	struct nfs4_get_lease_time_data *data =
			(struct nfs4_get_lease_time_data *)calldata;

	dprintk("--> %s\n", __func__);
	/* just setup sequence, do not trigger session recovery
	   since we're invoked within one */
	nfs41_setup_sequence(data->clp->cl_session,
			&data->args->la_seq_args,
			&data->res->lr_seq_res,
			task);
	dprintk("<-- %s\n", __func__);
}

/*
 * Called from nfs4_state_manager thread for session setup, so don't recover
 * from sequence operation or clientid errors.
 */
static void nfs4_get_lease_time_done(struct rpc_task *task, void *calldata)
{
	struct nfs4_get_lease_time_data *data =
			(struct nfs4_get_lease_time_data *)calldata;

	dprintk("--> %s\n", __func__);
	if (!nfs41_sequence_done(task, &data->res->lr_seq_res))
		return;
	switch (task->tk_status) {
	case -NFS4ERR_DELAY:
	case -NFS4ERR_GRACE:
		dprintk("%s Retry: tk_status %d\n", __func__, task->tk_status);
		rpc_delay(task, NFS4_POLL_RETRY_MIN);
		task->tk_status = 0;
		/* fall through */
	case -NFS4ERR_RETRY_UNCACHED_REP:
		rpc_restart_call_prepare(task);
		return;
	}
	dprintk("<-- %s\n", __func__);
}

static const struct rpc_call_ops nfs4_get_lease_time_ops = {
	.rpc_call_prepare = nfs4_get_lease_time_prepare,
	.rpc_call_done = nfs4_get_lease_time_done,
};

int nfs4_proc_get_lease_time(struct nfs_client *clp, struct nfs_fsinfo *fsinfo)
{
	struct rpc_task *task;
	struct nfs4_get_lease_time_args args;
	struct nfs4_get_lease_time_res res = {
		.lr_fsinfo = fsinfo,
	};
	struct nfs4_get_lease_time_data data = {
		.args = &args,
		.res = &res,
		.clp = clp,
	};
	struct rpc_message msg = {
		.rpc_proc = &nfs4_procedures[NFSPROC4_CLNT_GET_LEASE_TIME],
		.rpc_argp = &args,
		.rpc_resp = &res,
	};
	struct rpc_task_setup task_setup = {
		.rpc_client = clp->cl_rpcclient,
		.rpc_message = &msg,
		.callback_ops = &nfs4_get_lease_time_ops,
		.callback_data = &data,
		.flags = RPC_TASK_TIMEOUT,
	};
	int status;

	nfs41_init_sequence(&args.la_seq_args, &res.lr_seq_res, 0);
	nfs4_set_sequence_privileged(&args.la_seq_args);
	dprintk("--> %s\n", __func__);
	task = rpc_run_task(&task_setup);

	if (IS_ERR(task))
		status = PTR_ERR(task);
	else {
		status = task->tk_status;
		rpc_put_task(task);
	}
	dprintk("<-- %s return %d\n", __func__, status);

	return status;
}

/*
 * Initialize the values to be used by the client in CREATE_SESSION
 * If nfs4_init_session set the fore channel request and response sizes,
 * use them.
 *
 * Set the back channel max_resp_sz_cached to zero to force the client to
 * always set csa_cachethis to FALSE because the current implementation
 * of the back channel DRC only supports caching the CB_SEQUENCE operation.
 */
static void nfs4_init_channel_attrs(struct nfs41_create_session_args *args)
{
	unsigned int max_rqst_sz, max_resp_sz;

	max_rqst_sz = NFS_MAX_FILE_IO_SIZE + nfs41_maxwrite_overhead;
	max_resp_sz = NFS_MAX_FILE_IO_SIZE + nfs41_maxread_overhead;

	/* Fore channel attributes */
	args->fc_attrs.max_rqst_sz = max_rqst_sz;
	args->fc_attrs.max_resp_sz = max_resp_sz;
	args->fc_attrs.max_ops = NFS4_MAX_OPS;
	args->fc_attrs.max_reqs = max_session_slots;

	dprintk("%s: Fore Channel : max_rqst_sz=%u max_resp_sz=%u "
		"max_ops=%u max_reqs=%u\n",
		__func__,
		args->fc_attrs.max_rqst_sz, args->fc_attrs.max_resp_sz,
		args->fc_attrs.max_ops, args->fc_attrs.max_reqs);

	/* Back channel attributes */
	args->bc_attrs.max_rqst_sz = PAGE_SIZE;
	args->bc_attrs.max_resp_sz = PAGE_SIZE;
	args->bc_attrs.max_resp_sz_cached = 0;
	args->bc_attrs.max_ops = NFS4_MAX_BACK_CHANNEL_OPS;
	args->bc_attrs.max_reqs = 1;

	dprintk("%s: Back Channel : max_rqst_sz=%u max_resp_sz=%u "
		"max_resp_sz_cached=%u max_ops=%u max_reqs=%u\n",
		__func__,
		args->bc_attrs.max_rqst_sz, args->bc_attrs.max_resp_sz,
		args->bc_attrs.max_resp_sz_cached, args->bc_attrs.max_ops,
		args->bc_attrs.max_reqs);
}

static int nfs4_verify_fore_channel_attrs(struct nfs41_create_session_args *args, struct nfs4_session *session)
{
	struct nfs4_channel_attrs *sent = &args->fc_attrs;
	struct nfs4_channel_attrs *rcvd = &session->fc_attrs;

	if (rcvd->max_resp_sz > sent->max_resp_sz)
		return -EINVAL;
	/*
	 * Our requested max_ops is the minimum we need; we're not
	 * prepared to break up compounds into smaller pieces than that.
	 * So, no point even trying to continue if the server won't
	 * cooperate:
	 */
	if (rcvd->max_ops < sent->max_ops)
		return -EINVAL;
	if (rcvd->max_reqs == 0)
		return -EINVAL;
	if (rcvd->max_reqs > NFS4_MAX_SLOT_TABLE)
		rcvd->max_reqs = NFS4_MAX_SLOT_TABLE;
	return 0;
}

static int nfs4_verify_back_channel_attrs(struct nfs41_create_session_args *args, struct nfs4_session *session)
{
	struct nfs4_channel_attrs *sent = &args->bc_attrs;
	struct nfs4_channel_attrs *rcvd = &session->bc_attrs;

	if (rcvd->max_rqst_sz > sent->max_rqst_sz)
		return -EINVAL;
	if (rcvd->max_resp_sz < sent->max_resp_sz)
		return -EINVAL;
	if (rcvd->max_resp_sz_cached > sent->max_resp_sz_cached)
		return -EINVAL;
	/* These would render the backchannel useless: */
	if (rcvd->max_ops != sent->max_ops)
		return -EINVAL;
	if (rcvd->max_reqs != sent->max_reqs)
		return -EINVAL;
	return 0;
}

static int nfs4_verify_channel_attrs(struct nfs41_create_session_args *args,
				     struct nfs4_session *session)
{
	int ret;

	ret = nfs4_verify_fore_channel_attrs(args, session);
	if (ret)
		return ret;
	return nfs4_verify_back_channel_attrs(args, session);
}

static int _nfs4_proc_create_session(struct nfs_client *clp,
		struct rpc_cred *cred)
{
	struct nfs4_session *session = clp->cl_session;
	struct nfs41_create_session_args args = {
		.client = clp,
		.cb_program = NFS4_CALLBACK,
	};
	struct nfs41_create_session_res res = {
		.client = clp,
	};
	struct rpc_message msg = {
		.rpc_proc = &nfs4_procedures[NFSPROC4_CLNT_CREATE_SESSION],
		.rpc_argp = &args,
		.rpc_resp = &res,
		.rpc_cred = cred,
	};
	int status;

	nfs4_init_channel_attrs(&args);
	args.flags = (SESSION4_PERSIST | SESSION4_BACK_CHAN);

	status = rpc_call_sync(session->clp->cl_rpcclient, &msg, RPC_TASK_TIMEOUT);

	if (!status) {
		/* Verify the session's negotiated channel_attrs values */
		status = nfs4_verify_channel_attrs(&args, session);
		/* Increment the clientid slot sequence id */
		clp->cl_seqid++;
	}

	return status;
}

/*
 * Issues a CREATE_SESSION operation to the server.
 * It is the responsibility of the caller to verify the session is
 * expired before calling this routine.
 */
int nfs4_proc_create_session(struct nfs_client *clp, struct rpc_cred *cred)
{
	int status;
	unsigned *ptr;
	struct nfs4_session *session = clp->cl_session;

	dprintk("--> %s clp=%p session=%p\n", __func__, clp, session);

	status = _nfs4_proc_create_session(clp, cred);
	if (status)
		goto out;

	/* Init or reset the session slot tables */
	status = nfs4_setup_session_slot_tables(session);
	dprintk("slot table setup returned %d\n", status);
	if (status)
		goto out;

	ptr = (unsigned *)&session->sess_id.data[0];
	dprintk("%s client>seqid %d sessionid %u:%u:%u:%u\n", __func__,
		clp->cl_seqid, ptr[0], ptr[1], ptr[2], ptr[3]);
out:
	dprintk("<-- %s\n", __func__);
	return status;
}

/*
 * Issue the over-the-wire RPC DESTROY_SESSION.
 * The caller must serialize access to this routine.
 */
int nfs4_proc_destroy_session(struct nfs4_session *session,
		struct rpc_cred *cred)
{
	struct rpc_message msg = {
		.rpc_proc = &nfs4_procedures[NFSPROC4_CLNT_DESTROY_SESSION],
		.rpc_argp = session,
		.rpc_cred = cred,
	};
	int status = 0;

	dprintk("--> nfs4_proc_destroy_session\n");

	/* session is still being setup */
	if (session->clp->cl_cons_state != NFS_CS_READY)
		return status;

	status = rpc_call_sync(session->clp->cl_rpcclient, &msg, RPC_TASK_TIMEOUT);

	if (status)
		dprintk("NFS: Got error %d from the server on DESTROY_SESSION. "
			"Session has been destroyed regardless...\n", status);

	dprintk("<-- nfs4_proc_destroy_session\n");
	return status;
}

/*
 * Renew the cl_session lease.
 */
struct nfs4_sequence_data {
	struct nfs_client *clp;
	struct nfs4_sequence_args args;
	struct nfs4_sequence_res res;
};

static void nfs41_sequence_release(void *data)
{
	struct nfs4_sequence_data *calldata = data;
	struct nfs_client *clp = calldata->clp;

	if (atomic_read(&clp->cl_count) > 1)
		nfs4_schedule_state_renewal(clp);
	nfs_put_client(clp);
	kfree(calldata);
}

static int nfs41_sequence_handle_errors(struct rpc_task *task, struct nfs_client *clp)
{
	switch(task->tk_status) {
	case -NFS4ERR_DELAY:
		rpc_delay(task, NFS4_POLL_RETRY_MAX);
		return -EAGAIN;
	default:
		nfs4_schedule_lease_recovery(clp);
	}
	return 0;
}

static void nfs41_sequence_call_done(struct rpc_task *task, void *data)
{
	struct nfs4_sequence_data *calldata = data;
	struct nfs_client *clp = calldata->clp;

	if (!nfs41_sequence_done(task, task->tk_msg.rpc_resp))
		return;

	if (task->tk_status < 0) {
		dprintk("%s ERROR %d\n", __func__, task->tk_status);
		if (atomic_read(&clp->cl_count) == 1)
			goto out;

		if (nfs41_sequence_handle_errors(task, clp) == -EAGAIN) {
			rpc_restart_call_prepare(task);
			return;
		}
	}
	dprintk("%s rpc_cred %p\n", __func__, task->tk_msg.rpc_cred);
out:
	dprintk("<-- %s\n", __func__);
}

static void nfs41_sequence_prepare(struct rpc_task *task, void *data)
{
	struct nfs4_sequence_data *calldata = data;
	struct nfs_client *clp = calldata->clp;
	struct nfs4_sequence_args *args;
	struct nfs4_sequence_res *res;

	args = task->tk_msg.rpc_argp;
	res = task->tk_msg.rpc_resp;

	nfs41_setup_sequence(clp->cl_session, args, res, task);
}

static const struct rpc_call_ops nfs41_sequence_ops = {
	.rpc_call_done = nfs41_sequence_call_done,
	.rpc_call_prepare = nfs41_sequence_prepare,
	.rpc_release = nfs41_sequence_release,
};

static struct rpc_task *_nfs41_proc_sequence(struct nfs_client *clp,
		struct rpc_cred *cred,
		bool is_privileged)
{
	struct nfs4_sequence_data *calldata;
	struct rpc_message msg = {
		.rpc_proc = &nfs4_procedures[NFSPROC4_CLNT_SEQUENCE],
		.rpc_cred = cred,
	};
	struct rpc_task_setup task_setup_data = {
		.rpc_client = clp->cl_rpcclient,
		.rpc_message = &msg,
		.callback_ops = &nfs41_sequence_ops,
		.flags = RPC_TASK_ASYNC | RPC_TASK_TIMEOUT,
	};

	if (!atomic_inc_not_zero(&clp->cl_count))
		return ERR_PTR(-EIO);
	calldata = kzalloc(sizeof(*calldata), GFP_NOFS);
	if (calldata == NULL) {
		nfs_put_client(clp);
		return ERR_PTR(-ENOMEM);
	}
	nfs41_init_sequence(&calldata->args, &calldata->res, 0);
	if (is_privileged)
		nfs4_set_sequence_privileged(&calldata->args);
	msg.rpc_argp = &calldata->args;
	msg.rpc_resp = &calldata->res;
	calldata->clp = clp;
	task_setup_data.callback_data = calldata;

	return rpc_run_task(&task_setup_data);
}

static int nfs41_proc_async_sequence(struct nfs_client *clp, struct rpc_cred *cred, unsigned renew_flags)
{
	struct rpc_task *task;
	int ret = 0;

	if ((renew_flags & NFS4_RENEW_TIMEOUT) == 0)
		return 0;
	task = _nfs41_proc_sequence(clp, cred, false);
	if (IS_ERR(task))
		ret = PTR_ERR(task);
	else
		rpc_put_task_async(task);
	dprintk("<-- %s status=%d\n", __func__, ret);
	return ret;
}

static int nfs4_proc_sequence(struct nfs_client *clp, struct rpc_cred *cred)
{
	struct rpc_task *task;
	int ret;

	task = _nfs41_proc_sequence(clp, cred, true);
	if (IS_ERR(task)) {
		ret = PTR_ERR(task);
		goto out;
	}
	ret = rpc_wait_for_completion_task(task);
	if (!ret) {
		struct nfs4_sequence_res *res = task->tk_msg.rpc_resp;

		if (task->tk_status == 0)
			nfs41_handle_sequence_flag_errors(clp, res->sr_status_flags);
		ret = task->tk_status;
	}
	rpc_put_task(task);
out:
	dprintk("<-- %s status=%d\n", __func__, ret);
	return ret;
}

struct nfs4_reclaim_complete_data {
	struct nfs_client *clp;
	struct nfs41_reclaim_complete_args arg;
	struct nfs41_reclaim_complete_res res;
};

static void nfs4_reclaim_complete_prepare(struct rpc_task *task, void *data)
{
	struct nfs4_reclaim_complete_data *calldata = data;

	nfs41_setup_sequence(calldata->clp->cl_session,
			&calldata->arg.seq_args,
			&calldata->res.seq_res,
			task);
}

static int nfs41_reclaim_complete_handle_errors(struct rpc_task *task, struct nfs_client *clp)
{
	switch(task->tk_status) {
	case 0:
	case -NFS4ERR_COMPLETE_ALREADY:
	case -NFS4ERR_WRONG_CRED: /* What to do here? */
		break;
	case -NFS4ERR_DELAY:
		rpc_delay(task, NFS4_POLL_RETRY_MAX);
		/* fall through */
	case -NFS4ERR_RETRY_UNCACHED_REP:
		return -EAGAIN;
	default:
		nfs4_schedule_lease_recovery(clp);
	}
	return 0;
}

static void nfs4_reclaim_complete_done(struct rpc_task *task, void *data)
{
	struct nfs4_reclaim_complete_data *calldata = data;
	struct nfs_client *clp = calldata->clp;
	struct nfs4_sequence_res *res = &calldata->res.seq_res;

	dprintk("--> %s\n", __func__);
	if (!nfs41_sequence_done(task, res))
		return;

	if (nfs41_reclaim_complete_handle_errors(task, clp) == -EAGAIN) {
		rpc_restart_call_prepare(task);
		return;
	}
	dprintk("<-- %s\n", __func__);
}

static void nfs4_free_reclaim_complete_data(void *data)
{
	struct nfs4_reclaim_complete_data *calldata = data;

	kfree(calldata);
}

static const struct rpc_call_ops nfs4_reclaim_complete_call_ops = {
	.rpc_call_prepare = nfs4_reclaim_complete_prepare,
	.rpc_call_done = nfs4_reclaim_complete_done,
	.rpc_release = nfs4_free_reclaim_complete_data,
};

/*
 * Issue a global reclaim complete.
 */
static int nfs41_proc_reclaim_complete(struct nfs_client *clp,
		struct rpc_cred *cred)
{
	struct nfs4_reclaim_complete_data *calldata;
	struct rpc_task *task;
	struct rpc_message msg = {
		.rpc_proc = &nfs4_procedures[NFSPROC4_CLNT_RECLAIM_COMPLETE],
		.rpc_cred = cred,
	};
	struct rpc_task_setup task_setup_data = {
		.rpc_client = clp->cl_rpcclient,
		.rpc_message = &msg,
		.callback_ops = &nfs4_reclaim_complete_call_ops,
		.flags = RPC_TASK_ASYNC,
	};
	int status = -ENOMEM;

	dprintk("--> %s\n", __func__);
	calldata = kzalloc(sizeof(*calldata), GFP_NOFS);
	if (calldata == NULL)
		goto out;
	calldata->clp = clp;
	calldata->arg.one_fs = 0;

	nfs41_init_sequence(&calldata->arg.seq_args, &calldata->res.seq_res, 0);
	nfs4_set_sequence_privileged(&calldata->arg.seq_args);
	msg.rpc_argp = &calldata->arg;
	msg.rpc_resp = &calldata->res;
	task_setup_data.callback_data = calldata;
	task = rpc_run_task(&task_setup_data);
	if (IS_ERR(task)) {
		status = PTR_ERR(task);
		goto out;
	}
	status = nfs4_wait_for_completion_rpc_task(task);
	if (status == 0)
		status = task->tk_status;
	rpc_put_task(task);
	return 0;
out:
	dprintk("<-- %s status=%d\n", __func__, status);
	return status;
}

static void
nfs4_layoutget_prepare(struct rpc_task *task, void *calldata)
{
	struct nfs4_layoutget *lgp = calldata;
	struct nfs_server *server = NFS_SERVER(lgp->args.inode);
	struct nfs4_session *session = nfs4_get_session(server);

	dprintk("--> %s\n", __func__);
	/* Note the is a race here, where a CB_LAYOUTRECALL can come in
	 * right now covering the LAYOUTGET we are about to send.
	 * However, that is not so catastrophic, and there seems
	 * to be no way to prevent it completely.
	 */
	if (nfs41_setup_sequence(session, &lgp->args.seq_args,
				&lgp->res.seq_res, task))
		return;
	if (pnfs_choose_layoutget_stateid(&lgp->args.stateid,
					  NFS_I(lgp->args.inode)->layout,
					  lgp->args.ctx->state)) {
		rpc_exit(task, NFS4_OK);
	}
}

static void nfs4_layoutget_done(struct rpc_task *task, void *calldata)
{
	struct nfs4_layoutget *lgp = calldata;
	struct inode *inode = lgp->args.inode;
	struct nfs_server *server = NFS_SERVER(inode);
	struct pnfs_layout_hdr *lo;
	struct nfs4_state *state = NULL;
	unsigned long timeo, giveup;

	dprintk("--> %s\n", __func__);

	if (!nfs41_sequence_done(task, &lgp->res.seq_res))
		goto out;

	switch (task->tk_status) {
	case 0:
		goto out;
	case -NFS4ERR_LAYOUTTRYLATER:
	case -NFS4ERR_RECALLCONFLICT:
		timeo = rpc_get_timeout(task->tk_client);
		giveup = lgp->args.timestamp + timeo;
		if (time_after(giveup, jiffies))
			task->tk_status = -NFS4ERR_DELAY;
		break;
	case -NFS4ERR_EXPIRED:
	case -NFS4ERR_BAD_STATEID:
		spin_lock(&inode->i_lock);
		lo = NFS_I(inode)->layout;
		if (!lo || list_empty(&lo->plh_segs)) {
			spin_unlock(&inode->i_lock);
			/* If the open stateid was bad, then recover it. */
			state = lgp->args.ctx->state;
		} else {
			LIST_HEAD(head);

			pnfs_mark_matching_lsegs_invalid(lo, &head, NULL);
			spin_unlock(&inode->i_lock);
			/* Mark the bad layout state as invalid, then
			 * retry using the open stateid. */
			pnfs_free_lseg_list(&head);
		}
	}
	if (nfs4_async_handle_error(task, server, state) == -EAGAIN)
		rpc_restart_call_prepare(task);
out:
	dprintk("<-- %s\n", __func__);
}

static size_t max_response_pages(struct nfs_server *server)
{
	u32 max_resp_sz = server->nfs_client->cl_session->fc_attrs.max_resp_sz;
	return nfs_page_array_len(0, max_resp_sz);
}

static void nfs4_free_pages(struct page **pages, size_t size)
{
	int i;

	if (!pages)
		return;

	for (i = 0; i < size; i++) {
		if (!pages[i])
			break;
		__free_page(pages[i]);
	}
	kfree(pages);
}

static struct page **nfs4_alloc_pages(size_t size, gfp_t gfp_flags)
{
	struct page **pages;
	int i;

	pages = kcalloc(size, sizeof(struct page *), gfp_flags);
	if (!pages) {
		dprintk("%s: can't alloc array of %zu pages\n", __func__, size);
		return NULL;
	}

	for (i = 0; i < size; i++) {
		pages[i] = alloc_page(gfp_flags);
		if (!pages[i]) {
			dprintk("%s: failed to allocate page\n", __func__);
			nfs4_free_pages(pages, size);
			return NULL;
		}
	}

	return pages;
}

static void nfs4_layoutget_release(void *calldata)
{
	struct nfs4_layoutget *lgp = calldata;
	struct inode *inode = lgp->args.inode;
	struct nfs_server *server = NFS_SERVER(inode);
	size_t max_pages = max_response_pages(server);

	dprintk("--> %s\n", __func__);
	nfs4_free_pages(lgp->args.layout.pages, max_pages);
	pnfs_put_layout_hdr(NFS_I(inode)->layout);
	put_nfs_open_context(lgp->args.ctx);
	kfree(calldata);
	dprintk("<-- %s\n", __func__);
}

static const struct rpc_call_ops nfs4_layoutget_call_ops = {
	.rpc_call_prepare = nfs4_layoutget_prepare,
	.rpc_call_done = nfs4_layoutget_done,
	.rpc_release = nfs4_layoutget_release,
};

struct pnfs_layout_segment *
nfs4_proc_layoutget(struct nfs4_layoutget *lgp, gfp_t gfp_flags)
{
	struct inode *inode = lgp->args.inode;
	struct nfs_server *server = NFS_SERVER(inode);
	size_t max_pages = max_response_pages(server);
	struct rpc_task *task;
	struct rpc_message msg = {
		.rpc_proc = &nfs4_procedures[NFSPROC4_CLNT_LAYOUTGET],
		.rpc_argp = &lgp->args,
		.rpc_resp = &lgp->res,
		.rpc_cred = lgp->cred,
	};
	struct rpc_task_setup task_setup_data = {
		.rpc_client = server->client,
		.rpc_message = &msg,
		.callback_ops = &nfs4_layoutget_call_ops,
		.callback_data = lgp,
		.flags = RPC_TASK_ASYNC,
	};
	struct pnfs_layout_segment *lseg = NULL;
	int status = 0;

	dprintk("--> %s\n", __func__);

	lgp->args.layout.pages = nfs4_alloc_pages(max_pages, gfp_flags);
	if (!lgp->args.layout.pages) {
		nfs4_layoutget_release(lgp);
		return ERR_PTR(-ENOMEM);
	}
	lgp->args.layout.pglen = max_pages * PAGE_SIZE;
	lgp->args.timestamp = jiffies;

	lgp->res.layoutp = &lgp->args.layout;
	lgp->res.seq_res.sr_slot = NULL;
	nfs41_init_sequence(&lgp->args.seq_args, &lgp->res.seq_res, 0);

	/* nfs4_layoutget_release calls pnfs_put_layout_hdr */
	pnfs_get_layout_hdr(NFS_I(inode)->layout);

	task = rpc_run_task(&task_setup_data);
	if (IS_ERR(task))
		return ERR_CAST(task);
	status = nfs4_wait_for_completion_rpc_task(task);
	if (status == 0)
		status = task->tk_status;
	/* if layoutp->len is 0, nfs4_layoutget_prepare called rpc_exit */
	if (status == 0 && lgp->res.layoutp->len)
		lseg = pnfs_layout_process(lgp);
	rpc_put_task(task);
	dprintk("<-- %s status=%d\n", __func__, status);
	if (status)
		return ERR_PTR(status);
	return lseg;
}

static void
nfs4_layoutreturn_prepare(struct rpc_task *task, void *calldata)
{
	struct nfs4_layoutreturn *lrp = calldata;

	dprintk("--> %s\n", __func__);
	nfs41_setup_sequence(lrp->clp->cl_session,
			&lrp->args.seq_args,
			&lrp->res.seq_res,
			task);
}

static void nfs4_layoutreturn_done(struct rpc_task *task, void *calldata)
{
	struct nfs4_layoutreturn *lrp = calldata;
	struct nfs_server *server;

	dprintk("--> %s\n", __func__);

	if (!nfs41_sequence_done(task, &lrp->res.seq_res))
		return;

	server = NFS_SERVER(lrp->args.inode);
	if (nfs4_async_handle_error(task, server, NULL) == -EAGAIN) {
		rpc_restart_call_prepare(task);
		return;
	}
	dprintk("<-- %s\n", __func__);
}

static void nfs4_layoutreturn_release(void *calldata)
{
	struct nfs4_layoutreturn *lrp = calldata;
	struct pnfs_layout_hdr *lo = lrp->args.layout;

	dprintk("--> %s\n", __func__);
	spin_lock(&lo->plh_inode->i_lock);
	if (lrp->res.lrs_present)
		pnfs_set_layout_stateid(lo, &lrp->res.stateid, true);
	lo->plh_block_lgets--;
	spin_unlock(&lo->plh_inode->i_lock);
	pnfs_put_layout_hdr(lrp->args.layout);
	kfree(calldata);
	dprintk("<-- %s\n", __func__);
}

static const struct rpc_call_ops nfs4_layoutreturn_call_ops = {
	.rpc_call_prepare = nfs4_layoutreturn_prepare,
	.rpc_call_done = nfs4_layoutreturn_done,
	.rpc_release = nfs4_layoutreturn_release,
};

int nfs4_proc_layoutreturn(struct nfs4_layoutreturn *lrp)
{
	struct rpc_task *task;
	struct rpc_message msg = {
		.rpc_proc = &nfs4_procedures[NFSPROC4_CLNT_LAYOUTRETURN],
		.rpc_argp = &lrp->args,
		.rpc_resp = &lrp->res,
		.rpc_cred = lrp->cred,
	};
	struct rpc_task_setup task_setup_data = {
		.rpc_client = lrp->clp->cl_rpcclient,
		.rpc_message = &msg,
		.callback_ops = &nfs4_layoutreturn_call_ops,
		.callback_data = lrp,
	};
	int status;

	dprintk("--> %s\n", __func__);
	nfs41_init_sequence(&lrp->args.seq_args, &lrp->res.seq_res, 1);
	task = rpc_run_task(&task_setup_data);
	if (IS_ERR(task))
		return PTR_ERR(task);
	status = task->tk_status;
	dprintk("<-- %s status=%d\n", __func__, status);
	rpc_put_task(task);
	return status;
}

/*
 * Retrieve the list of Data Server devices from the MDS.
 */
static int _nfs4_getdevicelist(struct nfs_server *server,
				    const struct nfs_fh *fh,
				    struct pnfs_devicelist *devlist)
{
	struct nfs4_getdevicelist_args args = {
		.fh = fh,
		.layoutclass = server->pnfs_curr_ld->id,
	};
	struct nfs4_getdevicelist_res res = {
		.devlist = devlist,
	};
	struct rpc_message msg = {
		.rpc_proc = &nfs4_procedures[NFSPROC4_CLNT_GETDEVICELIST],
		.rpc_argp = &args,
		.rpc_resp = &res,
	};
	int status;

	dprintk("--> %s\n", __func__);
	status = nfs4_call_sync(server->client, server, &msg, &args.seq_args,
				&res.seq_res, 0);
	dprintk("<-- %s status=%d\n", __func__, status);
	return status;
}

int nfs4_proc_getdevicelist(struct nfs_server *server,
			    const struct nfs_fh *fh,
			    struct pnfs_devicelist *devlist)
{
	struct nfs4_exception exception = { };
	int err;

	do {
		err = nfs4_handle_exception(server,
				_nfs4_getdevicelist(server, fh, devlist),
				&exception);
	} while (exception.retry);

	dprintk("%s: err=%d, num_devs=%u\n", __func__,
		err, devlist->num_devs);

	return err;
}
EXPORT_SYMBOL_GPL(nfs4_proc_getdevicelist);

static int
_nfs4_proc_getdeviceinfo(struct nfs_server *server,
		struct pnfs_device *pdev,
		struct rpc_cred *cred)
{
	struct nfs4_getdeviceinfo_args args = {
		.pdev = pdev,
	};
	struct nfs4_getdeviceinfo_res res = {
		.pdev = pdev,
	};
	struct rpc_message msg = {
		.rpc_proc = &nfs4_procedures[NFSPROC4_CLNT_GETDEVICEINFO],
		.rpc_argp = &args,
		.rpc_resp = &res,
		.rpc_cred = cred,
	};
	int status;

	dprintk("--> %s\n", __func__);
	status = nfs4_call_sync(server->client, server, &msg, &args.seq_args, &res.seq_res, 0);
	dprintk("<-- %s status=%d\n", __func__, status);

	return status;
}

int nfs4_proc_getdeviceinfo(struct nfs_server *server,
		struct pnfs_device *pdev,
		struct rpc_cred *cred)
{
	struct nfs4_exception exception = { };
	int err;

	do {
		err = nfs4_handle_exception(server,
					_nfs4_proc_getdeviceinfo(server, pdev, cred),
					&exception);
	} while (exception.retry);
	return err;
}
EXPORT_SYMBOL_GPL(nfs4_proc_getdeviceinfo);

static void nfs4_layoutcommit_prepare(struct rpc_task *task, void *calldata)
{
	struct nfs4_layoutcommit_data *data = calldata;
	struct nfs_server *server = NFS_SERVER(data->args.inode);
	struct nfs4_session *session = nfs4_get_session(server);

	nfs41_setup_sequence(session,
			&data->args.seq_args,
			&data->res.seq_res,
			task);
}

static void
nfs4_layoutcommit_done(struct rpc_task *task, void *calldata)
{
	struct nfs4_layoutcommit_data *data = calldata;
	struct nfs_server *server = NFS_SERVER(data->args.inode);

	if (!nfs41_sequence_done(task, &data->res.seq_res))
		return;

	switch (task->tk_status) { /* Just ignore these failures */
	case -NFS4ERR_DELEG_REVOKED: /* layout was recalled */
	case -NFS4ERR_BADIOMODE:     /* no IOMODE_RW layout for range */
	case -NFS4ERR_BADLAYOUT:     /* no layout */
	case -NFS4ERR_GRACE:	    /* loca_recalim always false */
		task->tk_status = 0;
		break;
	case 0:
		nfs_post_op_update_inode_force_wcc(data->args.inode,
						   data->res.fattr);
		break;
	default:
		if (nfs4_async_handle_error(task, server, NULL) == -EAGAIN) {
			rpc_restart_call_prepare(task);
			return;
		}
	}
}

static void nfs4_layoutcommit_release(void *calldata)
{
	struct nfs4_layoutcommit_data *data = calldata;

	pnfs_cleanup_layoutcommit(data);
	put_rpccred(data->cred);
	kfree(data);
}

static const struct rpc_call_ops nfs4_layoutcommit_ops = {
	.rpc_call_prepare = nfs4_layoutcommit_prepare,
	.rpc_call_done = nfs4_layoutcommit_done,
	.rpc_release = nfs4_layoutcommit_release,
};

int
nfs4_proc_layoutcommit(struct nfs4_layoutcommit_data *data, bool sync)
{
	struct rpc_message msg = {
		.rpc_proc = &nfs4_procedures[NFSPROC4_CLNT_LAYOUTCOMMIT],
		.rpc_argp = &data->args,
		.rpc_resp = &data->res,
		.rpc_cred = data->cred,
	};
	struct rpc_task_setup task_setup_data = {
		.task = &data->task,
		.rpc_client = NFS_CLIENT(data->args.inode),
		.rpc_message = &msg,
		.callback_ops = &nfs4_layoutcommit_ops,
		.callback_data = data,
		.flags = RPC_TASK_ASYNC,
	};
	struct rpc_task *task;
	int status = 0;

	dprintk("NFS: %4d initiating layoutcommit call. sync %d "
		"lbw: %llu inode %lu\n",
		data->task.tk_pid, sync,
		data->args.lastbytewritten,
		data->args.inode->i_ino);

	nfs41_init_sequence(&data->args.seq_args, &data->res.seq_res, 1);
	task = rpc_run_task(&task_setup_data);
	if (IS_ERR(task))
		return PTR_ERR(task);
	if (sync == false)
		goto out;
	status = nfs4_wait_for_completion_rpc_task(task);
	if (status != 0)
		goto out;
	status = task->tk_status;
out:
	dprintk("%s: status %d\n", __func__, status);
	rpc_put_task(task);
	return status;
}

static int
_nfs41_proc_secinfo_no_name(struct nfs_server *server, struct nfs_fh *fhandle,
		    struct nfs_fsinfo *info, struct nfs4_secinfo_flavors *flavors)
{
	struct nfs41_secinfo_no_name_args args = {
		.style = SECINFO_STYLE_CURRENT_FH,
	};
	struct nfs4_secinfo_res res = {
		.flavors = flavors,
	};
	struct rpc_message msg = {
		.rpc_proc = &nfs4_procedures[NFSPROC4_CLNT_SECINFO_NO_NAME],
		.rpc_argp = &args,
		.rpc_resp = &res,
	};
	return nfs4_call_sync(server->client, server, &msg, &args.seq_args, &res.seq_res, 0);
}

static int
nfs41_proc_secinfo_no_name(struct nfs_server *server, struct nfs_fh *fhandle,
			   struct nfs_fsinfo *info, struct nfs4_secinfo_flavors *flavors)
{
	struct nfs4_exception exception = { };
	int err;
	do {
		err = _nfs41_proc_secinfo_no_name(server, fhandle, info, flavors);
		switch (err) {
		case 0:
		case -NFS4ERR_WRONGSEC:
		case -NFS4ERR_NOTSUPP:
			goto out;
		default:
			err = nfs4_handle_exception(server, err, &exception);
		}
	} while (exception.retry);
out:
	return err;
}

static int
nfs41_find_root_sec(struct nfs_server *server, struct nfs_fh *fhandle,
		    struct nfs_fsinfo *info)
{
	int err;
	struct page *page;
	rpc_authflavor_t flavor;
	struct nfs4_secinfo_flavors *flavors;

	page = alloc_page(GFP_KERNEL);
	if (!page) {
		err = -ENOMEM;
		goto out;
	}

	flavors = page_address(page);
	err = nfs41_proc_secinfo_no_name(server, fhandle, info, flavors);

	/*
	 * Fall back on "guess and check" method if
	 * the server doesn't support SECINFO_NO_NAME
	 */
	if (err == -NFS4ERR_WRONGSEC || err == -NFS4ERR_NOTSUPP) {
		err = nfs4_find_root_sec(server, fhandle, info);
		goto out_freepage;
	}
	if (err)
		goto out_freepage;

	flavor = nfs_find_best_sec(flavors);
	if (err == 0)
		err = nfs4_lookup_root_sec(server, fhandle, info, flavor);

out_freepage:
	put_page(page);
	if (err == -EACCES)
		return -EPERM;
out:
	return err;
}

static int _nfs41_test_stateid(struct nfs_server *server,
		nfs4_stateid *stateid,
		struct rpc_cred *cred)
{
	int status;
	struct nfs41_test_stateid_args args = {
		.stateid = stateid,
	};
	struct nfs41_test_stateid_res res;
	struct rpc_message msg = {
		.rpc_proc = &nfs4_procedures[NFSPROC4_CLNT_TEST_STATEID],
		.rpc_argp = &args,
		.rpc_resp = &res,
		.rpc_cred = cred,
	};

	dprintk("NFS call  test_stateid %p\n", stateid);
	nfs41_init_sequence(&args.seq_args, &res.seq_res, 0);
	nfs4_set_sequence_privileged(&args.seq_args);
	status = nfs4_call_sync_sequence(server->client, server, &msg,
			&args.seq_args, &res.seq_res);
	if (status != NFS_OK) {
		dprintk("NFS reply test_stateid: failed, %d\n", status);
		return status;
	}
	dprintk("NFS reply test_stateid: succeeded, %d\n", -res.status);
	return -res.status;
}

/**
 * nfs41_test_stateid - perform a TEST_STATEID operation
 *
 * @server: server / transport on which to perform the operation
 * @stateid: state ID to test
 * @cred: credential
 *
 * Returns NFS_OK if the server recognizes that "stateid" is valid.
 * Otherwise a negative NFS4ERR value is returned if the operation
 * failed or the state ID is not currently valid.
 */
static int nfs41_test_stateid(struct nfs_server *server,
		nfs4_stateid *stateid,
		struct rpc_cred *cred)
{
	struct nfs4_exception exception = { };
	int err;
	do {
		err = _nfs41_test_stateid(server, stateid, cred);
		if (err != -NFS4ERR_DELAY)
			break;
		nfs4_handle_exception(server, err, &exception);
	} while (exception.retry);
	return err;
}

struct nfs_free_stateid_data {
	struct nfs_server *server;
	struct nfs41_free_stateid_args args;
	struct nfs41_free_stateid_res res;
};

static void nfs41_free_stateid_prepare(struct rpc_task *task, void *calldata)
{
	struct nfs_free_stateid_data *data = calldata;
	nfs41_setup_sequence(nfs4_get_session(data->server),
			&data->args.seq_args,
			&data->res.seq_res,
			task);
}

static void nfs41_free_stateid_done(struct rpc_task *task, void *calldata)
{
	struct nfs_free_stateid_data *data = calldata;

	nfs41_sequence_done(task, &data->res.seq_res);

	switch (task->tk_status) {
	case -NFS4ERR_DELAY:
		if (nfs4_async_handle_error(task, data->server, NULL) == -EAGAIN)
			rpc_restart_call_prepare(task);
	}
}

static void nfs41_free_stateid_release(void *calldata)
{
	kfree(calldata);
}

const struct rpc_call_ops nfs41_free_stateid_ops = {
	.rpc_call_prepare = nfs41_free_stateid_prepare,
	.rpc_call_done = nfs41_free_stateid_done,
	.rpc_release = nfs41_free_stateid_release,
};

static struct rpc_task *_nfs41_free_stateid(struct nfs_server *server,
		nfs4_stateid *stateid,
		struct rpc_cred *cred,
		bool privileged)
{
	struct rpc_message msg = {
		.rpc_proc = &nfs4_procedures[NFSPROC4_CLNT_FREE_STATEID],
		.rpc_cred = cred,
	};
	struct rpc_task_setup task_setup = {
		.rpc_client = server->client,
		.rpc_message = &msg,
		.callback_ops = &nfs41_free_stateid_ops,
		.flags = RPC_TASK_ASYNC,
	};
	struct nfs_free_stateid_data *data;

	dprintk("NFS call  free_stateid %p\n", stateid);
	data = kmalloc(sizeof(*data), GFP_NOFS);
	if (!data)
		return ERR_PTR(-ENOMEM);
	data->server = server;
	nfs4_stateid_copy(&data->args.stateid, stateid);

	task_setup.callback_data = data;

	msg.rpc_argp = &data->args;
	msg.rpc_resp = &data->res;
	nfs41_init_sequence(&data->args.seq_args, &data->res.seq_res, 0);
	if (privileged)
		nfs4_set_sequence_privileged(&data->args.seq_args);

	return rpc_run_task(&task_setup);
}

/**
 * nfs41_free_stateid - perform a FREE_STATEID operation
 *
 * @server: server / transport on which to perform the operation
 * @stateid: state ID to release
 * @cred: credential
 *
 * Returns NFS_OK if the server freed "stateid".  Otherwise a
 * negative NFS4ERR value is returned.
 */
static int nfs41_free_stateid(struct nfs_server *server,
		nfs4_stateid *stateid,
		struct rpc_cred *cred)
{
	struct rpc_task *task;
	int ret;

	task = _nfs41_free_stateid(server, stateid, cred, true);
	if (IS_ERR(task))
		return PTR_ERR(task);
	ret = rpc_wait_for_completion_task(task);
	if (!ret)
		ret = task->tk_status;
	rpc_put_task(task);
	return ret;
}

static int nfs41_free_lock_state(struct nfs_server *server, struct nfs4_lock_state *lsp)
{
	struct rpc_task *task;
	struct rpc_cred *cred = lsp->ls_state->owner->so_cred;

	task = _nfs41_free_stateid(server, &lsp->ls_stateid, cred, false);
	nfs4_free_lock_state(server, lsp);
	if (IS_ERR(task))
		return PTR_ERR(task);
	rpc_put_task(task);
	return 0;
}

static bool nfs41_match_stateid(const nfs4_stateid *s1,
		const nfs4_stateid *s2)
{
	if (memcmp(s1->other, s2->other, sizeof(s1->other)) != 0)
		return false;

	if (s1->seqid == s2->seqid)
		return true;
	if (s1->seqid == 0 || s2->seqid == 0)
		return true;

	return false;
}

#endif /* CONFIG_NFS_V4_1 */

static bool nfs4_match_stateid(const nfs4_stateid *s1,
		const nfs4_stateid *s2)
{
	return nfs4_stateid_match(s1, s2);
}


static const struct nfs4_state_recovery_ops nfs40_reboot_recovery_ops = {
	.owner_flag_bit = NFS_OWNER_RECLAIM_REBOOT,
	.state_flag_bit	= NFS_STATE_RECLAIM_REBOOT,
	.recover_open	= nfs4_open_reclaim,
	.recover_lock	= nfs4_lock_reclaim,
	.establish_clid = nfs4_init_clientid,
	.get_clid_cred	= nfs4_get_setclientid_cred,
	.detect_trunking = nfs40_discover_server_trunking,
};

#if defined(CONFIG_NFS_V4_1)
static const struct nfs4_state_recovery_ops nfs41_reboot_recovery_ops = {
	.owner_flag_bit = NFS_OWNER_RECLAIM_REBOOT,
	.state_flag_bit	= NFS_STATE_RECLAIM_REBOOT,
	.recover_open	= nfs4_open_reclaim,
	.recover_lock	= nfs4_lock_reclaim,
	.establish_clid = nfs41_init_clientid,
	.get_clid_cred	= nfs4_get_exchange_id_cred,
	.reclaim_complete = nfs41_proc_reclaim_complete,
	.detect_trunking = nfs41_discover_server_trunking,
};
#endif /* CONFIG_NFS_V4_1 */

static const struct nfs4_state_recovery_ops nfs40_nograce_recovery_ops = {
	.owner_flag_bit = NFS_OWNER_RECLAIM_NOGRACE,
	.state_flag_bit	= NFS_STATE_RECLAIM_NOGRACE,
	.recover_open	= nfs4_open_expired,
	.recover_lock	= nfs4_lock_expired,
	.establish_clid = nfs4_init_clientid,
	.get_clid_cred	= nfs4_get_setclientid_cred,
};

#if defined(CONFIG_NFS_V4_1)
static const struct nfs4_state_recovery_ops nfs41_nograce_recovery_ops = {
	.owner_flag_bit = NFS_OWNER_RECLAIM_NOGRACE,
	.state_flag_bit	= NFS_STATE_RECLAIM_NOGRACE,
	.recover_open	= nfs41_open_expired,
	.recover_lock	= nfs41_lock_expired,
	.establish_clid = nfs41_init_clientid,
	.get_clid_cred	= nfs4_get_exchange_id_cred,
};
#endif /* CONFIG_NFS_V4_1 */

static const struct nfs4_state_maintenance_ops nfs40_state_renewal_ops = {
	.sched_state_renewal = nfs4_proc_async_renew,
	.get_state_renewal_cred_locked = nfs4_get_renew_cred_locked,
	.renew_lease = nfs4_proc_renew,
};

#if defined(CONFIG_NFS_V4_1)
static const struct nfs4_state_maintenance_ops nfs41_state_renewal_ops = {
	.sched_state_renewal = nfs41_proc_async_sequence,
	.get_state_renewal_cred_locked = nfs4_get_machine_cred_locked,
	.renew_lease = nfs4_proc_sequence,
};
#endif

static const struct nfs4_minor_version_ops nfs_v4_0_minor_ops = {
	.minor_version = 0,
	.init_caps = NFS_CAP_READDIRPLUS
		| NFS_CAP_ATOMIC_OPEN
		| NFS_CAP_CHANGE_ATTR
		| NFS_CAP_POSIX_LOCK,
	.call_sync = _nfs4_call_sync,
	.match_stateid = nfs4_match_stateid,
	.find_root_sec = nfs4_find_root_sec,
	.free_lock_state = nfs4_release_lockowner,
	.reboot_recovery_ops = &nfs40_reboot_recovery_ops,
	.nograce_recovery_ops = &nfs40_nograce_recovery_ops,
	.state_renewal_ops = &nfs40_state_renewal_ops,
};

#if defined(CONFIG_NFS_V4_1)
static const struct nfs4_minor_version_ops nfs_v4_1_minor_ops = {
	.minor_version = 1,
	.init_caps = NFS_CAP_READDIRPLUS
		| NFS_CAP_ATOMIC_OPEN
		| NFS_CAP_CHANGE_ATTR
		| NFS_CAP_POSIX_LOCK
		| NFS_CAP_STATEID_NFSV41
		| NFS_CAP_ATOMIC_OPEN_V1,
	.call_sync = nfs4_call_sync_sequence,
	.match_stateid = nfs41_match_stateid,
	.find_root_sec = nfs41_find_root_sec,
	.free_lock_state = nfs41_free_lock_state,
	.reboot_recovery_ops = &nfs41_reboot_recovery_ops,
	.nograce_recovery_ops = &nfs41_nograce_recovery_ops,
	.state_renewal_ops = &nfs41_state_renewal_ops,
};
#endif

#if defined(CONFIG_NFS_V4_2)
static const struct nfs4_minor_version_ops nfs_v4_2_minor_ops = {
	.minor_version = 2,
	.init_caps = NFS_CAP_READDIRPLUS
		| NFS_CAP_ATOMIC_OPEN
		| NFS_CAP_CHANGE_ATTR
		| NFS_CAP_POSIX_LOCK
		| NFS_CAP_STATEID_NFSV41
		| NFS_CAP_ATOMIC_OPEN_V1,
	.call_sync = nfs4_call_sync_sequence,
	.match_stateid = nfs41_match_stateid,
	.find_root_sec = nfs41_find_root_sec,
	.free_lock_state = nfs41_free_lock_state,
	.reboot_recovery_ops = &nfs41_reboot_recovery_ops,
	.nograce_recovery_ops = &nfs41_nograce_recovery_ops,
	.state_renewal_ops = &nfs41_state_renewal_ops,
};
#endif

const struct nfs4_minor_version_ops *nfs_v4_minor_ops[] = {
	[0] = &nfs_v4_0_minor_ops,
#if defined(CONFIG_NFS_V4_1)
	[1] = &nfs_v4_1_minor_ops,
#endif
#if defined(CONFIG_NFS_V4_2)
	[2] = &nfs_v4_2_minor_ops,
#endif
};

const struct inode_operations nfs4_dir_inode_operations = {
	.create		= nfs_create,
	.lookup		= nfs_lookup,
	.atomic_open	= nfs_atomic_open,
	.link		= nfs_link,
	.unlink		= nfs_unlink,
	.symlink	= nfs_symlink,
	.mkdir		= nfs_mkdir,
	.rmdir		= nfs_rmdir,
	.mknod		= nfs_mknod,
	.rename		= nfs_rename,
	.permission	= nfs_permission,
	.getattr	= nfs_getattr,
	.setattr	= nfs_setattr,
	.getxattr	= generic_getxattr,
	.setxattr	= generic_setxattr,
	.listxattr	= generic_listxattr,
	.removexattr	= generic_removexattr,
};

static const struct inode_operations nfs4_file_inode_operations = {
	.permission	= nfs_permission,
	.getattr	= nfs_getattr,
	.setattr	= nfs_setattr,
	.getxattr	= generic_getxattr,
	.setxattr	= generic_setxattr,
	.listxattr	= generic_listxattr,
	.removexattr	= generic_removexattr,
};

const struct nfs_rpc_ops nfs_v4_clientops = {
	.version	= 4,			/* protocol version */
	.dentry_ops	= &nfs4_dentry_operations,
	.dir_inode_ops	= &nfs4_dir_inode_operations,
	.file_inode_ops	= &nfs4_file_inode_operations,
	.file_ops	= &nfs4_file_operations,
	.getroot	= nfs4_proc_get_root,
	.submount	= nfs4_submount,
	.try_mount	= nfs4_try_mount,
	.getattr	= nfs4_proc_getattr,
	.setattr	= nfs4_proc_setattr,
	.lookup		= nfs4_proc_lookup,
	.access		= nfs4_proc_access,
	.readlink	= nfs4_proc_readlink,
	.create		= nfs4_proc_create,
	.remove		= nfs4_proc_remove,
	.unlink_setup	= nfs4_proc_unlink_setup,
	.unlink_rpc_prepare = nfs4_proc_unlink_rpc_prepare,
	.unlink_done	= nfs4_proc_unlink_done,
	.rename		= nfs4_proc_rename,
	.rename_setup	= nfs4_proc_rename_setup,
	.rename_rpc_prepare = nfs4_proc_rename_rpc_prepare,
	.rename_done	= nfs4_proc_rename_done,
	.link		= nfs4_proc_link,
	.symlink	= nfs4_proc_symlink,
	.mkdir		= nfs4_proc_mkdir,
	.rmdir		= nfs4_proc_remove,
	.readdir	= nfs4_proc_readdir,
	.mknod		= nfs4_proc_mknod,
	.statfs		= nfs4_proc_statfs,
	.fsinfo		= nfs4_proc_fsinfo,
	.pathconf	= nfs4_proc_pathconf,
	.set_capabilities = nfs4_server_capabilities,
	.decode_dirent	= nfs4_decode_dirent,
	.read_setup	= nfs4_proc_read_setup,
	.read_pageio_init = pnfs_pageio_init_read,
	.read_rpc_prepare = nfs4_proc_read_rpc_prepare,
	.read_done	= nfs4_read_done,
	.write_setup	= nfs4_proc_write_setup,
	.write_pageio_init = pnfs_pageio_init_write,
	.write_rpc_prepare = nfs4_proc_write_rpc_prepare,
	.write_done	= nfs4_write_done,
	.commit_setup	= nfs4_proc_commit_setup,
	.commit_rpc_prepare = nfs4_proc_commit_rpc_prepare,
	.commit_done	= nfs4_commit_done,
	.lock		= nfs4_proc_lock,
	.clear_acl_cache = nfs4_zap_acl_attr,
	.close_context  = nfs4_close_context,
	.open_context	= nfs4_atomic_open,
	.have_delegation = nfs4_have_delegation,
	.return_delegation = nfs4_inode_return_delegation,
	.alloc_client	= nfs4_alloc_client,
	.init_client	= nfs4_init_client,
	.free_client	= nfs4_free_client,
	.create_server	= nfs4_create_server,
	.clone_server	= nfs_clone_server,
};

static const struct xattr_handler nfs4_xattr_nfs4_acl_handler = {
	.prefix	= XATTR_NAME_NFSV4_ACL,
	.list	= nfs4_xattr_list_nfs4_acl,
	.get	= nfs4_xattr_get_nfs4_acl,
	.set	= nfs4_xattr_set_nfs4_acl,
};

const struct xattr_handler *nfs4_xattr_handlers[] = {
	&nfs4_xattr_nfs4_acl_handler,
#ifdef CONFIG_NFS_V4_SECURITY_LABEL
	&nfs4_xattr_nfs4_label_handler,
#endif
	NULL
};

/*
 * Local variables:
 *  c-basic-offset: 8
 * End:
 */<|MERGE_RESOLUTION|>--- conflicted
+++ resolved
@@ -2088,15 +2088,8 @@
 static int _nfs4_do_open(struct inode *dir,
 			struct nfs_open_context *ctx,
 			int flags,
-<<<<<<< HEAD
-			struct iattr *sattr)
-=======
 			struct iattr *sattr,
-			struct nfs4_label *label,
-			struct rpc_cred *cred,
-			struct nfs4_state **res,
-			struct nfs4_threshold **ctx_th)
->>>>>>> 7017310a
+			struct nfs4_label *label)
 {
 	struct nfs4_state_owner  *sp;
 	struct nfs4_state     *state = NULL;
@@ -2149,12 +2142,8 @@
 
 	status = _nfs4_open_and_get_state(opendata, fmode, flags, ctx);
 	if (status != 0)
-<<<<<<< HEAD
-		goto err_opendata_put;
+		goto err_free_label;
 	state = ctx->state;
-=======
-		goto err_free_label;
->>>>>>> 7017310a
 
 	if ((opendata->o_arg.open_flags & O_EXCL) &&
 	    (opendata->o_arg.createmode != NFS4_CREATE_GUARDED)) {
@@ -2197,14 +2186,8 @@
 static struct nfs4_state *nfs4_do_open(struct inode *dir,
 					struct nfs_open_context *ctx,
 					int flags,
-<<<<<<< HEAD
-					struct iattr *sattr)
-=======
 					struct iattr *sattr,
-					struct nfs4_label *label,
-					struct rpc_cred *cred,
-					struct nfs4_threshold **ctx_th)
->>>>>>> 7017310a
+					struct nfs4_label *label)
 {
 	struct nfs_server *server = NFS_SERVER(dir);
 	struct nfs4_exception exception = { };
@@ -2212,13 +2195,8 @@
 	int status;
 
 	do {
-<<<<<<< HEAD
-		status = _nfs4_do_open(dir, ctx, flags, sattr);
+		status = _nfs4_do_open(dir, ctx, flags, sattr, label);
 		res = ctx->state;
-=======
-		status = _nfs4_do_open(dir, dentry, fmode, flags, sattr, label, cred,
-				       &res, ctx_th);
->>>>>>> 7017310a
 		if (status == 0)
 			break;
 		/* NOTE: BAD_SEQID means the server and client disagree about the
@@ -2581,15 +2559,10 @@
 	label = nfs4_label_init_security(dir, ctx->dentry, attr, &l);
 
 	/* Protect against concurrent sillydeletes */
-<<<<<<< HEAD
-	state = nfs4_do_open(dir, ctx, open_flags, attr);
-=======
-	state = nfs4_do_open(dir, ctx->dentry, ctx->mode, open_flags, attr, label,
-			     ctx->cred, &ctx->mdsthreshold);
+	state = nfs4_do_open(dir, ctx, open_flags, attr, label);
 
 	nfs4_label_release_security(label);
 
->>>>>>> 7017310a
 	if (IS_ERR(state))
 		return ERR_CAST(state);
 	return state->inode;
@@ -3243,14 +3216,7 @@
 	ilabel = nfs4_label_init_security(dir, dentry, sattr, &l);
 
 	sattr->ia_mode &= ~current_umask();
-<<<<<<< HEAD
-	state = nfs4_do_open(dir, ctx, flags, sattr);
-=======
-	state = nfs4_do_open(dir, dentry, ctx->mode,
-			flags, sattr, ilabel, ctx->cred,
-			&ctx->mdsthreshold);
-	d_drop(dentry);
->>>>>>> 7017310a
+	state = nfs4_do_open(dir, ctx, flags, sattr, ilabel);
 	if (IS_ERR(state)) {
 		status = PTR_ERR(state);
 		goto out;
