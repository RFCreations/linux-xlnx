--- conflicted
+++ resolved
@@ -305,11 +305,7 @@
 	swi	r11, r1, PTO+PT_R1;		/* Store user SP.  */
 	addi	r11, r0, 1;
 	swi	r11, r0, TOPHYS(PER_CPU(KM));	/* Now we're in kernel-mode.  */
-<<<<<<< HEAD
-2:	lwi	CURRENT_TASK, r0, TOPHYS(PER_CPU(CURRENT_SAVE));	/* get saved current */
-=======
 2:	lwi	CURRENT_TASK, r0, TOPHYS(PER_CPU(CURRENT_SAVE));
->>>>>>> e40152ee
 	/* Save away the syscall number.  */
 	swi	r12, r1, PTO+PT_R0;
 	tovirt(r1,r1)
@@ -401,12 +397,8 @@
 1:
 	/* We're returning to user mode, so check for various conditions that
 	 * trigger rescheduling. */
-<<<<<<< HEAD
-	lwi	r11, CURRENT_TASK, TS_THREAD_INFO;/* get thread info from current task */
-=======
 	/* get thread info from current task */
 	lwi	r11, CURRENT_TASK, TS_THREAD_INFO;
->>>>>>> e40152ee
 	lwi	r11, r11, TI_FLAGS;		/* get flags in thread info */
 	andi	r11, r11, _TIF_NEED_RESCHED;
 	beqi	r11, 5f;
@@ -415,12 +407,8 @@
 	nop;				/* delay slot */
 
 	/* Maybe handle a signal */
-<<<<<<< HEAD
-5:	lwi	r11, CURRENT_TASK, TS_THREAD_INFO;/* get thread info from current task*/
-=======
 5:	/* get thread info from current task*/
 	lwi	r11, CURRENT_TASK, TS_THREAD_INFO;
->>>>>>> e40152ee
 	lwi	r11, r11, TI_FLAGS;	/* get flags in thread info */
 	andi	r11, r11, _TIF_SIGPENDING;
 	beqi	r11, 1f;		/* Signals to handle, handle them */
@@ -566,11 +554,7 @@
 	swi	r11, r1, PTO+PT_R1; /* Store user SP.  */		\
 	addi	r11, r0, 1;						\
 	swi	r11, r0, TOPHYS(PER_CPU(KM)); /* Now we're in kernel-mode.*/\
-<<<<<<< HEAD
-2:	lwi	CURRENT_TASK, r0, TOPHYS(PER_CPU(CURRENT_SAVE)); /* get saved current */\
-=======
 2:	lwi	CURRENT_TASK, r0, TOPHYS(PER_CPU(CURRENT_SAVE));	\
->>>>>>> e40152ee
 	/* Save away the syscall number.  */				\
 	swi	r0, r1, PTO+PT_R0;					\
 	tovirt(r1,r1)
@@ -853,12 +837,8 @@
 2:
 #ifdef CONFIG_PREEMPT
 	lwi	r11, CURRENT_TASK, TS_THREAD_INFO;
-<<<<<<< HEAD
-	lwi	r5, r11, TI_PREEMPT_COUNT; /* MS: get preempt_count from thread info */
-=======
 	/* MS: get preempt_count from thread info */
 	lwi	r5, r11, TI_PREEMPT_COUNT;
->>>>>>> e40152ee
 	bgti	r5, restore;
 
 	lwi	r5, r11, TI_FLAGS;		/* get flags in thread info */
@@ -937,11 +917,7 @@
 	swi	r11, r1, PTO+PT_R1; /* Store user SP.  */
 	addi	r11, r0, 1;
 	swi	r11, r0, TOPHYS(PER_CPU(KM));	/* Now we're in kernel-mode.  */
-<<<<<<< HEAD
-2:	lwi	CURRENT_TASK, r0, TOPHYS(PER_CPU(CURRENT_SAVE)); /* get saved current */
-=======
 2:	lwi	CURRENT_TASK, r0, TOPHYS(PER_CPU(CURRENT_SAVE));
->>>>>>> e40152ee
 	/* Save away the syscall number.  */
 	swi	r0, r1, PTO+PT_R0;
 	tovirt(r1,r1)
@@ -1073,13 +1049,8 @@
 	nop
 	swi	r12, r11, CC_FSR
 
-<<<<<<< HEAD
-	/* update r31, the current */
-	lwi	CURRENT_TASK, r6, TI_TASK/* give me pointer to task which will be next */
-=======
 	/* update r31, the current-give me pointer to task which will be next */
 	lwi	CURRENT_TASK, r6, TI_TASK
->>>>>>> e40152ee
 	/* stored it to current_save too */
 	swi	CURRENT_TASK, r0, PER_CPU(CURRENT_SAVE)
 
