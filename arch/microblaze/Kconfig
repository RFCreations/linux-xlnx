# For a description of the syntax of this configuration file,
# see Documentation/kbuild/kconfig-language.txt.

mainmenu "Linux/Microblaze Kernel Configuration"

config MICROBLAZE
	def_bool y
	select HAVE_LMB
<<<<<<< HEAD
=======
	select USB_ARCH_HAS_EHCI
>>>>>>> ee1dea1f
	select ARCH_WANT_OPTIONAL_GPIOLIB

config SWAP
	def_bool n

config RWSEM_GENERIC_SPINLOCK
	def_bool y

config RWSEM_XCHGADD_ALGORITHM
	bool

config ARCH_HAS_ILOG2_U32
	def_bool n

config ARCH_HAS_ILOG2_U64
	def_bool n

config GENERIC_FIND_NEXT_BIT
	def_bool y

config GENERIC_HWEIGHT
	def_bool y

config GENERIC_HARDIRQS
	def_bool y

config GENERIC_IRQ_PROBE
	def_bool y

config GENERIC_CALIBRATE_DELAY
	def_bool y

config GENERIC_TIME
	def_bool y

config GENERIC_TIME_VSYSCALL
	def_bool n

config GENERIC_CLOCKEVENTS
	def_bool y

config GENERIC_HARDIRQS_NO__DO_IRQ
	def_bool y

config GENERIC_GPIO
	def_bool y

<<<<<<< HEAD
config GENERIC_CSUM
	def_bool y

config PCI
	def_bool n

config NO_DMA
	def_bool y
=======
config PCI
	def_bool n

#config NO_DMA
#	def_bool y

config DTC
       def_bool y
>>>>>>> ee1dea1f

source "init/Kconfig"

source "kernel/Kconfig.freezer"

source "arch/microblaze/platform/Kconfig.platform"

menu "Processor type and features"

source kernel/time/Kconfig

source "kernel/Kconfig.preempt"

source "kernel/Kconfig.hz"

config MMU
	bool "MMU support"
	default n

config NO_MMU
	bool
	depends on !MMU
	default y

comment "Boot options"

config CMDLINE_BOOL
	bool "Default bootloader kernel arguments"

config CMDLINE
	string "Default kernel command string"
	depends on CMDLINE_BOOL
	default "console=ttyUL0,115200"
	help
	  On some architectures there is currently no way for the boot loader
	  to pass arguments to the kernel. For these architectures, you should
	  supply some command-line options at build time by entering them
	  here.

config CMDLINE_FORCE
	bool "Force default kernel command string"
	depends on CMDLINE_BOOL
	default n
	help
	  Set this to have arguments from the default kernel command string
	  override those passed by the boot loader.

config OF
	def_bool y

config PROC_DEVICETREE
	bool "Support for device tree in /proc"
	depends on PROC_FS
	help
	  This option adds a device-tree directory under /proc which contains
	  an image of the device tree that the kernel copies from Open
	  Firmware or other boot firmware. If unsure, say Y here.

endmenu

menu "Advanced setup"

config ADVANCED_OPTIONS
	bool "Prompt for advanced kernel configuration options"
	depends on MMU
	help
	  This option will enable prompting for a variety of advanced kernel
	  configuration options.  These options can cause the kernel to not
	  work if they are set incorrectly, but can be used to optimize certain
	  aspects of kernel memory management.

	  Unless you know what you are doing, say N here.

comment "Default settings for advanced configuration options are used"
	depends on !ADVANCED_OPTIONS

config HIGHMEM_START_BOOL
	bool "Set high memory pool address"
	depends on ADVANCED_OPTIONS && HIGHMEM
	help
	  This option allows you to set the base address of the kernel virtual
	  area used to map high memory pages.  This can be useful in
	  optimizing the layout of kernel virtual memory.

	  Say N here unless you know what you are doing.

config HIGHMEM_START
	hex "Virtual start address of high memory pool" if HIGHMEM_START_BOOL
	depends on MMU
	default "0xfe000000"

config LOWMEM_SIZE_BOOL
	bool "Set maximum low memory"
	depends on ADVANCED_OPTIONS
	help
	  This option allows you to set the maximum amount of memory which
	  will be used as "low memory", that is, memory which the kernel can
	  access directly, without having to set up a kernel virtual mapping.
	  This can be useful in optimizing the layout of kernel virtual
	  memory.

	  Say N here unless you know what you are doing.

config LOWMEM_SIZE
	hex "Maximum low memory size (in bytes)" if LOWMEM_SIZE_BOOL
	depends on MMU
	default "0x30000000"

config KERNEL_START_BOOL
	bool "Set custom kernel base address"
	depends on ADVANCED_OPTIONS
	help
	  This option allows you to set the kernel virtual address at which
	  the kernel will map low memory (the kernel image will be linked at
	  this address).  This can be useful in optimizing the virtual memory
	  layout of the system.

	  Say N here unless you know what you are doing.

config KERNEL_START
	hex "Virtual address of kernel base" if KERNEL_START_BOOL
	default "0xc0000000" if MMU
	default KERNEL_BASE_ADDR if !MMU

config TASK_SIZE_BOOL
	bool "Set custom user task size"
	depends on ADVANCED_OPTIONS
	help
	  This option allows you to set the amount of virtual address space
	  allocated to user tasks.  This can be useful in optimizing the
	  virtual memory layout of the system.

	  Say N here unless you know what you are doing.

config TASK_SIZE
	hex "Size of user task space" if TASK_SIZE_BOOL
	depends on MMU
	default "0x80000000"

config CONSISTENT_START_BOOL
	bool "Set custom consistent memory pool address"
	depends on ADVANCED_OPTIONS && NOT_COHERENT_CACHE
	help
	  This option allows you to set the base virtual address
	  of the the consistent memory pool.  This pool of virtual
	  memory is used to make consistent memory allocations.

config CONSISTENT_START
	hex "Base virtual address of consistent memory pool" if CONSISTENT_START_BOOL
	depends on MMU
	default "0xff100000" if NOT_COHERENT_CACHE

config CONSISTENT_SIZE_BOOL
	bool "Set custom consistent memory pool size"
	depends on ADVANCED_OPTIONS && NOT_COHERENT_CACHE
	help
	  This option allows you to set the size of the the
	  consistent memory pool.  This pool of virtual memory
	  is used to make consistent memory allocations.

config CONSISTENT_SIZE
	hex "Size of consistent memory pool" if CONSISTENT_SIZE_BOOL
	depends on MMU
	default "0x00200000" if NOT_COHERENT_CACHE

endmenu

source "mm/Kconfig"

menu "Exectuable file formats"

source "fs/Kconfig.binfmt"

endmenu

source "net/Kconfig"

source "drivers/Kconfig"

source "fs/Kconfig"

source "arch/microblaze/Kconfig.debug"

source "security/Kconfig"

source "crypto/Kconfig"

source "lib/Kconfig"<|MERGE_RESOLUTION|>--- conflicted
+++ resolved
@@ -6,10 +6,7 @@
 config MICROBLAZE
 	def_bool y
 	select HAVE_LMB
-<<<<<<< HEAD
-=======
 	select USB_ARCH_HAS_EHCI
->>>>>>> ee1dea1f
 	select ARCH_WANT_OPTIONAL_GPIOLIB
 
 config SWAP
@@ -57,16 +54,9 @@
 config GENERIC_GPIO
 	def_bool y
 
-<<<<<<< HEAD
 config GENERIC_CSUM
 	def_bool y
 
-config PCI
-	def_bool n
-
-config NO_DMA
-	def_bool y
-=======
 config PCI
 	def_bool n
 
@@ -75,7 +65,6 @@
 
 config DTC
        def_bool y
->>>>>>> ee1dea1f
 
 source "init/Kconfig"
 
