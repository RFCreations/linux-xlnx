/*
 * arch/arm/mach-ep93xx/simone.c
 * Simplemachines Sim.One support.
 *
 * Copyright (C) 2010 Ryan Mallon
 *
 * Based on the 2.6.24.7 support:
 *   Copyright (C) 2009 Simplemachines
 *   MMC support by Peter Ivanov <ivanovp@gmail.com>, 2007
 *
 * This program is free software; you can redistribute it and/or modify
 * it under the terms of the GNU General Public License as published by
 * the Free Software Foundation; either version 2 of the License, or (at
 * your option) any later version.
 *
 */

#include <linux/kernel.h>
#include <linux/init.h>
#include <linux/platform_device.h>
#include <linux/i2c.h>
#include <linux/i2c-gpio.h>

#include <mach/hardware.h>
#include <linux/platform_data/video-ep93xx.h>
#include <mach/gpio-ep93xx.h>

#include <asm/mach-types.h>
#include <asm/mach/arch.h>

#include "soc.h"

static struct ep93xx_eth_data __initdata simone_eth_data = {
	.phy_id		= 1,
};

static struct ep93xxfb_mach_info __initdata simone_fb_info = {
	.num_modes	= EP93XXFB_USE_MODEDB,
	.bpp		= 16,
	.flags		= EP93XXFB_USE_SDCSN0 | EP93XXFB_PCLK_FALLING,
};

static struct i2c_gpio_platform_data __initdata simone_i2c_gpio_data = {
	.sda_pin		= EP93XX_GPIO_LINE_EEDAT,
	.sda_is_open_drain	= 0,
	.scl_pin		= EP93XX_GPIO_LINE_EECLK,
	.scl_is_open_drain	= 0,
	.udelay			= 0,
	.timeout		= 0,
};

static struct i2c_board_info __initdata simone_i2c_board_info[] = {
	{
		I2C_BOARD_INFO("ds1337", 0x68),
	},
};

static struct platform_device simone_audio_device = {
	.name		= "simone-audio",
	.id		= -1,
};

static void __init simone_register_audio(void)
{
	ep93xx_register_ac97();
	platform_device_register(&simone_audio_device);
}

static void __init simone_init_machine(void)
{
	ep93xx_init_devices();
	ep93xx_register_flash(2, EP93XX_CS6_PHYS_BASE, SZ_8M);
	ep93xx_register_eth(&simone_eth_data, 1);
	ep93xx_register_fb(&simone_fb_info);
	ep93xx_register_i2c(&simone_i2c_gpio_data, simone_i2c_board_info,
			    ARRAY_SIZE(simone_i2c_board_info));
	simone_register_audio();
}

MACHINE_START(SIM_ONE, "Simplemachines Sim.One Board")
	/* Maintainer: Ryan Mallon */
	.atag_offset	= 0x100,
	.map_io		= ep93xx_map_io,
	.init_irq	= ep93xx_init_irq,
<<<<<<< HEAD
	.handle_irq	= vic_handle_irq,
	.init_time	= ep93xx_timer_init,
=======
	.timer		= &ep93xx_timer,
>>>>>>> 9e47b8bf
	.init_machine	= simone_init_machine,
	.init_late	= ep93xx_init_late,
	.restart	= ep93xx_restart,
MACHINE_END<|MERGE_RESOLUTION|>--- conflicted
+++ resolved
@@ -82,12 +82,7 @@
 	.atag_offset	= 0x100,
 	.map_io		= ep93xx_map_io,
 	.init_irq	= ep93xx_init_irq,
-<<<<<<< HEAD
-	.handle_irq	= vic_handle_irq,
 	.init_time	= ep93xx_timer_init,
-=======
-	.timer		= &ep93xx_timer,
->>>>>>> 9e47b8bf
 	.init_machine	= simone_init_machine,
 	.init_late	= ep93xx_init_late,
 	.restart	= ep93xx_restart,
