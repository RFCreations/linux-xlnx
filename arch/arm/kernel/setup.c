/*
 *  linux/arch/arm/kernel/setup.c
 *
 *  Copyright (C) 1995-2001 Russell King
 *
 * This program is free software; you can redistribute it and/or modify
 * it under the terms of the GNU General Public License version 2 as
 * published by the Free Software Foundation.
 */
#include <linux/module.h>
#include <linux/kernel.h>
#include <linux/stddef.h>
#include <linux/ioport.h>
#include <linux/delay.h>
#include <linux/utsname.h>
#include <linux/initrd.h>
#include <linux/console.h>
#include <linux/bootmem.h>
#include <linux/seq_file.h>
#include <linux/screen_info.h>
#include <linux/init.h>
#include <linux/kexec.h>
#include <linux/of_fdt.h>
#include <linux/crash_dump.h>
#include <linux/root_dev.h>
#include <linux/cpu.h>
#include <linux/interrupt.h>
#include <linux/smp.h>
#include <linux/fs.h>
#include <linux/proc_fs.h>
#include <linux/memblock.h>

#include <asm/unified.h>
#include <asm/cpu.h>
#include <asm/cputype.h>
#include <asm/elf.h>
#include <asm/procinfo.h>
#include <asm/sections.h>
#include <asm/setup.h>
#include <asm/smp_plat.h>
#include <asm/mach-types.h>
#include <asm/cacheflush.h>
#include <asm/cachetype.h>
#include <asm/tlbflush.h>

#include <asm/prom.h>
#include <asm/mach/arch.h>
#include <asm/mach/irq.h>
#include <asm/mach/time.h>
#include <asm/traps.h>
#include <asm/unwind.h>

#if defined(CONFIG_DEPRECATED_PARAM_STRUCT)
#include "compat.h"
#endif
#include "atags.h"
#include "tcm.h"

#ifndef MEM_SIZE
#define MEM_SIZE	(16*1024*1024)
#endif

#if defined(CONFIG_FPE_NWFPE) || defined(CONFIG_FPE_FASTFPE)
char fpe_type[8];

static int __init fpe_setup(char *line)
{
	memcpy(fpe_type, line, 8);
	return 1;
}

__setup("fpe=", fpe_setup);
#endif

extern void paging_init(struct machine_desc *desc);
extern void reboot_setup(char *str);

unsigned int processor_id;
EXPORT_SYMBOL(processor_id);
unsigned int __machine_arch_type __read_mostly;
EXPORT_SYMBOL(__machine_arch_type);
unsigned int cacheid __read_mostly;
EXPORT_SYMBOL(cacheid);

unsigned int __atags_pointer __initdata;

unsigned int system_rev;
EXPORT_SYMBOL(system_rev);

unsigned int system_serial_low;
EXPORT_SYMBOL(system_serial_low);

unsigned int system_serial_high;
EXPORT_SYMBOL(system_serial_high);

unsigned int elf_hwcap __read_mostly;
EXPORT_SYMBOL(elf_hwcap);


#ifdef MULTI_CPU
struct processor processor __read_mostly;
#endif
#ifdef MULTI_TLB
struct cpu_tlb_fns cpu_tlb __read_mostly;
#endif
#ifdef MULTI_USER
struct cpu_user_fns cpu_user __read_mostly;
#endif
#ifdef MULTI_CACHE
struct cpu_cache_fns cpu_cache __read_mostly;
#endif
#ifdef CONFIG_OUTER_CACHE
struct outer_cache_fns outer_cache __read_mostly;
EXPORT_SYMBOL(outer_cache);
#endif

struct stack {
	u32 irq[3];
	u32 abt[3];
	u32 und[3];
} ____cacheline_aligned;

static struct stack stacks[NR_CPUS];

char elf_platform[ELF_PLATFORM_SIZE];
EXPORT_SYMBOL(elf_platform);

static const char *cpu_name;
static const char *machine_name;
char cmd_line[COMMAND_LINE_SIZE];
struct machine_desc *machine_desc __initdata;

static char default_command_line[COMMAND_LINE_SIZE] __initdata = CONFIG_CMDLINE;
static union { char c[4]; unsigned long l; } endian_test __initdata = { { 'l', '?', '?', 'b' } };
#define ENDIANNESS ((char)endian_test.l)

DEFINE_PER_CPU(struct cpuinfo_arm, cpu_data);

/*
 * Standard memory resources
 */
static struct resource mem_res[] = {
	{
		.name = "Video RAM",
		.start = 0,
		.end = 0,
		.flags = IORESOURCE_MEM
	},
	{
		.name = "Kernel text",
		.start = 0,
		.end = 0,
		.flags = IORESOURCE_MEM
	},
	{
		.name = "Kernel data",
		.start = 0,
		.end = 0,
		.flags = IORESOURCE_MEM
	}
};

#define video_ram   mem_res[0]
#define kernel_code mem_res[1]
#define kernel_data mem_res[2]

static struct resource io_res[] = {
	{
		.name = "reserved",
		.start = 0x3bc,
		.end = 0x3be,
		.flags = IORESOURCE_IO | IORESOURCE_BUSY
	},
	{
		.name = "reserved",
		.start = 0x378,
		.end = 0x37f,
		.flags = IORESOURCE_IO | IORESOURCE_BUSY
	},
	{
		.name = "reserved",
		.start = 0x278,
		.end = 0x27f,
		.flags = IORESOURCE_IO | IORESOURCE_BUSY
	}
};

#define lp0 io_res[0]
#define lp1 io_res[1]
#define lp2 io_res[2]

static const char *proc_arch[] = {
	"undefined/unknown",
	"3",
	"4",
	"4T",
	"5",
	"5T",
	"5TE",
	"5TEJ",
	"6TEJ",
	"7",
	"?(11)",
	"?(12)",
	"?(13)",
	"?(14)",
	"?(15)",
	"?(16)",
	"?(17)",
};

int cpu_architecture(void)
{
	int cpu_arch;

	if ((read_cpuid_id() & 0x0008f000) == 0) {
		cpu_arch = CPU_ARCH_UNKNOWN;
	} else if ((read_cpuid_id() & 0x0008f000) == 0x00007000) {
		cpu_arch = (read_cpuid_id() & (1 << 23)) ? CPU_ARCH_ARMv4T : CPU_ARCH_ARMv3;
	} else if ((read_cpuid_id() & 0x00080000) == 0x00000000) {
		cpu_arch = (read_cpuid_id() >> 16) & 7;
		if (cpu_arch)
			cpu_arch += CPU_ARCH_ARMv3;
	} else if ((read_cpuid_id() & 0x000f0000) == 0x000f0000) {
		unsigned int mmfr0;

		/* Revised CPUID format. Read the Memory Model Feature
		 * Register 0 and check for VMSAv7 or PMSAv7 */
		asm("mrc	p15, 0, %0, c0, c1, 4"
		    : "=r" (mmfr0));
		if ((mmfr0 & 0x0000000f) >= 0x00000003 ||
		    (mmfr0 & 0x000000f0) >= 0x00000030)
			cpu_arch = CPU_ARCH_ARMv7;
		else if ((mmfr0 & 0x0000000f) == 0x00000002 ||
			 (mmfr0 & 0x000000f0) == 0x00000020)
			cpu_arch = CPU_ARCH_ARMv6;
		else
			cpu_arch = CPU_ARCH_UNKNOWN;
	} else
		cpu_arch = CPU_ARCH_UNKNOWN;

	return cpu_arch;
}

static int cpu_has_aliasing_icache(unsigned int arch)
{
	int aliasing_icache;
	unsigned int id_reg, num_sets, line_size;

	/* arch specifies the register format */
	switch (arch) {
	case CPU_ARCH_ARMv7:
		asm("mcr	p15, 2, %0, c0, c0, 0 @ set CSSELR"
		    : /* No output operands */
		    : "r" (1));
		isb();
		asm("mrc	p15, 1, %0, c0, c0, 0 @ read CCSIDR"
		    : "=r" (id_reg));
		line_size = 4 << ((id_reg & 0x7) + 2);
		num_sets = ((id_reg >> 13) & 0x7fff) + 1;
		aliasing_icache = (line_size * num_sets) > PAGE_SIZE;
		break;
	case CPU_ARCH_ARMv6:
		aliasing_icache = read_cpuid_cachetype() & (1 << 11);
		break;
	default:
		/* I-cache aliases will be handled by D-cache aliasing code */
		aliasing_icache = 0;
	}

	return aliasing_icache;
}

static void __init cacheid_init(void)
{
	unsigned int cachetype = read_cpuid_cachetype();
	unsigned int arch = cpu_architecture();

	if (arch >= CPU_ARCH_ARMv6) {
		if ((cachetype & (7 << 29)) == 4 << 29) {
			/* ARMv7 register format */
			cacheid = CACHEID_VIPT_NONALIASING;
			if ((cachetype & (3 << 14)) == 1 << 14)
				cacheid |= CACHEID_ASID_TAGGED;
			else if (cpu_has_aliasing_icache(CPU_ARCH_ARMv7))
				cacheid |= CACHEID_VIPT_I_ALIASING;
		} else if (cachetype & (1 << 23)) {
			cacheid = CACHEID_VIPT_ALIASING;
		} else {
			cacheid = CACHEID_VIPT_NONALIASING;
			if (cpu_has_aliasing_icache(CPU_ARCH_ARMv6))
				cacheid |= CACHEID_VIPT_I_ALIASING;
		}
	} else {
		cacheid = CACHEID_VIVT;
	}

	printk("CPU: %s data cache, %s instruction cache\n",
		cache_is_vivt() ? "VIVT" :
		cache_is_vipt_aliasing() ? "VIPT aliasing" :
		cache_is_vipt_nonaliasing() ? "VIPT nonaliasing" : "unknown",
		cache_is_vivt() ? "VIVT" :
		icache_is_vivt_asid_tagged() ? "VIVT ASID tagged" :
		icache_is_vipt_aliasing() ? "VIPT aliasing" :
		cache_is_vipt_nonaliasing() ? "VIPT nonaliasing" : "unknown");
}

/*
 * These functions re-use the assembly code in head.S, which
 * already provide the required functionality.
 */
extern struct proc_info_list *lookup_processor_type(unsigned int);

void __init early_print(const char *str, ...)
{
	extern void printascii(const char *);
	char buf[256];
	va_list ap;

	va_start(ap, str);
	vsnprintf(buf, sizeof(buf), str, ap);
	va_end(ap);

#ifdef CONFIG_DEBUG_LL
	printascii(buf);
#endif
	printk("%s", buf);
}

static void __init feat_v6_fixup(void)
{
	int id = read_cpuid_id();

	if ((id & 0xff0f0000) != 0x41070000)
		return;

	/*
	 * HWCAP_TLS is available only on 1136 r1p0 and later,
	 * see also kuser_get_tls_init.
	 */
	if ((((id >> 4) & 0xfff) == 0xb36) && (((id >> 20) & 3) == 0))
		elf_hwcap &= ~HWCAP_TLS;
}

static void __init setup_processor(void)
{
	struct proc_info_list *list;

	/*
	 * locate processor in the list of supported processor
	 * types.  The linker builds this table for us from the
	 * entries in arch/arm/mm/proc-*.S
	 */
	list = lookup_processor_type(read_cpuid_id());
	if (!list) {
		printk("CPU configuration botched (ID %08x), unable "
		       "to continue.\n", read_cpuid_id());
		while (1);
	}

	cpu_name = list->cpu_name;

#ifdef MULTI_CPU
	processor = *list->proc;
#endif
#ifdef MULTI_TLB
	cpu_tlb = *list->tlb;
#endif
#ifdef MULTI_USER
	cpu_user = *list->user;
#endif
#ifdef MULTI_CACHE
	cpu_cache = *list->cache;
#endif

	printk("CPU: %s [%08x] revision %d (ARMv%s), cr=%08lx\n",
	       cpu_name, read_cpuid_id(), read_cpuid_id() & 15,
	       proc_arch[cpu_architecture()], cr_alignment);

	sprintf(init_utsname()->machine, "%s%c", list->arch_name, ENDIANNESS);
	sprintf(elf_platform, "%s%c", list->elf_name, ENDIANNESS);
	elf_hwcap = list->elf_hwcap;
#ifndef CONFIG_ARM_THUMB
	elf_hwcap &= ~HWCAP_THUMB;
#endif

	feat_v6_fixup();

	cacheid_init();
	cpu_proc_init();
}

/*
 * cpu_init - initialise one CPU.
 *
 * cpu_init sets up the per-CPU stacks.
 */
void cpu_init(void)
{
	unsigned int cpu = smp_processor_id();
	struct stack *stk = &stacks[cpu];

	if (cpu >= NR_CPUS) {
		printk(KERN_CRIT "CPU%u: bad primary CPU number\n", cpu);
		BUG();
	}

	/*
	 * Define the placement constraint for the inline asm directive below.
	 * In Thumb-2, msr with an immediate value is not allowed.
	 */
#ifdef CONFIG_THUMB2_KERNEL
#define PLC	"r"
#else
#define PLC	"I"
#endif

	/*
	 * setup stacks for re-entrant exception handlers
	 */
	__asm__ (
	"msr	cpsr_c, %1\n\t"
	"add	r14, %0, %2\n\t"
	"mov	sp, r14\n\t"
	"msr	cpsr_c, %3\n\t"
	"add	r14, %0, %4\n\t"
	"mov	sp, r14\n\t"
	"msr	cpsr_c, %5\n\t"
	"add	r14, %0, %6\n\t"
	"mov	sp, r14\n\t"
	"msr	cpsr_c, %7"
	    :
	    : "r" (stk),
	      PLC (PSR_F_BIT | PSR_I_BIT | IRQ_MODE),
	      "I" (offsetof(struct stack, irq[0])),
	      PLC (PSR_F_BIT | PSR_I_BIT | ABT_MODE),
	      "I" (offsetof(struct stack, abt[0])),
	      PLC (PSR_F_BIT | PSR_I_BIT | UND_MODE),
	      "I" (offsetof(struct stack, und[0])),
	      PLC (PSR_F_BIT | PSR_I_BIT | SVC_MODE)
	    : "r14");
}

<<<<<<< HEAD
=======
void __init dump_machine_table(void)
{
	struct machine_desc *p;

	early_print("Available machine support:\n\nID (hex)\tNAME\n");
	for_each_machine_desc(p)
		early_print("%08x\t%s\n", p->nr, p->name);

	early_print("\nPlease check your kernel config and/or bootloader.\n");

	while (true)
		/* can't use cpu_relax() here as it may require MMU setup */;
}

>>>>>>> 7a47d1e9
int __init arm_add_memory(unsigned long start, unsigned long size)
{
	struct membank *bank = &meminfo.bank[meminfo.nr_banks];

	if (meminfo.nr_banks >= NR_BANKS) {
		printk(KERN_CRIT "NR_BANKS too low, "
			"ignoring memory at %#lx\n", start);
		return -EINVAL;
	}

	/*
	 * Ensure that start/size are aligned to a page boundary.
	 * Size is appropriately rounded down, start is rounded up.
	 */
	size -= start & ~PAGE_MASK;
	bank->start = PAGE_ALIGN(start);
	bank->size  = size & PAGE_MASK;

	/*
	 * Check whether this memory region has non-zero size or
	 * invalid node number.
	 */
	if (bank->size == 0)
		return -EINVAL;

	meminfo.nr_banks++;
	return 0;
}

/*
 * Pick out the memory size.  We look for mem=size@start,
 * where start and size are "size[KkMm]"
 */
static int __init early_mem(char *p)
{
	static int usermem __initdata = 0;
	unsigned long size, start;
	char *endp;

	/*
	 * If the user specifies memory size, we
	 * blow away any automatically generated
	 * size.
	 */
	if (usermem == 0) {
		usermem = 1;
		meminfo.nr_banks = 0;
	}

	start = PHYS_OFFSET;
	size  = memparse(p, &endp);
	if (*endp == '@')
		start = memparse(endp + 1, NULL);

	arm_add_memory(start, size);

	return 0;
}
early_param("mem", early_mem);

static void __init
setup_ramdisk(int doload, int prompt, int image_start, unsigned int rd_sz)
{
#ifdef CONFIG_BLK_DEV_RAM
	extern int rd_size, rd_image_start, rd_prompt, rd_doload;

	rd_image_start = image_start;
	rd_prompt = prompt;
	rd_doload = doload;

	if (rd_sz)
		rd_size = rd_sz;
#endif
}

static void __init request_standard_resources(struct machine_desc *mdesc)
{
	struct memblock_region *region;
	struct resource *res;

	kernel_code.start   = virt_to_phys(_text);
	kernel_code.end     = virt_to_phys(_etext - 1);
	kernel_data.start   = virt_to_phys(_sdata);
	kernel_data.end     = virt_to_phys(_end - 1);

	for_each_memblock(memory, region) {
		res = alloc_bootmem_low(sizeof(*res));
		res->name  = "System RAM";
		res->start = __pfn_to_phys(memblock_region_memory_base_pfn(region));
		res->end = __pfn_to_phys(memblock_region_memory_end_pfn(region)) - 1;
		res->flags = IORESOURCE_MEM | IORESOURCE_BUSY;

		request_resource(&iomem_resource, res);

		if (kernel_code.start >= res->start &&
		    kernel_code.end <= res->end)
			request_resource(res, &kernel_code);
		if (kernel_data.start >= res->start &&
		    kernel_data.end <= res->end)
			request_resource(res, &kernel_data);
	}

	if (mdesc->video_start) {
		video_ram.start = mdesc->video_start;
		video_ram.end   = mdesc->video_end;
		request_resource(&iomem_resource, &video_ram);
	}

	/*
	 * Some machines don't have the possibility of ever
	 * possessing lp0, lp1 or lp2
	 */
	if (mdesc->reserve_lp0)
		request_resource(&ioport_resource, &lp0);
	if (mdesc->reserve_lp1)
		request_resource(&ioport_resource, &lp1);
	if (mdesc->reserve_lp2)
		request_resource(&ioport_resource, &lp2);
}

/*
 *  Tag parsing.
 *
 * This is the new way of passing data to the kernel at boot time.  Rather
 * than passing a fixed inflexible structure to the kernel, we pass a list
 * of variable-sized tags to the kernel.  The first tag must be a ATAG_CORE
 * tag for the list to be recognised (to distinguish the tagged list from
 * a param_struct).  The list is terminated with a zero-length tag (this tag
 * is not parsed in any way).
 */
static int __init parse_tag_core(const struct tag *tag)
{
	if (tag->hdr.size > 2) {
		if ((tag->u.core.flags & 1) == 0)
			root_mountflags &= ~MS_RDONLY;
		ROOT_DEV = old_decode_dev(tag->u.core.rootdev);
	}
	return 0;
}

__tagtable(ATAG_CORE, parse_tag_core);

static int __init parse_tag_mem32(const struct tag *tag)
{
	return arm_add_memory(tag->u.mem.start, tag->u.mem.size);
}

__tagtable(ATAG_MEM, parse_tag_mem32);

#if defined(CONFIG_VGA_CONSOLE) || defined(CONFIG_DUMMY_CONSOLE)
struct screen_info screen_info = {
 .orig_video_lines	= 30,
 .orig_video_cols	= 80,
 .orig_video_mode	= 0,
 .orig_video_ega_bx	= 0,
 .orig_video_isVGA	= 1,
 .orig_video_points	= 8
};

static int __init parse_tag_videotext(const struct tag *tag)
{
	screen_info.orig_x            = tag->u.videotext.x;
	screen_info.orig_y            = tag->u.videotext.y;
	screen_info.orig_video_page   = tag->u.videotext.video_page;
	screen_info.orig_video_mode   = tag->u.videotext.video_mode;
	screen_info.orig_video_cols   = tag->u.videotext.video_cols;
	screen_info.orig_video_ega_bx = tag->u.videotext.video_ega_bx;
	screen_info.orig_video_lines  = tag->u.videotext.video_lines;
	screen_info.orig_video_isVGA  = tag->u.videotext.video_isvga;
	screen_info.orig_video_points = tag->u.videotext.video_points;
	return 0;
}

__tagtable(ATAG_VIDEOTEXT, parse_tag_videotext);
#endif

static int __init parse_tag_ramdisk(const struct tag *tag)
{
	setup_ramdisk((tag->u.ramdisk.flags & 1) == 0,
		      (tag->u.ramdisk.flags & 2) == 0,
		      tag->u.ramdisk.start, tag->u.ramdisk.size);
	return 0;
}

__tagtable(ATAG_RAMDISK, parse_tag_ramdisk);

static int __init parse_tag_serialnr(const struct tag *tag)
{
	system_serial_low = tag->u.serialnr.low;
	system_serial_high = tag->u.serialnr.high;
	return 0;
}

__tagtable(ATAG_SERIAL, parse_tag_serialnr);

static int __init parse_tag_revision(const struct tag *tag)
{
	system_rev = tag->u.revision.rev;
	return 0;
}

__tagtable(ATAG_REVISION, parse_tag_revision);

static int __init parse_tag_cmdline(const struct tag *tag)
{
#ifndef CONFIG_CMDLINE_FORCE
	strlcpy(default_command_line, tag->u.cmdline.cmdline, COMMAND_LINE_SIZE);
#else
	pr_warning("Ignoring tag cmdline (using the default kernel command line)\n");
#endif /* CONFIG_CMDLINE_FORCE */
	return 0;
}

__tagtable(ATAG_CMDLINE, parse_tag_cmdline);

/*
 * Scan the tag table for this tag, and call its parse function.
 * The tag table is built by the linker from all the __tagtable
 * declarations.
 */
static int __init parse_tag(const struct tag *tag)
{
	extern struct tagtable __tagtable_begin, __tagtable_end;
	struct tagtable *t;

	for (t = &__tagtable_begin; t < &__tagtable_end; t++)
		if (tag->hdr.tag == t->tag) {
			t->parse(tag);
			break;
		}

	return t < &__tagtable_end;
}

/*
 * Parse all tags in the list, checking both the global and architecture
 * specific tag tables.
 */
static void __init parse_tags(const struct tag *t)
{
	for (; t->hdr.size; t = tag_next(t))
		if (!parse_tag(t))
			printk(KERN_WARNING
				"Ignoring unrecognised tag 0x%08x\n",
				t->hdr.tag);
}

/*
 * This holds our defaults.
 */
static struct init_tags {
	struct tag_header hdr1;
	struct tag_core   core;
	struct tag_header hdr2;
	struct tag_mem32  mem;
	struct tag_header hdr3;
} init_tags __initdata = {
	{ tag_size(tag_core), ATAG_CORE },
	{ 1, PAGE_SIZE, 0xff },
	{ tag_size(tag_mem32), ATAG_MEM },
	{ MEM_SIZE, PHYS_OFFSET },
	{ 0, ATAG_NONE }
};

static int __init customize_machine(void)
{
	/* customizes platform devices, or adds new ones */
	if (machine_desc->init_machine)
		machine_desc->init_machine();
	return 0;
}
arch_initcall(customize_machine);

#ifdef CONFIG_KEXEC
static inline unsigned long long get_total_mem(void)
{
	unsigned long total;

	total = max_low_pfn - min_low_pfn;
	return total << PAGE_SHIFT;
}

/**
 * reserve_crashkernel() - reserves memory are for crash kernel
 *
 * This function reserves memory area given in "crashkernel=" kernel command
 * line parameter. The memory reserved is used by a dump capture kernel when
 * primary kernel is crashing.
 */
static void __init reserve_crashkernel(void)
{
	unsigned long long crash_size, crash_base;
	unsigned long long total_mem;
	int ret;

	total_mem = get_total_mem();
	ret = parse_crashkernel(boot_command_line, total_mem,
				&crash_size, &crash_base);
	if (ret)
		return;

	ret = reserve_bootmem(crash_base, crash_size, BOOTMEM_EXCLUSIVE);
	if (ret < 0) {
		printk(KERN_WARNING "crashkernel reservation failed - "
		       "memory is in use (0x%lx)\n", (unsigned long)crash_base);
		return;
	}

	printk(KERN_INFO "Reserving %ldMB of memory at %ldMB "
	       "for crashkernel (System RAM: %ldMB)\n",
	       (unsigned long)(crash_size >> 20),
	       (unsigned long)(crash_base >> 20),
	       (unsigned long)(total_mem >> 20));

	crashk_res.start = crash_base;
	crashk_res.end = crash_base + crash_size - 1;
	insert_resource(&iomem_resource, &crashk_res);
}
#else
static inline void reserve_crashkernel(void) {}
#endif /* CONFIG_KEXEC */

/*
 * Note: elfcorehdr_addr is not just limited to vmcore. It is also used by
 * is_kdump_kernel() to determine if we are booting after a panic. Hence
 * ifdef it under CONFIG_CRASH_DUMP and not CONFIG_PROC_VMCORE.
 */

#ifdef CONFIG_CRASH_DUMP
/*
 * elfcorehdr= specifies the location of elf core header stored by the crashed
 * kernel. This option will be passed by kexec loader to the capture kernel.
 */
static int __init setup_elfcorehdr(char *arg)
{
	char *end;

	if (!arg)
		return -EINVAL;

	elfcorehdr_addr = memparse(arg, &end);
	return end > arg ? 0 : -EINVAL;
}
early_param("elfcorehdr", setup_elfcorehdr);
#endif /* CONFIG_CRASH_DUMP */

static void __init squash_mem_tags(struct tag *tag)
{
	for (; tag->hdr.size; tag = tag_next(tag))
		if (tag->hdr.tag == ATAG_MEM)
			tag->hdr.tag = ATAG_NONE;
}

static struct machine_desc * __init setup_machine_tags(unsigned int nr)
{
	struct tag *tags = (struct tag *)&init_tags;
	struct machine_desc *mdesc = NULL, *p;
	char *from = default_command_line;

	/*
	 * locate machine in the list of supported machines.
	 */
<<<<<<< HEAD
	mdesc = lookup_machine_type(nr);
	if (!mdesc) {
		printk("Machine configuration botched (nr %d), unable "
		       "to continue.\n", nr);
		while (1);
=======
	for_each_machine_desc(p)
		if (nr == p->nr) {
			printk("Machine: %s\n", p->name);
			mdesc = p;
			break;
		}

	if (!mdesc) {
		early_print("\nError: unrecognized/unsupported machine ID"
			" (r1 = 0x%08x).\n\n", nr);
		dump_machine_table(); /* does not return */
>>>>>>> 7a47d1e9
	}

	printk("Machine: %s\n", mdesc->name);

	if (__atags_pointer)
		tags = phys_to_virt(__atags_pointer);
	else if (mdesc->boot_params)
		tags = phys_to_virt(mdesc->boot_params);

#if defined(CONFIG_DEPRECATED_PARAM_STRUCT)
	/*
	 * If we have the old style parameters, convert them to
	 * a tag list.
	 */
	if (tags->hdr.tag != ATAG_CORE)
		convert_to_tag_list(tags);
#endif
	if (tags->hdr.tag != ATAG_CORE)
		tags = (struct tag *)&init_tags;

	if (mdesc->fixup)
		mdesc->fixup(mdesc, tags, &from, &meminfo);

	if (tags->hdr.tag == ATAG_CORE) {
		if (meminfo.nr_banks != 0)
			squash_mem_tags(tags);
		save_atags(tags);
		parse_tags(tags);
	}

	/* parse_early_param needs a boot_command_line */
	strlcpy(boot_command_line, from, COMMAND_LINE_SIZE);

	/* populate cmd_line too for later use, preserving boot_command_line */
	strlcpy(cmd_line, boot_command_line, COMMAND_LINE_SIZE);

	return mdesc;
}


void __init setup_arch(char **cmdline_p)
{
	struct machine_desc *mdesc;

	unwind_init();

	setup_processor();
	mdesc = setup_machine_fdt(__atags_pointer);
	if (!mdesc)
		mdesc = setup_machine_tags(machine_arch_type);
	machine_desc = mdesc;
	machine_name = mdesc->name;

	if (mdesc->soft_reboot)
		reboot_setup("s");

	init_mm.start_code = (unsigned long) _text;
	init_mm.end_code   = (unsigned long) _etext;
	init_mm.end_data   = (unsigned long) _edata;
	init_mm.brk	   = (unsigned long) _end;

	*cmdline_p = cmd_line;

	parse_early_param();

	arm_memblock_init(&meminfo, mdesc);

	paging_init(mdesc);
	request_standard_resources(mdesc);

<<<<<<< HEAD
	arm_unflatten_device_tree();
=======
	unflatten_device_tree();
>>>>>>> 7a47d1e9

#ifdef CONFIG_SMP
	if (is_smp())
		smp_init_cpus();
#endif
	reserve_crashkernel();

	cpu_init();
	tcm_init();

#ifdef CONFIG_MULTI_IRQ_HANDLER
	handle_arch_irq = mdesc->handle_irq;
#endif

#ifdef CONFIG_VT
#if defined(CONFIG_VGA_CONSOLE)
	conswitchp = &vga_con;
#elif defined(CONFIG_DUMMY_CONSOLE)
	conswitchp = &dummy_con;
#endif
#endif
	early_trap_init();

	if (mdesc->init_early)
		mdesc->init_early();
}


static int __init topology_init(void)
{
	int cpu;

	for_each_possible_cpu(cpu) {
		struct cpuinfo_arm *cpuinfo = &per_cpu(cpu_data, cpu);
		cpuinfo->cpu.hotpluggable = 1;
		register_cpu(&cpuinfo->cpu, cpu);
	}

	return 0;
}
subsys_initcall(topology_init);

#ifdef CONFIG_HAVE_PROC_CPU
static int __init proc_cpu_init(void)
{
	struct proc_dir_entry *res;

	res = proc_mkdir("cpu", NULL);
	if (!res)
		return -ENOMEM;
	return 0;
}
fs_initcall(proc_cpu_init);
#endif

static const char *hwcap_str[] = {
	"swp",
	"half",
	"thumb",
	"26bit",
	"fastmult",
	"fpa",
	"vfp",
	"edsp",
	"java",
	"iwmmxt",
	"crunch",
	"thumbee",
	"neon",
	"vfpv3",
	"vfpv3d16",
	NULL
};

static int c_show(struct seq_file *m, void *v)
{
	int i;

	seq_printf(m, "Processor\t: %s rev %d (%s)\n",
		   cpu_name, read_cpuid_id() & 15, elf_platform);

#if defined(CONFIG_SMP)
	for_each_online_cpu(i) {
		/*
		 * glibc reads /proc/cpuinfo to determine the number of
		 * online processors, looking for lines beginning with
		 * "processor".  Give glibc what it expects.
		 */
		seq_printf(m, "processor\t: %d\n", i);
		seq_printf(m, "BogoMIPS\t: %lu.%02lu\n\n",
			   per_cpu(cpu_data, i).loops_per_jiffy / (500000UL/HZ),
			   (per_cpu(cpu_data, i).loops_per_jiffy / (5000UL/HZ)) % 100);
	}
#else /* CONFIG_SMP */
	seq_printf(m, "BogoMIPS\t: %lu.%02lu\n",
		   loops_per_jiffy / (500000/HZ),
		   (loops_per_jiffy / (5000/HZ)) % 100);
#endif

	/* dump out the processor features */
	seq_puts(m, "Features\t: ");

	for (i = 0; hwcap_str[i]; i++)
		if (elf_hwcap & (1 << i))
			seq_printf(m, "%s ", hwcap_str[i]);

	seq_printf(m, "\nCPU implementer\t: 0x%02x\n", read_cpuid_id() >> 24);
	seq_printf(m, "CPU architecture: %s\n", proc_arch[cpu_architecture()]);

	if ((read_cpuid_id() & 0x0008f000) == 0x00000000) {
		/* pre-ARM7 */
		seq_printf(m, "CPU part\t: %07x\n", read_cpuid_id() >> 4);
	} else {
		if ((read_cpuid_id() & 0x0008f000) == 0x00007000) {
			/* ARM7 */
			seq_printf(m, "CPU variant\t: 0x%02x\n",
				   (read_cpuid_id() >> 16) & 127);
		} else {
			/* post-ARM7 */
			seq_printf(m, "CPU variant\t: 0x%x\n",
				   (read_cpuid_id() >> 20) & 15);
		}
		seq_printf(m, "CPU part\t: 0x%03x\n",
			   (read_cpuid_id() >> 4) & 0xfff);
	}
	seq_printf(m, "CPU revision\t: %d\n", read_cpuid_id() & 15);

	seq_puts(m, "\n");

	seq_printf(m, "Hardware\t: %s\n", machine_name);
	seq_printf(m, "Revision\t: %04x\n", system_rev);
	seq_printf(m, "Serial\t\t: %08x%08x\n",
		   system_serial_high, system_serial_low);

	return 0;
}

static void *c_start(struct seq_file *m, loff_t *pos)
{
	return *pos < 1 ? (void *)1 : NULL;
}

static void *c_next(struct seq_file *m, void *v, loff_t *pos)
{
	++*pos;
	return NULL;
}

static void c_stop(struct seq_file *m, void *v)
{
}

const struct seq_operations cpuinfo_op = {
	.start	= c_start,
	.next	= c_next,
	.stop	= c_stop,
	.show	= c_show
};<|MERGE_RESOLUTION|>--- conflicted
+++ resolved
@@ -441,8 +441,6 @@
 	    : "r14");
 }
 
-<<<<<<< HEAD
-=======
 void __init dump_machine_table(void)
 {
 	struct machine_desc *p;
@@ -457,7 +455,6 @@
 		/* can't use cpu_relax() here as it may require MMU setup */;
 }
 
->>>>>>> 7a47d1e9
 int __init arm_add_memory(unsigned long start, unsigned long size)
 {
 	struct membank *bank = &meminfo.bank[meminfo.nr_banks];
@@ -820,13 +817,6 @@
 	/*
 	 * locate machine in the list of supported machines.
 	 */
-<<<<<<< HEAD
-	mdesc = lookup_machine_type(nr);
-	if (!mdesc) {
-		printk("Machine configuration botched (nr %d), unable "
-		       "to continue.\n", nr);
-		while (1);
-=======
 	for_each_machine_desc(p)
 		if (nr == p->nr) {
 			printk("Machine: %s\n", p->name);
@@ -838,7 +828,6 @@
 		early_print("\nError: unrecognized/unsupported machine ID"
 			" (r1 = 0x%08x).\n\n", nr);
 		dump_machine_table(); /* does not return */
->>>>>>> 7a47d1e9
 	}
 
 	printk("Machine: %s\n", mdesc->name);
@@ -909,11 +898,7 @@
 	paging_init(mdesc);
 	request_standard_resources(mdesc);
 
-<<<<<<< HEAD
-	arm_unflatten_device_tree();
-=======
 	unflatten_device_tree();
->>>>>>> 7a47d1e9
 
 #ifdef CONFIG_SMP
 	if (is_smp())
