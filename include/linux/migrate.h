--- conflicted
+++ resolved
@@ -55,12 +55,8 @@
 				  struct page *newpage, struct page *page);
 extern int migrate_page_move_mapping(struct address_space *mapping,
 		struct page *newpage, struct page *page,
-<<<<<<< HEAD
-		struct buffer_head *head, enum migrate_mode mode);
-=======
 		struct buffer_head *head, enum migrate_mode mode,
 		int extra_count);
->>>>>>> d8ec26d7
 #else
 
 static inline void putback_lru_pages(struct list_head *l) {}
